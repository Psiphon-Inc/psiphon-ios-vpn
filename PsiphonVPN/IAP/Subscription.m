/*
 * Copyright (c) 2018, Psiphon Inc.
 * All rights reserved.
 *
 * This program is free software: you can redistribute it and/or modify
 * it under the terms of the GNU General Public License as published by
 * the Free Software Foundation, either version 3 of the License, or
 * (at your option) any later version.
 *
 * This program is distributed in the hope that it will be useful,
 * but WITHOUT ANY WARRANTY; without even the implied warranty of
 * MERCHANTABILITY or FITNESS FOR A PARTICULAR PURPOSE.  See the
 * GNU General Public License for more details.
 *
 * You should have received a copy of the GNU General Public License
 * along with this program.  If not, see <http://www.gnu.org/licenses/>.
 *
 */

#import <Foundation/Foundation.h>
#import <ReactiveObjC/RACDisposable.h>
#import <ReactiveObjC/RACScheduler.h>
#import "Subscription.h"
#import "NSDate+Comparator.h"
#import "NSError+Convenience.h"
#import "RACTuple.h"
#import "PsiFeedbackLogger.h"
#import "Logging.h"
#import "Asserts.h"
#import "RACCompoundDisposable.h"
#import "PsiphonDataSharedDB.h"
#import "SharedConstants.h"

NSErrorDomain _Nonnull const ReceiptValidationErrorDomain = @"PsiphonReceiptValidationErrorDomain";

PsiFeedbackLogType const SubscriptionVerifierServiceLogType = @"SubscriptionVerifierService";

@implementation SubscriptionVerifierService {
    NSURLSession *urlSession;
}

+ (RACSignal<RACTwoTuple<NSDictionary *, NSNumber *> *> *)updateAuthorizationFromRemote {
    return [RACSignal createSignal:^RACDisposable *(id <RACSubscriber> subscriber) {

        // This object holds a reference to the current scheduler, in order to schedule
        // the events sent to the subscriber on the same scheduler it is subscribed on,
        // since the callback from `SubscriptionVerifierService startWithCompletionHandler`
        // is executed on an operation queue managed by the system.
        PSIAssert(RACScheduler.currentScheduler != nil);
        RACScheduler *scheduler = RACScheduler.currentScheduler;

        RACCompoundDisposable *compoundDisposable = [RACCompoundDisposable compoundDisposable];

        SubscriptionVerifierService *service = [[SubscriptionVerifierService alloc] init];
        [service startWithCompletionHandler:^(NSDictionary *remoteAuthDict, NSNumber *submittedReceiptFileSize, NSError *error) {

            // Schedule subscription events on the same scheduler this signal was subscribed on.
            RACDisposable *schedulingDisposable = [scheduler schedule:^{
                if (error) {
                    [subscriber sendError:error];
                } else {
                    [subscriber sendNext:[RACTwoTuple pack:remoteAuthDict :submittedReceiptFileSize]];
                    [subscriber sendCompleted];
                }
            }];

            [compoundDisposable addDisposable:schedulingDisposable];
        }];

        [compoundDisposable addDisposable:[RACDisposable disposableWithBlock:^{
            @autoreleasepool {
                [service cancel];
            }
        }]];

        return compoundDisposable;
    }];
}

/**
 * Starts asynchronous task that upload current App Store receipt file to the subscription verifier server,
 * and calls receiptUploadCompletionHandler with the response from the server.
 * @param receiptUploadCompletionHandler Completion handler called with the result of the network request.
 * @details Note that the completion handler is called from a queue handled by the system.
 */
- (void)startWithCompletionHandler:(SubscriptionVerifierCompletionHandler _Nonnull)receiptUploadCompletionHandler {
    NSMutableURLRequest *request;

    // Open a connection for the URL, configured to POST the file.

    request = [NSMutableURLRequest requestWithURL:[NSURL URLWithString:kRemoteVerificationURL]];

    NSNumber *appReceiptFileSize;
    [[NSBundle mainBundle].appStoreReceiptURL getResourceValue:&appReceiptFileSize forKey:NSURLFileSizeKey error:nil];

    [request setHTTPBodyStream:[NSInputStream inputStreamWithURL:NSBundle.mainBundle.appStoreReceiptURL]];
    [request setHTTPMethod:@"POST"];
    [request setValue:@"application/octet-stream" forHTTPHeaderField:@"Content-Type"];

    NSURLSessionConfiguration *sessionConfig = [NSURLSessionConfiguration ephemeralSessionConfiguration];
    sessionConfig.timeoutIntervalForRequest = kReceiptRequestTimeOutSeconds;

    urlSession = [NSURLSession sessionWithConfiguration:sessionConfig];

    NSURLSessionDataTask *postDataTask = [urlSession dataTaskWithRequest:request completionHandler:^(NSData *data, NSURLResponse *response, NSError *error) {

        [PsiFeedbackLogger infoWithType:SubscriptionVerifierServiceLogType message:@"load request completed"];

        // Session is no longer needed, invalidates and cancels outstanding tasks.
        [urlSession invalidateAndCancel];

        if (error) {
            NSDictionary *errorDict = @{NSLocalizedDescriptionKey: @"NSURLSession error", NSUnderlyingErrorKey: error};
            NSError *err = [[NSError alloc] initWithDomain:ReceiptValidationErrorDomain code:PsiphonReceiptValidationErrorNSURLSessionFailed userInfo:errorDict];
            receiptUploadCompletionHandler(nil, appReceiptFileSize, err);
            return;
        }

        NSHTTPURLResponse *httpResponse = (NSHTTPURLResponse *) response;
        if (httpResponse.statusCode != 200) {
            NSString *description = [NSString stringWithFormat:@"HTTP code: %ld", (long) httpResponse.statusCode];
            NSDictionary *errorDict = @{NSLocalizedDescriptionKey: description};
            NSError *err = [[NSError alloc] initWithDomain:ReceiptValidationErrorDomain code:PsiphonReceiptValidationErrorHTTPFailed userInfo:errorDict];
            receiptUploadCompletionHandler(nil, appReceiptFileSize, err);
            return;
        }

        if (data.length == 0) {
            NSDictionary *errorDict = @{NSLocalizedDescriptionKey: @"Empty server response"};
            NSError *err = [[NSError alloc] initWithDomain:ReceiptValidationErrorDomain code:PsiphonReceiptValidationErrorInvalidReceipt userInfo:errorDict];
            receiptUploadCompletionHandler(nil, appReceiptFileSize, err);
            return;
        }

        NSError *jsonError;
        NSDictionary *dict = [NSJSONSerialization JSONObjectWithData:data options:kNilOptions error:&jsonError];

        if (jsonError) {
            NSDictionary *errorDict = @{NSLocalizedDescriptionKey:@"JSON parse failure", NSUnderlyingErrorKey:jsonError};
            NSError *err = [[NSError alloc] initWithDomain:ReceiptValidationErrorDomain code:PsiphonReceiptValidationErrorJSONParseFailed userInfo:errorDict];
            receiptUploadCompletionHandler(nil, appReceiptFileSize, err);
            return;
        }

        receiptUploadCompletionHandler(dict, appReceiptFileSize, nil);
    }];

    [postDataTask resume];

    [PsiFeedbackLogger infoWithType:SubscriptionVerifierServiceLogType message:@"authorization request submitted"];

}

- (void)cancel {
    [urlSession invalidateAndCancel];
}

@end

// Subscription dictionary keys
#define kSubscriptionDictionary         @"kSubscriptionDictionary"
#define kAppReceiptFileSize             @"kAppReceiptFileSize"
#define kPendingRenewalInfo             @"kPendingRenewalInfo"
#define kSubscriptionAuthorization      @"kSubscriptionAuthorization"

@implementation Subscription {
    NSMutableDictionary *dictionaryRepresentation;
}

+ (RACSignal<NSNumber *> *_Nonnull)localSubscriptionCheck {
    return [RACSignal createSignal:^RACDisposable *(id <RACSubscriber> subscriber) {
        Subscription *subscription = [Subscription fromPersistedDefaults];
        if ([subscription shouldUpdateAuthorization]) {
            // subscription server needs to be contacted.
            [subscriber sendNext:@(SubscriptionCheckShouldUpdateAuthorization)];
            [subscriber sendCompleted];
        } else {
            // subscription server doesn't need to be contacted.
            // Checks if subscription is active compared to device's clock.
            if ([subscription hasActiveAuthorizationForDate:[NSDate date]]) {
                [subscriber sendNext:@(SubscriptionCheckHasActiveAuthorization)];
                [subscriber sendCompleted];
            } else {
                // Send error, subscription has expired.
                [subscriber sendNext:@(SubscriptionCheckAuthorizationExpired)];
                [subscriber sendCompleted];
            }
        }

        return nil;
    }];
}

+ (Subscription *_Nonnull)fromPersistedDefaults {
    Subscription *instance = [[Subscription alloc] init];
    NSDictionary *persistedDic = [[NSUserDefaults standardUserDefaults] dictionaryForKey:kSubscriptionDictionary];
    instance->dictionaryRepresentation = [[NSMutableDictionary alloc] initWithDictionary:persistedDic];
    return instance;
}

- (BOOL)isEmpty {
    return (self->dictionaryRepresentation == nil) || ([self->dictionaryRepresentation count] == 0);
}

- (BOOL)persistChanges {
    NSUserDefaults *userDefaults = [NSUserDefaults standardUserDefaults];
    [userDefaults setObject:self->dictionaryRepresentation forKey:kSubscriptionDictionary];
    // TODO: synchronize will be deprecated.
    return [userDefaults synchronize];
}

- (NSNumber *_Nullable)appReceiptFileSize {
    return self->dictionaryRepresentation[kAppReceiptFileSize];
}

- (void)setAppReceiptFileSize:(NSNumber *_Nullable)fileSize {
    self->dictionaryRepresentation[kAppReceiptFileSize] = fileSize;
}

- (NSArray *_Nullable)pendingRenewalInfo {
    return self->dictionaryRepresentation[kPendingRenewalInfo];
}

- (void)setPendingRenewalInfo:(NSArray *)pendingRenewalInfo {
    self->dictionaryRepresentation[kPendingRenewalInfo] = pendingRenewalInfo;
}

- (Authorization *)authorization {
    return [[Authorization alloc] initWithEncodedAuthorization:self->dictionaryRepresentation[kSubscriptionAuthorization]];
}

- (void)setAuthorization:(Authorization *)authorization {
    self->dictionaryRepresentation[kSubscriptionAuthorization] = authorization.base64Representation;
}

- (BOOL)hasActiveSubscriptionForNow {
    return [self hasActiveAuthorizationForDate:[NSDate date]];
}

- (BOOL)hasActiveAuthorizationForDate:(NSDate *)date {
    if ([self isEmpty]) {
        return FALSE;
    }
    if (!self.authorization) {
        return FALSE;
    }
    return [self.authorization.expires afterOrEqualTo:date];
}

- (BOOL)shouldUpdateAuthorization {
    // If no receipt - NO
    NSURL *appReceiptURL = [NSBundle mainBundle].appStoreReceiptURL;

    const BOOL exists = [[NSFileManager defaultManager] fileExistsAtPath:appReceiptURL.path isDirectory:nil];
    if (!exists) {
        LOG_DEBUG(@"receipt does not exist");
        return NO;
    }

    NSNumber *currentReceiptFileSize;
    [appReceiptURL getResourceValue:&currentReceiptFileSize forKey:NSURLFileSizeKey error:nil];

    PsiphonDataSharedDB *sharedDB = [[PsiphonDataSharedDB alloc] initForAppGroupIdentifier:APP_GROUP_IDENTIFIER];
    NSNumber *containerReceiptSize = [sharedDB getContainerEmptyReceiptFileSize];

<<<<<<< HEAD
    if ([containerReceiptSize unsignedIntValue] == [currentReceiptFileSize unsignedCharValue]) {
=======
    if ([containerReceiptSize unsignedIntValue] == [currentReceiptFileSize unsignedIntValue]) {
>>>>>>> 4c156649
        // Treats as expired receipt.
        self.appReceiptFileSize = currentReceiptFileSize;
        self.authorization = nil;
        [self persistChanges];

        return NO;
    }

    // There's receipt but no subscription persisted - YES
    if([self isEmpty]) {
        LOG_DEBUG(@"receipt exist by no subscription persisted");
        return YES;
    }

    // Receipt file size has changed since last check - YES
    if ([currentReceiptFileSize unsignedIntValue] != [self.appReceiptFileSize unsignedIntValue]) {
        LOG_DEBUG(@"receipt file size changed (%@) since last check (%@)", currentReceiptFileSize, self.appReceiptFileSize);
        return YES;
    }

    // If user has an active authorization for date - NO
    if ([self hasActiveAuthorizationForDate:[NSDate date]]) {
        LOG_DEBUG(@"device has active authorization for date");
        return NO;
    }

    // If expired and pending renewal info is missing - YES
    if(!self.pendingRenewalInfo) {
        LOG_DEBUG(@"pending renewal info is missing");
        return YES;
    }

    // If expired but user's last known intention was to auto-renew - YES
    if([self.pendingRenewalInfo count] == 1
      && [self.pendingRenewalInfo[0] isKindOfClass:[NSDictionary class]]) {

        NSString *autoRenewStatus = [self.pendingRenewalInfo[0] objectForKey:kRemoteSubscriptionVerifierPendingRenewalInfoAutoRenewStatus];
        if (autoRenewStatus && [autoRenewStatus isEqualToString:@"1"]) {
            LOG_DEBUG(@"subscription expired but user's last known intention is to auto-renew");
            return YES;
        }
    }

    LOG_DEBUG(@"authorization update not needed");
    return NO;
}

- (void)updateWithRemoteAuthDict:(NSDictionary *_Nullable)remoteAuthDict submittedReceiptFilesize:(NSNumber *)receiptFilesize {

    if (!remoteAuthDict) {
        return;
    }

    // Updates subscription dictionary.
    [self setAppReceiptFileSize:receiptFilesize];
    [self setPendingRenewalInfo:remoteAuthDict[kRemoteSubscriptionVerifierPendingRenewalInfo]];
    Authorization *authorization = [[Authorization alloc]
      initWithEncodedAuthorization:remoteAuthDict[kRemoteSubscriptionVerifierSignedAuthorization]];
    [self setAuthorization:authorization];
}

@end

#pragma mark - Subscription Result Model

NSErrorDomain _Nonnull const SubscriptionResultErrorDomain = @"SubscriptionResultErrorDomain";

@interface SubscriptionResultModel ()

@property (nonatomic, readwrite, assign) BOOL inProgress;

/** Error with domain SubscriptionResultErrorDomain */
@property (nonatomic, readwrite, nullable) NSError *error;

@property (nonatomic, readwrite, nullable) NSDictionary *remoteAuthDict;

@property (nonatomic, readwrite, nullable) NSNumber *submittedReceiptFileSize;

@end

@implementation SubscriptionResultModel

+ (SubscriptionResultModel *_Nonnull)inProgress {
    SubscriptionResultModel *instance = [[SubscriptionResultModel alloc] init];
    instance.inProgress = TRUE;
    instance.error = nil;
    instance.remoteAuthDict = nil;
    instance.submittedReceiptFileSize = nil;
    return instance;
}

+ (SubscriptionResultModel *)failed:(SubscriptionResultErrorCode)errorCode {
    SubscriptionResultModel *instance = [[SubscriptionResultModel alloc] init];
    instance.inProgress = FALSE;
    instance.error = [NSError errorWithDomain:SubscriptionResultErrorDomain code:errorCode];
    instance.remoteAuthDict = nil;
    instance.submittedReceiptFileSize = nil;
    return instance;
}

+ (SubscriptionResultModel *)success:(NSDictionary *_Nullable)remoteAuthDict receiptFileSize:(NSNumber *_Nullable)receiptFileSize {
    SubscriptionResultModel *instance = [[SubscriptionResultModel alloc] init];
    instance.inProgress = FALSE;
    instance.error = nil;
    instance.remoteAuthDict = remoteAuthDict;
    instance.submittedReceiptFileSize = receiptFileSize;
    return instance;
}

@end

#pragma mark - Subscription state

typedef NS_ENUM(NSInteger, SubscriptionStateEnum) {
    SubscriptionStateNotSubscribed = 1,
    SubscriptionStateInProgress = 2,
    SubscriptionStateSubscribed = 3,
};

@implementation SubscriptionState {
    NSObject *_lock;
    SubscriptionStateEnum _state;
}

+ (SubscriptionState *_Nonnull)initialStateFromSubscription:(Subscription *)subscription {
    SubscriptionState *instance = [[SubscriptionState alloc] init];
    instance.state = SubscriptionStateNotSubscribed;

    if ([subscription hasActiveAuthorizationForDate:[NSDate date]]) {
        instance.state = SubscriptionStateSubscribed;
    } else if ([subscription shouldUpdateAuthorization]) {
        instance.state = SubscriptionStateInProgress;
    }

    return instance;
}

- (instancetype)init {
    self = [super init];
    if (self) {
        _lock = [[NSObject alloc] init];
    }
    return self;
}

- (void)setState:(SubscriptionStateEnum)newState {
    @synchronized (_lock) {
        _state = newState;
    }
}

- (SubscriptionStateEnum)state {
    @synchronized (_lock) {
        PSIAssert(_state != 0);
        return _state;
    }
}

- (BOOL)isSubscribedOrInProgress {
    return self.state != SubscriptionStateNotSubscribed;
}

- (BOOL)isInProgress {
   return self.state == SubscriptionStateInProgress;
}

- (void)setStateSubscribed {
    self.state = SubscriptionStateSubscribed;
}

- (void)setStateInProgress {
    self.state = SubscriptionStateInProgress;
}

- (void)setStateNotSubscribed {
    self.state = SubscriptionStateNotSubscribed;
}

- (NSString *_Nonnull)textDescription {
    switch (self.state) {
        case SubscriptionStateNotSubscribed: return @"not subscribed";
        case SubscriptionStateInProgress: return @"in progress";
        case SubscriptionStateSubscribed: return @"subscribed";
    }
    return @"";
}

@end<|MERGE_RESOLUTION|>--- conflicted
+++ resolved
@@ -263,11 +263,7 @@
     PsiphonDataSharedDB *sharedDB = [[PsiphonDataSharedDB alloc] initForAppGroupIdentifier:APP_GROUP_IDENTIFIER];
     NSNumber *containerReceiptSize = [sharedDB getContainerEmptyReceiptFileSize];
 
-<<<<<<< HEAD
-    if ([containerReceiptSize unsignedIntValue] == [currentReceiptFileSize unsignedCharValue]) {
-=======
     if ([containerReceiptSize unsignedIntValue] == [currentReceiptFileSize unsignedIntValue]) {
->>>>>>> 4c156649
         // Treats as expired receipt.
         self.appReceiptFileSize = currentReceiptFileSize;
         self.authorization = nil;
