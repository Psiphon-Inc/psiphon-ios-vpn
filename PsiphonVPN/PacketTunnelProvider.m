/*
 * Copyright (c) 2017, Psiphon Inc.
 * All rights reserved.
 *
 * This program is free software: you can redistribute it and/or modify
 * it under the terms of the GNU General Public License as published by
 * the Free Software Foundation, either version 3 of the License, or
 * (at your option) any later version.
 *
 * This program is distributed in the hope that it will be useful,
 * but WITHOUT ANY WARRANTY; without even the implied warranty of
 * MERCHANTABILITY or FITNESS FOR A PARTICULAR PURPOSE.  See the
 * GNU General Public License for more details.
 *
 * You should have received a copy of the GNU General Public License
 * along with this program.  If not, see <http://www.gnu.org/licenses/>.
 *
 */

#import <PsiphonTunnel/PsiphonTunnel.h>
#import <NetworkExtension/NEPacketTunnelNetworkSettings.h>
#import <NetworkExtension/NEIPv4Settings.h>
#import <NetworkExtension/NEDNSSettings.h>
#import <NetworkExtension/NEPacketTunnelFlow.h>
#import <ifaddrs.h>
#import <arpa/inet.h>
#import <net/if.h>
#import <stdatomic.h>
#import "AppInfo.h"
#import "AppProfiler.h"
#import "PacketTunnelProvider.h"
#import "PsiphonConfigReader.h"
#import "PsiphonConfigUserDefaults.h"
#import "PsiphonDataSharedDB.h"
#import "SharedConstants.h"
#import "Notifier.h"
#import "Logging.h"
#import "RegionAdapter.h"
#import "SubscriptionVerifierService.h"
#import "PacketTunnelUtils.h"
#import "NSError+Convenience.h"
#import "RACSignal+Operations.h"
#import "RACDisposable.h"
#import "RACTuple.h"
#import "RACSignal+Operations2.h"
#import "RACScheduler.h"
#import "Asserts.h"
#import "NSDate+PSIDateExtension.h"
#import "DispatchUtils.h"
#import "RACUnit.h"
#import "DebugUtils.h"
#import "FileUtils.h"
#import "Strings.h"
#import <ReactiveObjC/RACSubject.h>
#import <ReactiveObjC/RACReplaySubject.h>

NSErrorDomain _Nonnull const PsiphonTunnelErrorDomain = @"PsiphonTunnelErrorDomain";

PsiFeedbackLogType const SubscriptionCheckLogType = @"SubscriptionCheck";
PsiFeedbackLogType const ExtensionNotificationLogType = @"ExtensionNotification";
PsiFeedbackLogType const PsiphonTunnelDelegateLogType = @"PsiphonTunnelDelegate";
PsiFeedbackLogType const PacketTunnelProviderLogType = @"PacketTunnelProvider";
PsiFeedbackLogType const ExitReasonLogType = @"ExitReason";

/** Status of subscription authorization included in Psiphon config. */
typedef NS_ENUM(NSInteger, SubscriptionAuthorizationStatus) {
    /** @const SubscriptionAuthorizationStatusRejected Authorization was rejected by Psiphon. */
    SubscriptionAuthorizationStatusRejected,
    /** @const SubscriptionAuthorizationStatusActiveOrEmpty Authorization was either accepted by Psiphon, or no authorization was sent. */
    SubscriptionAuthorizationStatusActiveOrEmpty
};

/** PacketTunnelProvider state */
typedef NS_ENUM(NSInteger, TunnelProviderState) {
    /** @const TunnelProviderStateInit PacketTunnelProvider instance is initialized. */
    TunnelProviderStateInit,
    /** @const TunnelProviderStateStarted PacketTunnelProvider has started PsiphonTunnel. */
    TunnelProviderStateStarted,
    /** @const TunnelProviderStateZombie PacketTunnelProvider has entered zombie state, all packets will be eaten. */
    TunnelProviderStateZombie,
    /** @const TunnelProviderStateKillMessageSent PacketTunnelProvider has displayed a message to the user that it will exit soon or when the message has been dismissed by the user. */
    TunnelProviderStateKillMessageSent
};

@interface PacketTunnelProvider () <NotifierObserver>

/**
 * PacketTunnelProvider state.
 */
@property (atomic) TunnelProviderState tunnelProviderState;

@property (nonatomic) SubscriptionState *subscriptionCheckState;

// waitForContainerStartVPNCommand signals that the extension should wait for the container
// before starting the VPN.
@property (atomic) BOOL waitForContainerStartVPNCommand;

@property (nonatomic, nonnull) PsiphonTunnel *psiphonTunnel;

// Authorization IDs supplied to tunnel-core from the container.
// NOTE: Does not include subscription authorization ID.
@property (atomic, nonnull) NSSet<NSString *> *nonSubscriptionAuthIdSnapshot;

@property (nonatomic) PsiphonConfigSponsorIds *cachedSponsorIDs;

// Notifier message state management.
@property (atomic) BOOL postedNetworkConnectivityFailed;

@end

@implementation PacketTunnelProvider {

    _Atomic BOOL showUpstreamProxyErrorMessage;

    // Serial queue of work to be done following callbacks from PsiphonTunnel.
    dispatch_queue_t workQueue;

    // Scheduler to be used by AppStore subscription check code.
    // NOTE: RACScheduler objects are all serial schedulers and cheap to create.
    //       The underlying implementation creates a GCD dispatch queues.
    RACScheduler *_Nullable subscriptionScheduler;

    // An infinite signal that emits Psiphon tunnel connection state.
    // When subscribed, replays the last known connection state.
    // @scheduler Events are delivered on some background system thread.
    RACReplaySubject<NSNumber *> *_Nullable tunnelConnectionStateSubject;

    // An infinite signal that emits @(SubscriptionAuthorizationStatusRejected) if the subscription authorization
    // was invalid, and @(SubscriptionAuthorizationStatusActiveOrEmpty) if it was valid (or non-existent).
    // When subscribed, replays the last item this subject was sent by onActiveAuthorizationIDs callback.
    RACReplaySubject<NSNumber *> *_Nullable subscriptionAuthorizationActiveSubject;

    RACDisposable *_Nullable subscriptionDisposable;

    AppProfiler *_Nullable appProfiler;
}

- (id)init {
    self = [super init];
    if (self) {
        [AppProfiler logMemoryReportWithTag:@"PacketTunnelProviderInit"];

        atomic_init(&self->showUpstreamProxyErrorMessage, TRUE);

        workQueue = dispatch_queue_create("ca.psiphon.PsiphonVPN.workQueue", DISPATCH_QUEUE_SERIAL);

        _psiphonTunnel = [PsiphonTunnel newPsiphonTunnel:(id <TunneledAppDelegate>) self];

        _tunnelProviderState = TunnelProviderStateInit;
        _subscriptionCheckState = nil;
        _waitForContainerStartVPNCommand = FALSE;
        _nonSubscriptionAuthIdSnapshot = [NSSet set];

        _postedNetworkConnectivityFailed = FALSE;
    }
    return self;
}

- (void)initSubscriptionCheckObjects {
    self->subscriptionScheduler = [RACScheduler schedulerWithPriority:RACSchedulerPriorityDefault name:@"ca.psiphon.Psiphon.PsiphonVPN.SubscriptionScheduler"];
    self->tunnelConnectionStateSubject = [RACReplaySubject replaySubjectWithCapacity:1];
    self->subscriptionAuthorizationActiveSubject = [RACReplaySubject replaySubjectWithCapacity:1];
}

// scheduleSubscriptionCheck should be used to schedule any subscription check.
// NOTE: This method is thread-safe.
- (void)scheduleSubscriptionCheckWithRemoteCheckForced:(BOOL)remoteCheckForced {

    // Dispose of ongoing subscription check if any.
    [subscriptionDisposable dispose];

    // Bootstraps subjects used by subscription check.
    if (remoteCheckForced) {
        if (self->tunnelConnectionStateSubject) {
            PSIAssert(self->subscriptionAuthorizationActiveSubject);
        } else {
            PSIAssert(!self->subscriptionAuthorizationActiveSubject);
        }

        // Bootstraps the signals if they were not initialized already (i.e. the tunnel started with
        // the PsiphonSubscriptionStateNotSubscribed state).
        if (!self->tunnelConnectionStateSubject && !self->subscriptionAuthorizationActiveSubject) {
            [self initSubscriptionCheckObjects];
        }

        // Bootstraps tunnelConnectionStateSubject by sending current connection status to it.
        [self->tunnelConnectionStateSubject sendNext:@([self.psiphonTunnel getConnectionState])];

        // Bootstraps subscriptionAuthorizationActiveSubject by a item of type SubscriptionAuthorizationStatus to it.
        // The value doesn't matter since the subscription is forced.
        [self->subscriptionAuthorizationActiveSubject sendNext:@(SubscriptionAuthorizationStatusActiveOrEmpty)];
    }

    PSIAssert(self->subscriptionScheduler != nil);

    [self->subscriptionScheduler schedule:^{
        [self checkSubscriptionWithRemoteCheckForced:remoteCheckForced];
    }];

}

// scheduleSubscriptionCheckWithRemoteCheckForced should always be preferred to this method.
//
// Initializes ReactiveObjC signals for subscription check and subscribes to them.
// This method shouldn't be called if no subscription check is necessary.
//
// While the subscription process is ongoing, the extension's subscriptionCheckState is set to in-progress.
// Once subscription check is finished, subscriptionCheckState is set to the appropriate state.
//
// NOTE: This method be invoked only if a subscription check is necessary.
//
- (void)checkSubscriptionWithRemoteCheckForced:(BOOL)remoteCheckForced {
    [AppProfiler logMemoryReportWithTag:@"SubscriptionCheckBegin"];

    PSIAssert(self.subscriptionCheckState != nil);
    PSIAssert(self->subscriptionScheduler == RACScheduler.currentScheduler);
    PSIAssert(self->tunnelConnectionStateSubject != nil);
    PSIAssert(self->subscriptionAuthorizationActiveSubject != nil);

    __weak PacketTunnelProvider *weakSelf = self;

    void (^handleExpiredSubscription)(void) = ^{
        PSIAssert([weakSelf.subscriptionCheckState isInProgress]);
        [PsiFeedbackLogger infoWithType:SubscriptionCheckLogType message:@"authorization expired restarting tunnel"];

        // Restarts the tunnel to re-connect with the correct sponsor ID.
        [weakSelf.subscriptionCheckState setStateNotSubscribed];
        [weakSelf reconnectWithConfig:weakSelf.cachedSponsorIDs.defaultSponsorId];
    };

    // tunnelConnectedSignal is an infinite signal that emits an item whenever Psiphon tunnel is connected.
    RACSignal *tunnelConnectedSignal = [self->tunnelConnectionStateSubject
      filter:^BOOL(NSNumber *x) {
        return [x integerValue] == PsiphonConnectionStateConnected;
    }];

    // subscriptionCheckSignal is a finite signal that emits an item of type SubscriptionCheckEnum.
    // If remoteCheckForced is TRUE, the signal immediately emits an item with value SubscriptionCheckShouldUpdateAuthorization.
    // Otherwise, it combines information from local subscription check and information received from the tunnel,
    // to determine how the subscription check should be performed. (i.e. does remote server need to be contacted).
    //
    RACSignal<NSNumber *> *subscriptionCheckSignal = [[RACSignal return:[NSNumber numberWithBool:remoteCheckForced]]
      flattenMap:^RACSignal *(NSNumber *forceBoolValue) {
          if ([forceBoolValue boolValue]) {
              return [RACSignal return:@(SubscriptionCheckShouldUpdateAuthorization)];
          } else {
              return [[self->subscriptionAuthorizationActiveSubject
                take:1]
                flattenMap:^RACSignal *(NSNumber *authorizationStatus) {
                    if ([authorizationStatus integerValue] == SubscriptionAuthorizationStatusRejected) {
                        // Previous subscription authorization sent is not active, should contact subscription server.
                        return [RACSignal return:@(SubscriptionCheckShouldUpdateAuthorization)];
                    } else {
                        // Either no subscription authorization was passed or it was valid.
                        return [SubscriptionVerifierService localSubscriptionCheck];
                    }
                }];
          }
      }];

#if DEBUG
    const int networkRetryCount = 3;
#else
    const int networkRetryCount = 6;
#endif

    // updateSubscriptionAuthorizationSignal is a finite signal that emits two items of type SubscriptionResultModel.
    // When the signal is subscribed to it immediately emits SubscriptionResultModel with inProgress set to TRUE.
    //
    RACSignal *updateSubscriptionAuthorizationSignal = [[[[[self subscriptionReceiptUnlocked]
      flattenMap:^RACSignal *(id nilValue) {
          // Emits an item when Psiphon tunnel is connected and VPN is started.
          [PsiFeedbackLogger infoWithType:SubscriptionCheckLogType message:@"receipt is readable"];
          return [self.vpnStartedSignal zipWith:[tunnelConnectedSignal take:1]];
      }]
      flattenMap:^RACSignal *(id nilValue) {
          // After VPN started and Psiphon is connected, returns a signal that emits an item
          // of type SubscriptionCheckEnum.
          return subscriptionCheckSignal;
      }]
      flattenMap:^RACSignal<SubscriptionResultModel *> *(NSNumber *subscriptionCheckObject) {

          switch ((SubscriptionCheckEnum) [subscriptionCheckObject integerValue]) {
              case SubscriptionCheckAuthorizationExpired:
                  [PsiFeedbackLogger infoWithType:SubscriptionCheckLogType message:@"authorization expired"];
                  return [RACSignal return:[SubscriptionResultModel failed:SubscriptionResultErrorExpired]];

              case SubscriptionCheckHasActiveAuthorization:
                  [PsiFeedbackLogger infoWithType:SubscriptionCheckLogType message:@"authorization already active"];
                  return [RACSignal return:[SubscriptionResultModel success:nil receiptFileSize:nil]];

              case SubscriptionCheckShouldUpdateAuthorization:

                  [PsiFeedbackLogger infoWithType:SubscriptionCheckLogType message:@"authorization request"];

                  // Emits an item whose value is the dictionary returned from the subscription verifier server,
                  // emits an error on all errors.
                  return [[[[SubscriptionVerifierService updateAuthorizationFromRemote]
                    retryWhen:^RACSignal *(RACSignal *errors) {
                        return [[errors
                          zipWith:[RACSignal rangeStartFrom:1 count:networkRetryCount]]
                          flattenMap:^RACSignal *(RACTwoTuple<NSError *, NSNumber *> *retryCountTuple) {

                              // Emits the error on the last retry.
                              if ([retryCountTuple.second integerValue] == networkRetryCount) {
                                  return [RACSignal error:retryCountTuple.first];
                              }
                              // Exponential backoff.
                              [PsiFeedbackLogger errorWithType:SubscriptionCheckLogType message:@"retry authorization request" object:retryCountTuple.first];

                              return [[RACSignal timer:pow(4, [retryCountTuple.second integerValue])] flattenMap:^RACSignal *(id value) {
                                  // Make sure tunnel is connected before retrying, otherwise terminate subscription chain.
                                  if ([weakSelf.psiphonTunnel getConnectionState] == PsiphonConnectionStateConnected) {
                                      return [RACSignal return:RACUnit.defaultUnit];
                                  } else {
                                      return [RACSignal error:[NSError errorWithDomain:PsiphonTunnelErrorDomain code:PsiphonTunnelErrorTunnelNotConnected]];
                                  }
                              }];
                          }];
                    }]
                    map:^SubscriptionResultModel *(RACTwoTuple<NSDictionary *, NSNumber *> *response) {
                        // Wraps the response in SubscriptionResultModel.
                        return [SubscriptionResultModel success:response.first receiptFileSize:response.second];
                    }]
                    catch:^RACSignal *(NSError *error) {
                        // Return SubscriptionResultModel for PsiphonReceiptValidationErrorInvalidReceipt error code.
                        if ([error.domain isEqualToString:ReceiptValidationErrorDomain]) {
                            if (error.code == PsiphonReceiptValidationErrorInvalidReceipt) {
                                return [RACSignal return:[SubscriptionResultModel failed:SubscriptionResultErrorInvalidReceipt]];
                            }
                        }
                        // Else re-emit the error.
                        return [RACSignal error:error];
                    }];

              default:
                  [PsiFeedbackLogger errorWithType:SubscriptionCheckLogType message:@"unhandled check value %@", subscriptionCheckObject];
                  [weakSelf exitGracefully];
                  return [RACSignal empty];
          }
      }]
      startWith:[SubscriptionResultModel inProgress]];

    // Subscribes to the updateSubscriptionAuthorizationSignal signal.
    // Subscription methods should always get called from the main thread.
    subscriptionDisposable = [[updateSubscriptionAuthorizationSignal
      subscribeOn:subscriptionScheduler]
      subscribeNext:^(SubscriptionResultModel *result) {

          if (result.inProgress) {
              // Subscription check is in progress.
              // Sets extension's subscription status to in progress.

              [PsiFeedbackLogger infoWithType:SubscriptionCheckLogType message:@"started"];
              [weakSelf.subscriptionCheckState setStateInProgress];
              return;
          }

          if (!result.remoteAuthDict && !result.error) {

              // Subscription check finished, current subscription authorization is active,
              // no remote check was necessary.
              [weakSelf.subscriptionCheckState setStateSubscribed];
              return;
          }

          if (result.error) {
              // Subscription check finished with error.

              switch (result.error.code) {
                  case SubscriptionResultErrorInvalidReceipt:
                      [weakSelf exitForInvalidReceipt];
                      break;

                  case SubscriptionResultErrorExpired:
                      handleExpiredSubscription();
                      break;

                  default:
                      [PsiFeedbackLogger errorWithType:SubscriptionCheckLogType message:@"unhandled error code %ld", (long) result.error.code];
                      [weakSelf exitGracefully];
                      break;
              }
              return;
          }

          // At this point, subscription check finished and received response
          // from the subscription verifier server.

          @autoreleasepool {

              NSString *currentActiveAuthorization;

              // Updates subscription and persists subscription.
              MutableSubscriptionData *subscription = [MutableSubscriptionData fromPersistedDefaults];

              // Keep a copy of the authorization passed to the tunnel previously.
              // This represents the authorization accepted by the Psiphon server,
              // regardless of what authorization was passed to the server.
              currentActiveAuthorization = [subscription.authorization.ID copy];

              [subscription updateWithRemoteAuthDict:result.remoteAuthDict submittedReceiptFilesize:result.submittedReceiptFileSize];

              [PsiFeedbackLogger infoWithType:SubscriptionCheckLogType message:@"received authorization %@ expiring on %@", subscription.authorization.ID,
                  subscription.authorization.expires];

              // Extract request date from the response and convert to NSDate.
              NSDate *requestDate = nil;
              NSString *requestDateString = (NSString *) result.remoteAuthDict[kRemoteSubscriptionVerifierRequestDate];
              if ([requestDateString length]) {
                  requestDate = [NSDate fromRFC3339String:requestDateString];
              }

              // Bad Clock error if user has an active subscription in server time
              // but in device time it appears to be expired.
              if (requestDate) {
                  if ([subscription hasActiveAuthorizationForDate:requestDate]
                    && ![subscription hasActiveAuthorizationForDate:[NSDate date]]) {
                      [self exitForBadClock];
                      return;
                  }
              }

              if (subscription.authorization) {
                  // New authorization was received from the subscription verifier server.
                  // Restarts the tunnel to connect with the new authorization only if it is different from
                  // the authorization in use by the tunnel.
                  if (![subscription.authorization.ID isEqualToString:currentActiveAuthorization]) {
                      [weakSelf.subscriptionCheckState setStateSubscribed];
                      [weakSelf reconnectWithConfig:weakSelf.cachedSponsorIDs.subscriptionSponsorId];
                  }
              } else {
                  // Server returned no authorization, treats this as if subscription was expired.
                  handleExpiredSubscription();
              }
          }

      }
      error:^(NSError *error) {
          [AppProfiler logMemoryReportWithTag:@"SubscriptionCheckAuthRequestFailed"];
          [PsiFeedbackLogger errorWithType:SubscriptionCheckLogType message:@"authorization request failed" object:error];

          // No need to retry if the tunnel is not connected.
          if ([error.domain isEqualToString:PsiphonTunnelErrorDomain] && error.code == PsiphonTunnelErrorTunnelNotConnected) {
              return;
          }

          // Schedules another subscription check in 3 hours.
          const int64_t secs_in_3_hours = 3 * 60 * 60;
          dispatch_after(
            dispatch_time(DISPATCH_TIME_NOW, secs_in_3_hours * NSEC_PER_SEC),
            dispatch_get_main_queue(), ^{
                [weakSelf scheduleSubscriptionCheckWithRemoteCheckForced:FALSE];
            });

          subscriptionDisposable = nil;
      }
      completed:^{
          [AppProfiler logMemoryReportWithTag:@"SubscriptionCheckCompleted"];
          [PsiFeedbackLogger infoWithType:SubscriptionCheckLogType message:@"finished"];
          subscriptionDisposable = nil;
      }];
}

// For debug builds starts or stops app profiler based on `sharedDB` state.
// For prod builds only starts app profiler.
- (void)updateAppProfiling {
#if DEBUG
    BOOL start = self.sharedDB.getDebugMemoryProfiler;
#else
    BOOL start = TRUE;
#endif

    if (!appProfiler && start) {
        appProfiler = [[AppProfiler alloc] init];
        [appProfiler startProfilingWithStartInterval:1
                                          forNumLogs:10
                         andThenExponentialBackoffTo:60*30
                            withNumLogsAtEachBackOff:1];

    } else if (!start) {
        [appProfiler stopProfiling];
    }
}

- (NSError *_Nullable)startPsiphonTunnel {

    BOOL success = [self.psiphonTunnel start:FALSE];

    if (!success) {
        [PsiFeedbackLogger error:@"tunnel start failed"];
        return [NSError errorWithDomain:PsiphonTunnelErrorDomain
                                   code:PsiphonTunnelErrorInternalError];
    }

    self.tunnelProviderState = TunnelProviderStateStarted;
    return nil;
}

// VPN should only start if it is started from the container app directly,
// OR if the user possibly has a valid subscription
// OR if the extension is started after boot but before being unlocked.
- (void)startTunnelWithErrorHandler:(void (^_Nonnull)(NSError *_Nonnull error))errorHandler {

    __weak PacketTunnelProvider *weakSelf = self;

    // In prod starts app profiling.
    [self updateAppProfiling];

    [[Notifier sharedInstance] registerObserver:self callbackQueue:dispatch_get_main_queue()];

    self.cachedSponsorIDs = [PsiphonConfigReader fromConfigFile].sponsorIds;

    // Initializes uninitialized properties.
    MutableSubscriptionData *subscription = [MutableSubscriptionData fromPersistedDefaults];
    self.subscriptionCheckState = [SubscriptionState initialStateFromSubscription:subscription];

    [PsiFeedbackLogger infoWithType:PacketTunnelProviderLogType
                               json:@{@"Event":@"Start",
                                      @"StartMethod": [self extensionStartMethodTextDescription],
                                      @"SubscriptionState": [self.subscriptionCheckState textDescription]}];

    if (self.extensionStartMethod == ExtensionStartMethodFromContainer
        || self.extensionStartMethod == ExtensionStartMethodFromCrash
        || [self.subscriptionCheckState isSubscribedOrInProgress]) {

        if (![self.subscriptionCheckState isSubscribedOrInProgress] &&
            self.extensionStartMethod == ExtensionStartMethodFromContainer) {
            self.waitForContainerStartVPNCommand = TRUE;
        }

        if ([self.subscriptionCheckState isSubscribedOrInProgress]) {
            [self initSubscriptionCheckObjects];
        }

        [self setTunnelNetworkSettings:[self getTunnelSettings] completionHandler:^(NSError *_Nullable error) {

            if (error != nil) {
                [PsiFeedbackLogger error:@"setTunnelNetworkSettings failed: %@", error];
                errorHandler([NSError errorWithDomain:PsiphonTunnelErrorDomain code:PsiphonTunnelErrorBadConfiguration]);
                return;
            }

            error = [weakSelf startPsiphonTunnel];
            if (error) {
                errorHandler(error);
            }

        }];

    } else {

        // If the user is not a subscriber, or if their subscription has expired
        // we will call startVPN to stop "Connect On Demand" rules from kicking-in over and over if they are in effect.
        //
        // To potentially stop leaking sensitive traffic while in this state, we will route
        // the network to a dead-end by setting tunnel network settings and not starting Psiphon tunnel.

        [PsiFeedbackLogger info:@"zombie mode"];

        self.tunnelProviderState = TunnelProviderStateZombie;

        [self setTunnelNetworkSettings:[self getTunnelSettings] completionHandler:^(NSError *error) {
            [weakSelf startVPN];
            weakSelf.reasserting = TRUE;
        }];

        [self displayRepeatingZombieAlert];
    }
}

- (void)stopTunnelWithReason:(NEProviderStopReason)reason {
    // Always log the stop reason.
    [PsiFeedbackLogger infoWithType:PacketTunnelProviderLogType
                               json:@{@"Event":@"Stop",
                                      @"StopReason": [PacketTunnelUtils textStopReason:reason],
                                      @"StopCode": @(reason)}];

    // Cleanup.
    [subscriptionDisposable dispose];

    [self.psiphonTunnel stop];
}

- (void)reconnectWithConfig:(NSString *_Nullable)sponsorId {
    dispatch_async(self->workQueue, ^{
        [AppProfiler logMemoryReportWithTag:@"reconnectWithConfig"];
        [self.psiphonTunnel reconnectWithConfig:sponsorId :[self getAllAuthorizationsAndSetSnapshot]];
    });
}

- (void)displayMessageAndExitGracefully:(NSString *)message {

    // If failed to display, retry in 60 seconds.
    const int64_t retryInterval = 60;

    __weak __block void (^weakDisplayAndKill)(NSString *message);
    void (^displayAndKill)(NSString *message);

    weakDisplayAndKill = displayAndKill = ^(NSString *message) {

        [self displayMessage:message completionHandler:^(BOOL success) {

            // If failed, retry again in `retryInterval` seconds.
            if (!success) {
                dispatch_after(dispatch_time(DISPATCH_TIME_NOW, retryInterval * NSEC_PER_SEC), dispatch_get_main_queue(), ^{
                    weakDisplayAndKill(message);
                });
            }

            // Exit only after the user has dismissed the message.
            [self exitGracefully];
        }];
    };

    if (self.tunnelProviderState == TunnelProviderStateKillMessageSent) {
        return;
    }

    self.tunnelProviderState = TunnelProviderStateKillMessageSent;

    displayAndKill(message);
}

#pragma mark - Query methods

- (NSNumber *)isNEZombie {
    return @(self.tunnelProviderState == TunnelProviderStateZombie);
}

- (NSNumber *)isTunnelConnected {
    return @([self.psiphonTunnel getConnectionState] == PsiphonConnectionStateConnected);
}

- (NSNumber *)isNetworkReachable {
    NetworkStatus status;
    if ([self.psiphonTunnel getNetworkReachabilityStatus:&status]) {
        return @(status != NotReachable);
    }
    return nil;
}

#pragma mark - Notifier callback

- (void)onMessageReceived:(NotifierMessage)message {

    if ([NotifierStartVPN isEqualToString:message]) {

        LOG_DEBUG(@"container signaled VPN to start");

        self.waitForContainerStartVPNCommand = FALSE;
        [self tryStartVPN];

    } else if ([NotifierAppEnteredBackground isEqualToString:message]) {

        LOG_DEBUG(@"container entered background");

        // If the container StartVPN command has not been received from the container,
        // and the container goes to the background, then alert the user to open the app.
        if (self.waitForContainerStartVPNCommand) {
            [self displayMessage:NSLocalizedStringWithDefaultValue(@"OPEN_PSIPHON_APP", nil, [NSBundle mainBundle], @"Please open Psiphon app to finish connecting.", @"Alert message informing the user they should open the app to finish connecting to the VPN. DO NOT translate 'Psiphon'.")];
        }

    } else if ([NotifierForceSubscriptionCheck isEqualToString:message]) {

        // Container received a new subscription transaction.
        [PsiFeedbackLogger infoWithType:ExtensionNotificationLogType message:@"force subscription check"];
        [self scheduleSubscriptionCheckWithRemoteCheckForced:TRUE];

    } else if ([NotifierUpdatedNonSubscriptionAuths isEqualToString:message]) {

        // Restarts the tunnel only if the persisted authorizations have changed from the
        // last set of authorizations supplied to tunnel-core.
        NSSet<NSString *> *newAuthIds = [Authorization authorizationIDsFrom:
                                             [self.sharedDB getNonSubscriptionAuthorizations]];

        if (![newAuthIds isEqualToSet:self.nonSubscriptionAuthIdSnapshot]) {
            [self reconnectWithConfig:nil];
        }

    }

#if DEBUG

    if ([NotifierDebugForceJetsam isEqualToString:message]) {
        [DebugUtils jetsamWithAllocationInterval:1 withNumberOfPages:15];

    } else if ([NotifierDebugGoProfile isEqualToString:message]) {

        NSError *e = [FileUtils createDir:self.sharedDB.goProfileDirectory];
        if (e != nil) {
            [PsiFeedbackLogger errorWithType:ExtensionNotificationLogType
                                     message:@"FailedToCreateProfileDir"
                                      object:e];
            return;
        }

        [self.psiphonTunnel writeRuntimeProfilesTo:self.sharedDB.goProfileDirectory.path
                      withCPUSampleDurationSeconds:0
                    withBlockSampleDurationSeconds:0];

        [self displayMessage:@"DEBUG: Finished writing runtime profiles."];

    } else if ([NotifierDebugMemoryProfiler isEqualToString:message]) {
        [self updateAppProfiling];

    } else if ([NotifierDebugCustomFunction isEqualToString:message]) {
        // Custom function.
    }

#endif

}

#pragma mark -

- (void)sleepWithCompletionHandler:(void (^)(void))completionHandler {
    [PsiFeedbackLogger infoWithType:PacketTunnelProviderLogType json:@{@"Event":@"Sleep"}];
    completionHandler();
}

- (void)wake {
    [PsiFeedbackLogger infoWithType:PacketTunnelProviderLogType json:@{@"Event":@"Wake"}];
}

- (NSArray *)getNetworkInterfacesIPv4Addresses {

    // Getting list of all interfaces' IPv4 addresses
    NSMutableArray *upIfIpAddressList = [NSMutableArray new];

    struct ifaddrs *interfaces;
    if (getifaddrs(&interfaces) == 0) {
        struct ifaddrs *interface;
        for (interface=interfaces; interface; interface=interface->ifa_next) {

            // Only IFF_UP interfaces. Loopback is ignored.
            if (interface->ifa_flags & IFF_UP && !(interface->ifa_flags & IFF_LOOPBACK)) {

                if (interface->ifa_addr && interface->ifa_addr->sa_family==AF_INET) {
                    struct sockaddr_in *in = (struct sockaddr_in*) interface->ifa_addr;
                    NSString *interfaceAddress = [NSString stringWithUTF8String:inet_ntoa(in->sin_addr)];
                    [upIfIpAddressList addObject:interfaceAddress];
                }
            }
        }
    }

    // Free getifaddrs data
    freeifaddrs(interfaces);

    return upIfIpAddressList;
}

- (NEPacketTunnelNetworkSettings *)getTunnelSettings {

    // Select available private address range, like Android does:
    // https://github.com/Psiphon-Labs/psiphon-tunnel-core/blob/cff370d33e418772d89c3a4a117b87757e1470b2/MobileLibrary/Android/PsiphonTunnel/PsiphonTunnel.java#L718
    // NOTE that the user may still connect to a WiFi network while the VPN is enabled that could conflict with the selected
    // address range

    NSMutableDictionary *candidates = [NSMutableDictionary dictionary];
    candidates[@"192.0.2"] = @[@"192.0.2.2", @"192.0.2.1"];
    candidates[@"169"] = @[@"169.254.1.2", @"169.254.1.1"];
    candidates[@"172"] = @[@"172.16.0.2", @"172.16.0.1"];
    candidates[@"192"] = @[@"192.168.0.2", @"192.168.0.1"];
    candidates[@"10"] = @[@"10.0.0.2", @"10.0.0.1"];

    static NSString *const preferredCandidate = @"192.0.2";
    NSArray *selectedAddress = candidates[preferredCandidate];

    NSArray *networkInterfacesIPAddresses = [self getNetworkInterfacesIPv4Addresses];
    for (NSString *ipAddress in networkInterfacesIPAddresses) {
        LOG_DEBUG(@"Interface: %@", ipAddress);

        if ([ipAddress hasPrefix:@"10."]) {
            [candidates removeObjectForKey:@"10"];
        } else if ([ipAddress length] >= 6 &&
                   [[ipAddress substringToIndex:6] compare:@"172.16"] >= 0 &&
                   [[ipAddress substringToIndex:6] compare:@"172.31"] <= 0 &&
                   [ipAddress characterAtIndex:6] == '.') {
            [candidates removeObjectForKey:@"172"];
        } else if ([ipAddress hasPrefix:@"192.168"]) {
            [candidates removeObjectForKey:@"192"];
        } else if ([ipAddress hasPrefix:@"169.254"]) {
            [candidates removeObjectForKey:@"169"];
        } else if ([ipAddress hasPrefix:@"192.0.2."]) {
            [candidates removeObjectForKey:@"192.0.2"];
        }
    }

    if (candidates[preferredCandidate] == nil && [candidates count] > 0) {
        selectedAddress = candidates.allValues[0];
    }

    LOG_DEBUG(@"Selected private address: %@", selectedAddress[0]);

    NEPacketTunnelNetworkSettings *newSettings = [[NEPacketTunnelNetworkSettings alloc] initWithTunnelRemoteAddress:selectedAddress[1]];

    newSettings.IPv4Settings = [[NEIPv4Settings alloc] initWithAddresses:@[selectedAddress[0]] subnetMasks:@[@"255.255.255.0"]];

    newSettings.IPv4Settings.includedRoutes = @[[NEIPv4Route defaultRoute]];

    // TODO: split tunneling could be implemented here
    newSettings.IPv4Settings.excludedRoutes = @[];

    // TODO: call getPacketTunnelDNSResolverIPv6Address
    newSettings.DNSSettings = [[NEDNSSettings alloc] initWithServers:@[[self.psiphonTunnel getPacketTunnelDNSResolverIPv4Address]]];

    newSettings.DNSSettings.searchDomains = @[@""];

    newSettings.MTU = @([self.psiphonTunnel getPacketTunnelMTU]);

    return newSettings;
}

// Starts VPN and notifies the container of homepages (if any)
// when `self.waitForContainerStartVPNCommand` is FALSE.
- (BOOL)tryStartVPN {

    if (self.waitForContainerStartVPNCommand) {
        return FALSE;
    }

    if ([self.psiphonTunnel getConnectionState] == PsiphonConnectionStateConnected) {
        // The container waits up to `LandingPageTimeout` to see the tunnel connected
        // status from when the Homepage notification is received by it.
        [self startVPN];
        self.reasserting = FALSE;
        [[Notifier sharedInstance] post:NotifierNewHomepages];
        return TRUE;
    }

    return FALSE;
}

#pragma mark - Subscription and authorizations

// Returns possibly empty array of authorizations.
- (NSArray<NSString *> *_Nonnull)getAllAuthorizationsAndSetSnapshot {

    NSMutableArray *auths = [NSMutableArray arrayWithCapacity:1];
    
    // Add subscription authorization.
    SubscriptionData *subscription = [SubscriptionData fromPersistedDefaults];
    if (subscription.authorization) {
        [PsiFeedbackLogger infoWithType:PacketTunnelProviderLogType message:@"subscription authorization ID:%@", subscription.authorization.ID];
        [auths addObject:subscription.authorization.base64Representation];
    }
    
    // Adds authorizations persisted by the container (minus the authorizations already marked as expired).
    NSSet<Authorization *> *_Nonnull snapshot = [self.sharedDB getNonSubscriptionAuthorizations];
    [auths addObjectsFromArray:[Authorization encodeAuthorizations:snapshot]];
    
    self.nonSubscriptionAuthIdSnapshot = [Authorization authorizationIDsFrom:snapshot];

    return auths;
}

// A finite signal that emits an item when device is unlocked.
- (RACSignal *)subscriptionReceiptUnlocked {
#if DEBUG
    const NSTimeInterval retryInterval = 5; // 5 seconds.
#else
    const NSTimeInterval retryInterval = 5 * 60; // 5 minutes.
#endif

    // Leeway of 5 seconds added in the interest of system performance / power consumption.
    const NSTimeInterval leeway = 5; // 5 seconds.

    return [[[[RACSignal interval:retryInterval onScheduler:[RACScheduler mainThreadScheduler] withLeeway:leeway]
      startWith:nil]
      skipWhileBlock:^BOOL(id x) {
          return [self isDeviceLocked];
      }]
      // take:1 on an infinite signal, effectively turns it into a finite signal after it emits its first item.
      take:1];
}

/*!
 * Shows "subscription expired" alert to the user.
 * This alert will only be shown again after a time interval after the user *dismisses* the current alert.
 */
- (void)displayRepeatingZombieAlert {

    __weak PacketTunnelProvider *weakSelf = self;

    const int64_t intervalSec = 60; // Every minute.

    [self displayMessage:
        NSLocalizedStringWithDefaultValue(@"CANNOT_START_TUNNEL_DUE_TO_SUBSCRIPTION", nil, [NSBundle mainBundle], @"You don't have an active subscription.\nSince you're not a subscriber or your subscription has expired, Psiphon can only be started from the Psiphon app.\n\nPlease open the Psiphon app to start.", @"Alert message informing user that their subscription has expired or that they're not a subscriber, therefore Psiphon can only be started from the Psiphon app. DO NOT translate 'Psiphon'.")
       completionHandler:^(BOOL success) {
           // If the user dismisses the message, show the alert again in intervalSec seconds.
           dispatch_after(dispatch_time(DISPATCH_TIME_NOW, intervalSec * NSEC_PER_SEC), dispatch_get_main_queue(), ^{
               [weakSelf displayRepeatingZombieAlert];
           });
       }];
}

- (void)exitForBadClock {
    [PsiFeedbackLogger errorWithType:ExitReasonLogType message:@"bad clock"];
    NSString *message = NSLocalizedStringWithDefaultValue(@"BAD_CLOCK_ALERT_MESSAGE", nil, [NSBundle mainBundle], @"We've detected the time on your device is out of sync with your time zone. Please update your clock settings and restart the app", @"Alert message informing user that the device clock needs to be updated with current time");
    [self displayMessageAndExitGracefully:message];
}

- (void)exitForInvalidReceipt {
    [PsiFeedbackLogger errorWithType:ExitReasonLogType message:@"invalid subscription receipt"];
    NSString *message = NSLocalizedStringWithDefaultValue(@"BAD_RECEIPT_ALERT_MESSAGE", nil, [NSBundle mainBundle], @"Your subscription receipt can not be verified, please refresh it and try again.", @"Alert message informing user that subscription receipt can not be verified");
    [self displayMessageAndExitGracefully:message];
}

- (void)displayCorruptSettingsFileMessage {
    NSString *message = NSLocalizedStringWithDefaultValue(@"CORRUPT_SETTINGS_MESSAGE", nil, [NSBundle mainBundle], @"Your app settings file appears to be corrupt. Try reinstalling the app to repair the file.", @"Alert dialog message informing the user that the settings file in the app is corrupt, and that they can potentially fix this issue by re-installing the app.");
    [self displayMessage:message];
}

@end

#pragma mark - TunneledAppDelegate

@interface PacketTunnelProvider (AppDelegateExtension) <TunneledAppDelegate>
@end

@implementation PacketTunnelProvider (AppDelegateExtension)

- (NSString * _Nullable)getEmbeddedServerEntries {
    return nil;
}

- (NSString * _Nullable)getEmbeddedServerEntriesPath {
    return PsiphonConfigReader.embeddedServerEntriesPath;
}

- (NSDictionary * _Nullable)getPsiphonConfig {

    NSDictionary *configs = [PsiphonConfigReader fromConfigFile].configs;
    if (!configs) {
        [PsiFeedbackLogger errorWithType:PsiphonTunnelDelegateLogType
                                 message:@"Failed to get config"];
        [self displayCorruptSettingsFileMessage];
        [self exitGracefully];
    }

    // Get a mutable copy of the Psiphon configs.
    NSMutableDictionary *mutableConfigCopy = [configs mutableCopy];

    // Applying mutations to config
    NSNumber *fd = (NSNumber*)[[self packetFlow] valueForKeyPath:@"socket.fileDescriptor"];

    // In case of duplicate keys, value from psiphonConfigUserDefaults
    // will replace mutableConfigCopy value.
    PsiphonConfigUserDefaults *psiphonConfigUserDefaults =
        [[PsiphonConfigUserDefaults alloc] initWithSuiteName:APP_GROUP_IDENTIFIER];
    [mutableConfigCopy addEntriesFromDictionary:[psiphonConfigUserDefaults dictionaryRepresentation]];

    mutableConfigCopy[@"PacketTunnelTunFileDescriptor"] = fd;

    mutableConfigCopy[@"ClientVersion"] = [AppInfo appVersion];

<<<<<<< HEAD
    NSArray *authorizations = [self getAllAuthorizationsAndSetSnapshot];
=======
    // Configure data root directory.
    // PsiphonTunnel will store all of its files under this directory.

    NSError *err;

    NSURL *dataRootDirectory = [PsiphonDataSharedDB dataRootDirectory];
    if (dataRootDirectory == nil) {
        [PsiFeedbackLogger errorWithType:PsiphonTunnelDelegateLogType
                                 message:@"Failed to get data root directory"];
        [self displayCorruptSettingsFileMessage];
        [self exitGracefully];
    }

    NSFileManager *fileManager = [NSFileManager defaultManager];
    [fileManager createDirectoryAtURL:dataRootDirectory withIntermediateDirectories:YES attributes:nil error:&err];
    if (err != nil) {
        [PsiFeedbackLogger errorWithType:PsiphonTunnelDelegateLogType
                                 message:@"Failed to create data root directory"
                                  object:err];
        [self displayCorruptSettingsFileMessage];
        [self exitGracefully];
    }

    mutableConfigCopy[@"DataRootDirectory"] = dataRootDirectory.path;

    // Ensure homepage and notice files are migrated
    NSString *oldRotatingLogNoticesPath = [self.sharedDB oldRotatingLogNoticesPath];
    if (oldRotatingLogNoticesPath) {
        mutableConfigCopy[@"MigrateRotatingNoticesFilename"] = oldRotatingLogNoticesPath;
    } else {
        [PsiFeedbackLogger infoWithType:PsiphonTunnelDelegateLogType
                                message:@"Failed to get old rotating notices log path"];
    }

    NSString *oldHomepageNoticesPath = [self.sharedDB oldHomepageNoticesPath];
    if (oldHomepageNoticesPath) {
        mutableConfigCopy[@"MigrateHompageNoticesFilename"] = oldHomepageNoticesPath;
    } else {
        [PsiFeedbackLogger infoWithType:PsiphonTunnelDelegateLogType
                                message:@"Failed to get old homepage notices path"];
    }

    // Use default rotation rules for homepage and notice files.
    // Note: homepage and notice files are only used if this field is set.
    NSMutableDictionary *noticeFiles = [[NSMutableDictionary alloc] init];
    [noticeFiles setObject:@0 forKey:@"RotatingFileSize"];
    [noticeFiles setObject:@0 forKey:@"RotatingSyncFrequency"];

    mutableConfigCopy[@"UseNoticeFiles"] = noticeFiles;

    // Provide auth tokens
    NSArray *authorizations = [self getAllAuthorizations];
>>>>>>> e9dad6a4
    if ([authorizations count] > 0) {
        mutableConfigCopy[@"Authorizations"] = [authorizations copy];
    }

    // SponsorId override
    if ([self.subscriptionCheckState isSubscribed]) {
        mutableConfigCopy[@"SponsorId"] = [self.cachedSponsorIDs.subscriptionSponsorId copy];
    } else if ([self.subscriptionCheckState isInProgress]) {
        mutableConfigCopy[@"SponsorId"] = [self.cachedSponsorIDs.checkSubscriptionSponsorId copy];
    }

    // Store current sponsor ID used for use by container.
    [self.sharedDB setCurrentSponsorId:mutableConfigCopy[@"SponsorId"]];

    return mutableConfigCopy;
}

- (void)onConnectionStateChangedFrom:(PsiphonConnectionState)oldState to:(PsiphonConnectionState)newState {
    // Do not block PsiphonTunnel callback queue.
    // Note: ReactiveObjC subjects block until all subscribers have received to the events,
    //       and also ReactiveObjC `subscribeOn` operator does not behave similar to RxJava counterpart for example.
    PacketTunnelProvider *__weak weakSelf = self;

    dispatch_async_global(^{
        PacketTunnelProvider *__strong strongSelf = self;
        if (strongSelf) {
            [strongSelf->tunnelConnectionStateSubject sendNext:@(newState)];
        }
    });

#if DEBUG
    dispatch_async_global(^{
        NSString *stateStr = [PacketTunnelUtils textPsiphonConnectionState:newState];
        [weakSelf.sharedDB setDebugPsiphonConnectionState:stateStr];
        [[Notifier sharedInstance] post:NotifierDebugPsiphonTunnelState];
    });
#endif

}

- (void)onConnecting {
    self.reasserting = TRUE;
}

- (void)onActiveAuthorizationIDs:(NSArray * _Nonnull)authorizationIds {

    __weak PacketTunnelProvider *weakSelf = self;

    dispatch_async(self->workQueue, ^{

        if (!weakSelf) {
            return;
        }

        PacketTunnelProvider *strongSelf = weakSelf;

        // It is assumed that the subscription info at this point is the same as the subscription info
        // passed in getPsiphonConfig callback.
        SubscriptionData *subscription = [SubscriptionData fromPersistedDefaults];
        if (subscription.authorization && ![authorizationIds containsObject:subscription.authorization.ID]) {

            // Send value SubscriptionAuthorizationStatusRejected if subscription authorization was invalid.
            [strongSelf->subscriptionAuthorizationActiveSubject sendNext:@(SubscriptionAuthorizationStatusRejected)];

        } else {
            // Send value SubscriptionAuthorizationStatusActiveOrEmpty if subscription authorization was not invalid (i.e. authorization is non-existent or valid)
            [strongSelf->subscriptionAuthorizationActiveSubject sendNext:@(SubscriptionAuthorizationStatusActiveOrEmpty)];
        }

        // Marks container authorizations found to be invalid, and sends notification to the container.
        if ([self.nonSubscriptionAuthIdSnapshot count] > 0) {
            LOG_DEBUG(@"Supplied Auth Ids: %@", self.nonSubscriptionAuthIdSnapshot.description);
            
            // Subtracts provided active authorizations from the the set of authorizations supplied in Psiphon config,
            // to get the set of inactive authorizations.
            NSMutableSet<NSString *> *noAcceptedAuthIds = [NSMutableSet setWithSet:self.nonSubscriptionAuthIdSnapshot];
            [noAcceptedAuthIds minusSet:[NSSet setWithArray:authorizationIds]];

            // Immediately delete authorization ids not accepted.
            [self.sharedDB removeNonSubscriptionAuthorizationsNotAccepted:noAcceptedAuthIds];

        }

        if ([strongSelf.subscriptionCheckState isSubscribedOrInProgress]) {
            [strongSelf scheduleSubscriptionCheckWithRemoteCheckForced:FALSE];
        }
    });
}

- (void)onConnected {
    [AppProfiler logMemoryReportWithTag:@"onConnected"];
    LOG_DEBUG(@"connected with %@", [self.subscriptionCheckState textDescription]);
    [[Notifier sharedInstance] post:NotifierTunnelConnected];
    [self tryStartVPN];
}

- (void)onServerTimestamp:(NSString * _Nonnull)timestamp {

    dispatch_async(self->workQueue, ^{
        
        [self.sharedDB updateServerTimestamp:timestamp];

        NSDate *serverTimestamp = [NSDate fromRFC3339String:timestamp];

        // Check if user has an active subscription in the device's time
        // If NO - do nothing
        // If YES - proceed with checking the subscription against server timestamp
        SubscriptionData *subscription = [SubscriptionData fromPersistedDefaults];
        if ([subscription hasActiveAuthorizationForDate:[NSDate date]]) {
            if (serverTimestamp != nil) {
                if (![subscription hasActiveAuthorizationForDate:serverTimestamp]) {
                    // User is possibly cheating, terminate extension due to 'Bad Clock'.
                    [self exitForBadClock];
                }
            }
        }
    });
}

- (void)onAvailableEgressRegions:(NSArray *)regions {
    [self.sharedDB setEmittedEgressRegions:regions];

    [[Notifier sharedInstance] post:NotifierAvailableEgressRegions];

    PsiphonConfigUserDefaults *userDefaults = [PsiphonConfigUserDefaults sharedInstance];

    NSString *selectedRegion = [userDefaults egressRegion];
    if (selectedRegion &&
        ![selectedRegion isEqualToString:kPsiphonRegionBestPerformance] &&
        ![regions containsObject:selectedRegion]) {

        [[PsiphonConfigUserDefaults sharedInstance] setEgressRegion:kPsiphonRegionBestPerformance];

        dispatch_async(self->workQueue, ^{
            [self displayMessage:[Strings selectedRegionUnavailableAlertBody]];
            // Starting the tunnel with "Best Performance" region.
            [self startPsiphonTunnel];
        });
    }
}

- (void)onInternetReachabilityChanged:(Reachability* _Nonnull)reachability {
    NetworkStatus s = [reachability currentReachabilityStatus];
    if (s == NotReachable) {
        self.postedNetworkConnectivityFailed = TRUE;
        [[Notifier sharedInstance] post:NotifierNetworkConnectivityFailed];

    } else if (self.postedNetworkConnectivityFailed) {
        self.postedNetworkConnectivityFailed = FALSE;
        [[Notifier sharedInstance] post:NotifierNetworkConnectivityResolved];
    }
    NSString *strReachabilityFlags = [reachability currentReachabilityFlagsToString];
    LOG_DEBUG(@"onInternetReachabilityChanged: %@", strReachabilityFlags);
}

- (void)onDiagnosticMessage:(NSString *_Nonnull)message withTimestamp:(NSString *_Nonnull)timestamp {
    [PsiFeedbackLogger logNoticeWithType:@"tunnel-core" message:message timestamp:timestamp];
}

- (void)onUpstreamProxyError:(NSString *_Nonnull)message {

    // Display at most one error message. The many connection
    // attempts and variety of error messages from tunnel-core
    // would otherwise result in too many pop ups.

    // onUpstreamProxyError may be called concurrently.
    BOOL expected = TRUE;
    if (!atomic_compare_exchange_strong(&self->showUpstreamProxyErrorMessage, &expected, FALSE)) {
        return;
    }

    NSString *alertDisplayMessage = [NSString stringWithFormat:@"%@\n\n(%@)",
        NSLocalizedStringWithDefaultValue(@"CHECK_UPSTREAM_PROXY_SETTING", nil, [NSBundle mainBundle], @"You have configured Psiphon to use an upstream proxy.\nHowever, we seem to be unable to connect to a Psiphon server through that proxy.\nPlease fix the settings and try again.", @"Main text in the 'Upstream Proxy Error' dialog box. This is shown when the user has directly altered these settings, and those settings are (probably) erroneous. DO NOT translate 'Psiphon'."),
            message];

    [self displayMessage:alertDisplayMessage];
}

- (void)onClientRegion:(NSString *)region {
    [self.sharedDB insertNewClientRegion:region];
}

@end<|MERGE_RESOLUTION|>--- conflicted
+++ resolved
@@ -956,9 +956,6 @@
 
     mutableConfigCopy[@"ClientVersion"] = [AppInfo appVersion];
 
-<<<<<<< HEAD
-    NSArray *authorizations = [self getAllAuthorizationsAndSetSnapshot];
-=======
     // Configure data root directory.
     // PsiphonTunnel will store all of its files under this directory.
 
@@ -1010,8 +1007,7 @@
     mutableConfigCopy[@"UseNoticeFiles"] = noticeFiles;
 
     // Provide auth tokens
-    NSArray *authorizations = [self getAllAuthorizations];
->>>>>>> e9dad6a4
+    NSArray *authorizations = [self getAllAuthorizationsAndSetSnapshot];
     if ([authorizations count] > 0) {
         mutableConfigCopy[@"Authorizations"] = [authorizations copy];
     }
