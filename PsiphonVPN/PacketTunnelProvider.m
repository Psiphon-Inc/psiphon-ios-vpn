--- conflicted
+++ resolved
@@ -52,17 +52,11 @@
 
     // State variables
     BOOL shouldStartVPN;  // Start vpn decision made by the container.
-<<<<<<< HEAD
-
-    // Serial queue for inserting diagnostic logs into the shared db.
-    dispatch_queue_t serialDiagnosticsQueue;
 
     // Time formatter for log messages.
     // NOTE: NSDateFormatter is threadsafe.
     NSDateFormatter *rfc3339Formatter;
 
-=======
->>>>>>> 904dda2c
 }
 
 - (id)init {
@@ -82,14 +76,9 @@
 
         // state variables
         shouldStartVPN = FALSE;
-<<<<<<< HEAD
-
-        serialDiagnosticsQueue = dispatch_queue_create("ca.psiphon.Psiphon.PsiphonVPN.SerialDiagnosticsQueue", DISPATCH_QUEUE_SERIAL);
         
         // RFC3339 Time formatter
         rfc3339Formatter = [NSDateFormatter createRFC3339Formatter];
-=======
->>>>>>> 904dda2c
     }
 
     return self;
@@ -183,19 +172,21 @@
 }
 
 - (void)logMessage:(NSString * _Nonnull)message withTimestamp:(NSString * _Nonnull)timestamp{
-    dispatch_async(serialDiagnosticsQueue, ^{
-        [self performBackgroundTaskWithReason:@"onDiagnosticMessage" usingBlock:^{
-            [sharedDB insertDiagnosticMessage:message withTimestamp:timestamp];
+    // Called synchronously on PsiphonTunnel's callback queue.
+    // Any database or file operations should be performed
+    // synchronously before returning to guarantee ordering of
+    // database insertions, writes, etc.
+    [self performBackgroundTaskWithReason:@"onDiagnosticMessage" usingBlock:^{
+        [sharedDB insertDiagnosticMessage:message withTimestamp:timestamp];
 #if DEBUG
-            // Notify container that there is new data in shared sqlite database.
-            // This is only needed in debug mode where the log view is enabled
-            // in the container. LogViewController needs to know when new logs
-            // have entered the shared database so it can update its view to
-            // display the latest diagnostic entries.
-            [notifier post:@"NE.onDiagnosticMessage"];
+        // Notify container that there is new data in shared sqlite database.
+        // This is only needed in debug mode where the log view is enabled
+        // in the container. LogViewController needs to know when new logs
+        // have entered the shared database so it can update its view to
+        // display the latest diagnostic entries.
+        [notifier post:@"NE.onDiagnosticMessage"];
 #endif
-        }];
-    });
+    }];
 }
 
 
@@ -483,27 +474,8 @@
     return [[NSString alloc] initWithData:jsonData encoding:NSUTF8StringEncoding];
 }
 
-<<<<<<< HEAD
 - (void)onDiagnosticMessage:(NSString * _Nonnull)message withTimestamp:(NSString * _Nonnull)timestamp {
     [self logMessage:message withTimestamp:timestamp];
-=======
-- (void)onDiagnosticMessage:(NSString * _Nonnull)message {
-    // Called synchronously on PsiphonTunnel's callback queue.
-    // Any database or file operations should be performed
-    // synchronously before returning to guarantee ordering of
-    // database insertions, writes, etc.
-    [self performBackgroundTaskWithReason:@"onDiagnosticMessage" usingBlock:^{
-        [sharedDB insertDiagnosticMessage:message];
-#if DEBUG
-        // Notify container that there is new data in shared sqlite database.
-        // This is only needed in debug mode where the log view is enabled
-        // in the container. LogViewController needs to know when new logs
-        // have entered the shared database so it can update its view to
-        // display the latest diagnostic entries.
-        [notifier post:@"NE.onDiagnosticMessage"];
-#endif
-    }];
->>>>>>> 904dda2c
 }
 
 - (void)onConnecting {
