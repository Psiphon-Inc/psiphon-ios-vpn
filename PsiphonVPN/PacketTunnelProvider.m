--- conflicted
+++ resolved
@@ -395,25 +395,10 @@
     [self tryStartVPN];
 }
 
-<<<<<<< HEAD
-- (void)onExiting {
-}
-
-- (void)onHomepage:(NSString * _Nonnull)url {
-    for (NSString *p in handshakeHomepages) {
-        if ([url isEqualToString:p]) {
-            return;
-        }
-    }
-    [handshakeHomepages addObject:url];
-}
-
 - (void)onServerTimestamp:(NSString * _Nonnull)timestamp {
 	[sharedDB updateServerTimestamp:timestamp];
 }
 
-=======
->>>>>>> 35815998
 - (void)onAvailableEgressRegions:(NSArray *)regions {
     [sharedDB insertNewEgressRegions:regions];
 
