--- conflicted
+++ resolved
@@ -271,55 +271,4 @@
         }
     }
     
-<<<<<<< HEAD
-}
-
-extension PaymentTransaction {
-        
-    /// Created PaymentTransaction holds a strong reference to the `skPaymentTransaction` object.
-    public static func make(from skPaymentTransaction: SKPaymentTransaction) -> Self {
-        PaymentTransaction(
-            transactionID: { () -> TransactionID in
-                TransactionID(stringLiteral: skPaymentTransaction.transactionIdentifier!)
-            },
-            productID: { () -> String in
-                skPaymentTransaction.payment.productIdentifier
-            },
-            transactionState: { () -> TransactionState in
-                switch skPaymentTransaction.transactionState {
-                case .purchasing:
-                    return .pending(.purchasing)
-                case .deferred:
-                    return .pending(.deferred)
-                case .purchased:
-                    return .completed(.success(
-                        Pair(skPaymentTransaction.transactionDate!, .purchased)))
-                case .restored:
-                    return .completed(.success(
-                        Pair(skPaymentTransaction.transactionDate!, .restored)))
-                case .failed:
-                    // Error is non-null when state is failed.
-                    let someError = skPaymentTransaction.error!
-                    if let skError = someError as? SKError {
-                        return .completed(.failure(.right(skError)))
-                    } else {
-                        return .completed(.failure(.left(SystemError(someError))))
-                    }
-                @unknown default:
-                    fatalError("""
-                        unknown transaction state \(skPaymentTransaction.transactionState)
-                        """)
-                }
-            },
-            isEqual: { other -> Bool in
-                skPaymentTransaction.isEqual(other)
-            },
-            skPaymentTransaction: { () -> SKPaymentTransaction? in
-                skPaymentTransaction
-            }
-        )
-    }
-    
-=======
->>>>>>> d1bcd2f9
 }