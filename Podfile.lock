PODS:
  - CustomIOSAlertView (0.9.5)
  - Google-Mobile-Ads-SDK (7.53.1):
    - GoogleAppMeasurement (~> 6.0)
  - GoogleAppMeasurement (6.3.1):
    - GoogleUtilities/AppDelegateSwizzler (~> 6.0)
    - GoogleUtilities/MethodSwizzler (~> 6.0)
    - GoogleUtilities/Network (~> 6.0)
    - "GoogleUtilities/NSData+zlib (~> 6.0)"
    - nanopb (= 0.3.9011)
  - GoogleUtilities/AppDelegateSwizzler (6.5.2):
    - GoogleUtilities/Environment
    - GoogleUtilities/Logger
    - GoogleUtilities/Network
  - GoogleUtilities/Environment (6.5.2)
  - GoogleUtilities/Logger (6.5.2):
    - GoogleUtilities/Environment
  - GoogleUtilities/MethodSwizzler (6.5.2):
    - GoogleUtilities/Logger
  - GoogleUtilities/Network (6.5.2):
    - GoogleUtilities/Logger
    - "GoogleUtilities/NSData+zlib"
    - GoogleUtilities/Reachability
  - "GoogleUtilities/NSData+zlib (6.5.2)"
  - GoogleUtilities/Reachability (6.5.2):
    - GoogleUtilities/Logger
  - InAppSettingsKit (2.9.4)
  - MBProgressHUD (1.1.0)
  - MoPub-AdMob-Adapters (7.53.1.2):
    - MoPub-AdMob-Adapters/MoPub (= 7.53.1.2)
    - MoPub-AdMob-Adapters/Network (= 7.53.1.2)
  - MoPub-AdMob-Adapters/MoPub (7.53.1.2):
    - mopub-ios-sdk/Core (~> 5.8)
    - mopub-ios-sdk/NativeAds (~> 5.8)
  - MoPub-AdMob-Adapters/Network (7.53.1.2):
    - Google-Mobile-Ads-SDK (= 7.53.1)
    - mopub-ios-sdk/Core (~> 5.8)
    - mopub-ios-sdk/NativeAds (~> 5.8)
  - mopub-ios-sdk (5.11.0):
    - mopub-ios-sdk/MoPubSDK (= 5.11.0)
  - mopub-ios-sdk/Avid (5.11.0):
    - mopub-ios-sdk/Core
  - mopub-ios-sdk/Core (5.11.0)
  - mopub-ios-sdk/Moat (5.11.0):
    - mopub-ios-sdk/Core
  - mopub-ios-sdk/MoPubSDK (5.11.0):
    - mopub-ios-sdk/Avid
    - mopub-ios-sdk/Core
    - mopub-ios-sdk/Moat
    - mopub-ios-sdk/NativeAds
  - mopub-ios-sdk/NativeAds (5.11.0):
    - mopub-ios-sdk/Core
  - nanopb (0.3.9011):
    - nanopb/decode (= 0.3.9011)
    - nanopb/encode (= 0.3.9011)
  - nanopb/decode (0.3.9011)
  - nanopb/encode (0.3.9011)
<<<<<<< HEAD
  - PersonalizedAdConsent (1.0.5)
  - PromisesObjC (1.2.8)
  - PromisesSwift (1.2.8):
    - PromisesObjC (= 1.2.8)
  - PsiphonClientCommonLibrary (1.2.2):
=======
  - PersonalizedAdConsent (1.0.3)
  - PsiphonClientCommonLibrary (1.2.3):
>>>>>>> a82614c9
    - InAppSettingsKit
  - ReactiveCocoa (10.2.0):
    - ReactiveSwift (~> 6.2)
  - ReactiveObjC (3.1.0)
  - ReactiveSwift (6.2.1)
  - SVProgressHUD (2.2.5)

DEPENDENCIES:
  - CustomIOSAlertView (~> 0.9.5)
  - Google-Mobile-Ads-SDK (~> 7.53.1)
  - InAppSettingsKit (from `https://github.com/Psiphon-Inc/InAppSettingsKit.git`, commit `598c498`)
  - MBProgressHUD (~> 1.1.0)
  - MoPub-AdMob-Adapters (~> 7.53.1)
  - mopub-ios-sdk (~> 5.11)
  - PersonalizedAdConsent (~> 1.0)
<<<<<<< HEAD
  - PromisesSwift (~> 1.2)
  - PsiphonClientCommonLibrary (from `https://github.com/Psiphon-Inc/psiphon-ios-client-common-library.git`, commit `f97b258`)
  - ReactiveCocoa (~> 10.1)
=======
  - PsiphonClientCommonLibrary (from `https://github.com/Psiphon-Inc/psiphon-ios-client-common-library.git`, commit `fae1d2e`)
>>>>>>> a82614c9
  - ReactiveObjC (from `https://github.com/Psiphon-Inc/ReactiveObjC.git`, commit `8bbf9dd`)
  - ReactiveSwift (~> 6.2)
  - SVProgressHUD

SPEC REPOS:
  trunk:
    - CustomIOSAlertView
    - Google-Mobile-Ads-SDK
    - GoogleAppMeasurement
    - GoogleUtilities
    - MBProgressHUD
    - MoPub-AdMob-Adapters
    - mopub-ios-sdk
    - nanopb
    - PersonalizedAdConsent
    - PromisesObjC
    - PromisesSwift
    - ReactiveCocoa
    - ReactiveSwift
    - SVProgressHUD

EXTERNAL SOURCES:
  InAppSettingsKit:
    :commit: 598c498
    :git: https://github.com/Psiphon-Inc/InAppSettingsKit.git
  PsiphonClientCommonLibrary:
    :commit: fae1d2e
    :git: https://github.com/Psiphon-Inc/psiphon-ios-client-common-library.git
  ReactiveObjC:
    :commit: 8bbf9dd
    :git: https://github.com/Psiphon-Inc/ReactiveObjC.git

CHECKOUT OPTIONS:
  InAppSettingsKit:
    :commit: 598c498
    :git: https://github.com/Psiphon-Inc/InAppSettingsKit.git
  PsiphonClientCommonLibrary:
    :commit: fae1d2e
    :git: https://github.com/Psiphon-Inc/psiphon-ios-client-common-library.git
  ReactiveObjC:
    :commit: 8bbf9dd
    :git: https://github.com/Psiphon-Inc/ReactiveObjC.git

SPEC CHECKSUMS:
  CustomIOSAlertView: cc4fa8e36219be3fd5ebcd40789f5b4aaae0f38e
  Google-Mobile-Ads-SDK: fac081606dbd438d8db57198b83ba8b5f875a601
  GoogleAppMeasurement: c29d405ff76e18551b5d158eaba6753fda8c7542
  GoogleUtilities: ad0f3b691c67909d03a3327cc205222ab8f42e0e
  InAppSettingsKit: 567ef538698cd6cf3afb9c5529b89a8936fdacb5
  MBProgressHUD: e7baa36a220447d8aeb12769bf0585582f3866d9
  MoPub-AdMob-Adapters: f93ec396dd64e70ec3dcd8a1f2e5c1ae9fe8debe
  mopub-ios-sdk: 292b8e9a55a2e72a34afc04ec01e85486af46240
  nanopb: 18003b5e52dab79db540fe93fe9579f399bd1ccd
<<<<<<< HEAD
  PersonalizedAdConsent: dbecabb3467df967c16d9cebc2ef4a8890e4bbd8
  PromisesObjC: c119f3cd559f50b7ae681fa59dc1acd19173b7e6
  PromisesSwift: 37bad6f4daddb02f7c9c531efe91e8b21c13ee2f
  PsiphonClientCommonLibrary: 8ac2c3a40332aaf3a8c9c9a7e1a71997878e21af
  ReactiveCocoa: a123c42f449c552460a4ee217dd49c76a17c8204
=======
  PersonalizedAdConsent: b50a8a5d6065b6db23121e8fcc0dce2ae983f6ea
  PsiphonClientCommonLibrary: 4bdd0e20d179458999451a5d17b74f33f6f2769b
>>>>>>> a82614c9
  ReactiveObjC: 2a38ea15335de4119d8b17caf1db1484f61db902
  ReactiveSwift: 07ddf579f4eb3ee3bd656214f0461aaf2c0fd639
  SVProgressHUD: 1428aafac632c1f86f62aa4243ec12008d7a51d6

<<<<<<< HEAD
PODFILE CHECKSUM: 842de9149d4449becb501d93a1a0e94d96530b3c
=======
PODFILE CHECKSUM: e56b16a8e67c8c1dbc78c0ed7c21b8f3c3ec2f55
>>>>>>> a82614c9

COCOAPODS: 1.8.4<|MERGE_RESOLUTION|>--- conflicted
+++ resolved
@@ -55,16 +55,11 @@
     - nanopb/encode (= 0.3.9011)
   - nanopb/decode (0.3.9011)
   - nanopb/encode (0.3.9011)
-<<<<<<< HEAD
   - PersonalizedAdConsent (1.0.5)
   - PromisesObjC (1.2.8)
   - PromisesSwift (1.2.8):
     - PromisesObjC (= 1.2.8)
-  - PsiphonClientCommonLibrary (1.2.2):
-=======
-  - PersonalizedAdConsent (1.0.3)
   - PsiphonClientCommonLibrary (1.2.3):
->>>>>>> a82614c9
     - InAppSettingsKit
   - ReactiveCocoa (10.2.0):
     - ReactiveSwift (~> 6.2)
@@ -80,13 +75,9 @@
   - MoPub-AdMob-Adapters (~> 7.53.1)
   - mopub-ios-sdk (~> 5.11)
   - PersonalizedAdConsent (~> 1.0)
-<<<<<<< HEAD
   - PromisesSwift (~> 1.2)
-  - PsiphonClientCommonLibrary (from `https://github.com/Psiphon-Inc/psiphon-ios-client-common-library.git`, commit `f97b258`)
+  - PsiphonClientCommonLibrary (from `https://github.com/Psiphon-Inc/psiphon-ios-client-common-library.git`, commit `fae1d2e`)
   - ReactiveCocoa (~> 10.1)
-=======
-  - PsiphonClientCommonLibrary (from `https://github.com/Psiphon-Inc/psiphon-ios-client-common-library.git`, commit `fae1d2e`)
->>>>>>> a82614c9
   - ReactiveObjC (from `https://github.com/Psiphon-Inc/ReactiveObjC.git`, commit `8bbf9dd`)
   - ReactiveSwift (~> 6.2)
   - SVProgressHUD
@@ -140,24 +131,15 @@
   MoPub-AdMob-Adapters: f93ec396dd64e70ec3dcd8a1f2e5c1ae9fe8debe
   mopub-ios-sdk: 292b8e9a55a2e72a34afc04ec01e85486af46240
   nanopb: 18003b5e52dab79db540fe93fe9579f399bd1ccd
-<<<<<<< HEAD
   PersonalizedAdConsent: dbecabb3467df967c16d9cebc2ef4a8890e4bbd8
   PromisesObjC: c119f3cd559f50b7ae681fa59dc1acd19173b7e6
   PromisesSwift: 37bad6f4daddb02f7c9c531efe91e8b21c13ee2f
-  PsiphonClientCommonLibrary: 8ac2c3a40332aaf3a8c9c9a7e1a71997878e21af
+  PsiphonClientCommonLibrary: 4bdd0e20d179458999451a5d17b74f33f6f2769b
   ReactiveCocoa: a123c42f449c552460a4ee217dd49c76a17c8204
-=======
-  PersonalizedAdConsent: b50a8a5d6065b6db23121e8fcc0dce2ae983f6ea
-  PsiphonClientCommonLibrary: 4bdd0e20d179458999451a5d17b74f33f6f2769b
->>>>>>> a82614c9
   ReactiveObjC: 2a38ea15335de4119d8b17caf1db1484f61db902
   ReactiveSwift: 07ddf579f4eb3ee3bd656214f0461aaf2c0fd639
   SVProgressHUD: 1428aafac632c1f86f62aa4243ec12008d7a51d6
 
-<<<<<<< HEAD
-PODFILE CHECKSUM: 842de9149d4449becb501d93a1a0e94d96530b3c
-=======
-PODFILE CHECKSUM: e56b16a8e67c8c1dbc78c0ed7c21b8f3c3ec2f55
->>>>>>> a82614c9
+PODFILE CHECKSUM: 2d77d688a164d497c533314008ca7a071a164428
 
 COCOAPODS: 1.8.4