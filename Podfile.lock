--- conflicted
+++ resolved
@@ -15,11 +15,7 @@
     - mopub-ios-sdk/Moat
   - MPUBMoatMobileAppKit (3.2.1)
   - OpenSSL (1.0.210)
-<<<<<<< HEAD
-  - PsiphonClientCommonLibrary (0.2.19):
-=======
   - PsiphonClientCommonLibrary (0.2.20):
->>>>>>> d62c9603
     - InAppSettingsKit
   - VungleSDK-iOS (5.2.0)
 
@@ -28,11 +24,7 @@
   - InAppSettingsKit (from `https://github.com/Psiphon-Inc/InAppSettingsKit.git`, commit `598c498`)
   - mopub-ios-sdk (= 4.16.0)
   - OpenSSL (= 1.0.210)
-<<<<<<< HEAD
-  - PsiphonClientCommonLibrary (from `https://github.com/Psiphon-Inc/psiphon-ios-client-common-library.git`, commit `2bbe40b`)
-=======
   - PsiphonClientCommonLibrary (from `https://github.com/Psiphon-Inc/psiphon-ios-client-common-library.git`, commit `d482876`)
->>>>>>> d62c9603
   - VungleSDK-iOS (= 5.2.0)
 
 EXTERNAL SOURCES:
@@ -40,11 +32,7 @@
     :commit: 598c498
     :git: https://github.com/Psiphon-Inc/InAppSettingsKit.git
   PsiphonClientCommonLibrary:
-<<<<<<< HEAD
-    :commit: 2bbe40b
-=======
     :commit: d482876
->>>>>>> d62c9603
     :git: https://github.com/Psiphon-Inc/psiphon-ios-client-common-library.git
 
 CHECKOUT OPTIONS:
@@ -52,11 +40,7 @@
     :commit: 598c498
     :git: https://github.com/Psiphon-Inc/InAppSettingsKit.git
   PsiphonClientCommonLibrary:
-<<<<<<< HEAD
-    :commit: 2bbe40b
-=======
     :commit: d482876
->>>>>>> d62c9603
     :git: https://github.com/Psiphon-Inc/psiphon-ios-client-common-library.git
 
 SPEC CHECKSUMS:
@@ -65,16 +49,9 @@
   mopub-ios-sdk: d656c7b5ccecc309115ac1ea280de76c72a301f7
   MPUBMoatMobileAppKit: f93733fbb17a5387228f4e29f1cd07c934d63cab
   OpenSSL: 246ffb948e9d56466727fd318134af35f5aa764e
-<<<<<<< HEAD
-  PsiphonClientCommonLibrary: c47bf974db03e442ca077e24a4aa45f1d8e3f0d8
-  VungleSDK-iOS: ad8fdb94efa34e026f25528ff9592af05c665095
-
-PODFILE CHECKSUM: d1ff6c57d0451f0c8f65e6acbb467fe312b5669f
-=======
   PsiphonClientCommonLibrary: 4da4d653e2f0595836985cb61f76c0eab0621ea3
   VungleSDK-iOS: ad8fdb94efa34e026f25528ff9592af05c665095
 
 PODFILE CHECKSUM: 32fbe71946de5a1e47a36fe9fbb0b3978ea193bc
->>>>>>> d62c9603
 
 COCOAPODS: 1.3.1