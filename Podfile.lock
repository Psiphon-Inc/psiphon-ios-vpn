PODS:
  - Google-Mobile-Ads-SDK (7.59.0):
    - GoogleAppMeasurement (~> 6.0)
  - GoogleAppMeasurement (6.5.0):
    - GoogleUtilities/AppDelegateSwizzler (~> 6.0)
    - GoogleUtilities/MethodSwizzler (~> 6.0)
    - GoogleUtilities/Network (~> 6.0)
    - "GoogleUtilities/NSData+zlib (~> 6.0)"
    - nanopb (~> 1.30905.0)
  - GoogleUtilities/AppDelegateSwizzler (6.6.0):
    - GoogleUtilities/Environment
    - GoogleUtilities/Logger
    - GoogleUtilities/Network
  - GoogleUtilities/Environment (6.6.0):
    - PromisesObjC (~> 1.2)
  - GoogleUtilities/Logger (6.6.0):
    - GoogleUtilities/Environment
  - GoogleUtilities/MethodSwizzler (6.6.0):
    - GoogleUtilities/Logger
  - GoogleUtilities/Network (6.6.0):
    - GoogleUtilities/Logger
    - "GoogleUtilities/NSData+zlib"
    - GoogleUtilities/Reachability
  - "GoogleUtilities/NSData+zlib (6.6.0)"
  - GoogleUtilities/Reachability (6.6.0):
    - GoogleUtilities/Logger
  - InAppSettingsKit (2.15)
  - MBProgressHUD (1.1.0)
  - nanopb (1.30905.0):
    - nanopb/decode (= 1.30905.0)
    - nanopb/encode (= 1.30905.0)
  - nanopb/decode (1.30905.0)
  - nanopb/encode (1.30905.0)
  - PersonalizedAdConsent (1.0.5)
  - PromisesObjC (1.2.8)
  - PromisesSwift (1.2.8):
    - PromisesObjC (= 1.2.8)
<<<<<<< HEAD
  - PsiphonClientCommonLibrary (1.2.3):
    - InAppSettingsKit
  - ReactiveCocoa (10.3.0):
=======
  - PsiphonClientCommonLibrary (2.0.0):
    - InAppSettingsKit (= 2.15)
  - ReactiveCocoa (10.2.0):
>>>>>>> 5484b0ae
    - ReactiveSwift (~> 6.2)
  - ReactiveObjC (3.1.0)
  - ReactiveSwift (6.2.1)
  - SVProgressHUD (2.2.5)

DEPENDENCIES:
  - Google-Mobile-Ads-SDK (~> 7.59)
  - InAppSettingsKit (from `https://github.com/Psiphon-Inc/InAppSettingsKit.git`, commit `8bd203c`)
  - MBProgressHUD (~> 1.1.0)
  - PersonalizedAdConsent (~> 1.0)
  - PromisesSwift (~> 1.2)
  - PsiphonClientCommonLibrary (from `https://github.com/Psiphon-Inc/psiphon-ios-client-common-library.git`, commit `3c04c40`)
  - ReactiveCocoa (~> 10.1)
  - ReactiveObjC (from `https://github.com/Psiphon-Inc/ReactiveObjC.git`, commit `8bbf9dd`)
  - ReactiveSwift (~> 6.2)
  - SVProgressHUD

SPEC REPOS:
  trunk:
    - Google-Mobile-Ads-SDK
    - GoogleAppMeasurement
    - GoogleUtilities
    - MBProgressHUD
    - nanopb
    - PersonalizedAdConsent
    - PromisesObjC
    - PromisesSwift
    - ReactiveCocoa
    - ReactiveSwift
    - SVProgressHUD

EXTERNAL SOURCES:
  InAppSettingsKit:
    :commit: 8bd203c
    :git: https://github.com/Psiphon-Inc/InAppSettingsKit.git
  PsiphonClientCommonLibrary:
    :commit: 3c04c40
    :git: https://github.com/Psiphon-Inc/psiphon-ios-client-common-library.git
  ReactiveObjC:
    :commit: 8bbf9dd
    :git: https://github.com/Psiphon-Inc/ReactiveObjC.git

CHECKOUT OPTIONS:
  InAppSettingsKit:
    :commit: 8bd203c
    :git: https://github.com/Psiphon-Inc/InAppSettingsKit.git
  PsiphonClientCommonLibrary:
    :commit: 3c04c40
    :git: https://github.com/Psiphon-Inc/psiphon-ios-client-common-library.git
  ReactiveObjC:
    :commit: 8bbf9dd
    :git: https://github.com/Psiphon-Inc/ReactiveObjC.git

SPEC CHECKSUMS:
  Google-Mobile-Ads-SDK: 118217ac8b80e28aabe0c00aedab1cd885857776
  GoogleAppMeasurement: 4c644d86835d827bab30ab6aabb9ecaf1f500735
  GoogleUtilities: 39530bc0ad980530298e9c4af8549e991fd033b1
  InAppSettingsKit: 4890a44f9df7a1742c632920f0ea939cbeb29ea2
  MBProgressHUD: e7baa36a220447d8aeb12769bf0585582f3866d9
  nanopb: c43f40fadfe79e8b8db116583945847910cbabc9
  PersonalizedAdConsent: dbecabb3467df967c16d9cebc2ef4a8890e4bbd8
  PromisesObjC: c119f3cd559f50b7ae681fa59dc1acd19173b7e6
  PromisesSwift: 37bad6f4daddb02f7c9c531efe91e8b21c13ee2f
<<<<<<< HEAD
  PsiphonClientCommonLibrary: 4bdd0e20d179458999451a5d17b74f33f6f2769b
  ReactiveCocoa: 083ae559e6f588ce519cab412ea119b431c26a24
=======
  PsiphonClientCommonLibrary: e515f527d74a1bcc9228f5990d791bc1a2310ab8
  ReactiveCocoa: a123c42f449c552460a4ee217dd49c76a17c8204
>>>>>>> 5484b0ae
  ReactiveObjC: 2a38ea15335de4119d8b17caf1db1484f61db902
  ReactiveSwift: 07ddf579f4eb3ee3bd656214f0461aaf2c0fd639
  SVProgressHUD: 1428aafac632c1f86f62aa4243ec12008d7a51d6

<<<<<<< HEAD
PODFILE CHECKSUM: a741f0760049deee07e00b598ae73c91ef34b5cb
=======
PODFILE CHECKSUM: 9f8dea3a2d048f18b498d2d6d9288ceaf1b9c283
>>>>>>> 5484b0ae

COCOAPODS: 1.8.4<|MERGE_RESOLUTION|>--- conflicted
+++ resolved
@@ -35,15 +35,9 @@
   - PromisesObjC (1.2.8)
   - PromisesSwift (1.2.8):
     - PromisesObjC (= 1.2.8)
-<<<<<<< HEAD
-  - PsiphonClientCommonLibrary (1.2.3):
-    - InAppSettingsKit
-  - ReactiveCocoa (10.3.0):
-=======
   - PsiphonClientCommonLibrary (2.0.0):
     - InAppSettingsKit (= 2.15)
-  - ReactiveCocoa (10.2.0):
->>>>>>> 5484b0ae
+  - ReactiveCocoa (10.3.0):
     - ReactiveSwift (~> 6.2)
   - ReactiveObjC (3.1.0)
   - ReactiveSwift (6.2.1)
@@ -107,21 +101,12 @@
   PersonalizedAdConsent: dbecabb3467df967c16d9cebc2ef4a8890e4bbd8
   PromisesObjC: c119f3cd559f50b7ae681fa59dc1acd19173b7e6
   PromisesSwift: 37bad6f4daddb02f7c9c531efe91e8b21c13ee2f
-<<<<<<< HEAD
-  PsiphonClientCommonLibrary: 4bdd0e20d179458999451a5d17b74f33f6f2769b
+  PsiphonClientCommonLibrary: e515f527d74a1bcc9228f5990d791bc1a2310ab8
   ReactiveCocoa: 083ae559e6f588ce519cab412ea119b431c26a24
-=======
-  PsiphonClientCommonLibrary: e515f527d74a1bcc9228f5990d791bc1a2310ab8
-  ReactiveCocoa: a123c42f449c552460a4ee217dd49c76a17c8204
->>>>>>> 5484b0ae
   ReactiveObjC: 2a38ea15335de4119d8b17caf1db1484f61db902
   ReactiveSwift: 07ddf579f4eb3ee3bd656214f0461aaf2c0fd639
   SVProgressHUD: 1428aafac632c1f86f62aa4243ec12008d7a51d6
 
-<<<<<<< HEAD
-PODFILE CHECKSUM: a741f0760049deee07e00b598ae73c91ef34b5cb
-=======
-PODFILE CHECKSUM: 9f8dea3a2d048f18b498d2d6d9288ceaf1b9c283
->>>>>>> 5484b0ae
+PODFILE CHECKSUM: b8f18e31b7bbc897ec0e8b53fcc449a74282945c
 
 COCOAPODS: 1.8.4