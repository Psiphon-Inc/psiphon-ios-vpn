PODS:
  - FMDB (2.7.2):
    - FMDB/standard (= 2.7.2)
  - FMDB/standard (2.7.2)
  - Google-Mobile-Ads-SDK (7.24.0)
  - InAppSettingsKit (2.9.1)
  - mopub-ios-sdk (4.16.0):
    - mopub-ios-sdk/MoPubSDK (= 4.16.0)
  - mopub-ios-sdk/Avid (4.16.0):
    - mopub-ios-sdk/Core
  - mopub-ios-sdk/Core (4.16.0)
  - mopub-ios-sdk/Moat (4.16.0):
    - mopub-ios-sdk/Core
    - MPUBMoatMobileAppKit (= 3.2.1)
  - mopub-ios-sdk/MoPubSDK (4.16.0):
    - mopub-ios-sdk/Avid
    - mopub-ios-sdk/Core
    - mopub-ios-sdk/Moat
  - MPUBMoatMobileAppKit (3.2.1)
<<<<<<< HEAD
  - OpenSSL (1.0.210)
  - PsiphonClientCommonLibrary (0.2.9):
=======
  - PsiphonClientCommonLibrary (0.2.10):
>>>>>>> a345dd03
    - InAppSettingsKit
  - VungleSDK-iOS (5.2.0)

DEPENDENCIES:
  - FMDB (= 2.7.2)
  - Google-Mobile-Ads-SDK (= 7.24.0)
  - InAppSettingsKit (from `https://github.com/Psiphon-Inc/InAppSettingsKit.git`, commit `2fe96b0d622fe4f8dfc70c61057598aec283d109`)
  - mopub-ios-sdk (= 4.16.0)
<<<<<<< HEAD
  - OpenSSL (= 1.0.210)
  - PsiphonClientCommonLibrary (from `https://github.com/Psiphon-Inc/psiphon-ios-client-common-library.git`, commit `0bb2d02`)
=======
  - PsiphonClientCommonLibrary (from `https://github.com/Psiphon-Inc/psiphon-ios-client-common-library.git`, commit `c20006d`)
>>>>>>> a345dd03
  - VungleSDK-iOS (= 5.2.0)

EXTERNAL SOURCES:
  InAppSettingsKit:
    :commit: 2fe96b0d622fe4f8dfc70c61057598aec283d109
    :git: https://github.com/Psiphon-Inc/InAppSettingsKit.git
  PsiphonClientCommonLibrary:
<<<<<<< HEAD
    :commit: 0bb2d02
=======
    :commit: c20006d
>>>>>>> a345dd03
    :git: https://github.com/Psiphon-Inc/psiphon-ios-client-common-library.git

CHECKOUT OPTIONS:
  InAppSettingsKit:
    :commit: 2fe96b0d622fe4f8dfc70c61057598aec283d109
    :git: https://github.com/Psiphon-Inc/InAppSettingsKit.git
  PsiphonClientCommonLibrary:
<<<<<<< HEAD
    :commit: 0bb2d02
=======
    :commit: c20006d
>>>>>>> a345dd03
    :git: https://github.com/Psiphon-Inc/psiphon-ios-client-common-library.git

SPEC CHECKSUMS:
  FMDB: 6198a90e7b6900cfc046e6bc0ef6ebb7be9236aa
  Google-Mobile-Ads-SDK: f405b7acb098fe89e6fcd05fdbf400c1a5bcb935
  InAppSettingsKit: 032b83d145bdf129a555037b05c457456d59ec92
  mopub-ios-sdk: d656c7b5ccecc309115ac1ea280de76c72a301f7
  MPUBMoatMobileAppKit: f93733fbb17a5387228f4e29f1cd07c934d63cab
<<<<<<< HEAD
  OpenSSL: 246ffb948e9d56466727fd318134af35f5aa764e
  PsiphonClientCommonLibrary: e411b289e3c99873dbc4734e0d9cc17a937827f7
  VungleSDK-iOS: ad8fdb94efa34e026f25528ff9592af05c665095

PODFILE CHECKSUM: 18060ee502bcd55e1a8def7b44b9404fc66a5280
=======
  PsiphonClientCommonLibrary: a09659a57f24970c43e911c9260143b548036b75
  VungleSDK-iOS: ad8fdb94efa34e026f25528ff9592af05c665095

PODFILE CHECKSUM: ea18c79847b3389b1f8536f9a1b6726dc31ff762
>>>>>>> a345dd03

COCOAPODS: 1.3.1<|MERGE_RESOLUTION|>--- conflicted
+++ resolved
@@ -17,12 +17,8 @@
     - mopub-ios-sdk/Core
     - mopub-ios-sdk/Moat
   - MPUBMoatMobileAppKit (3.2.1)
-<<<<<<< HEAD
   - OpenSSL (1.0.210)
-  - PsiphonClientCommonLibrary (0.2.9):
-=======
   - PsiphonClientCommonLibrary (0.2.10):
->>>>>>> a345dd03
     - InAppSettingsKit
   - VungleSDK-iOS (5.2.0)
 
@@ -31,12 +27,8 @@
   - Google-Mobile-Ads-SDK (= 7.24.0)
   - InAppSettingsKit (from `https://github.com/Psiphon-Inc/InAppSettingsKit.git`, commit `2fe96b0d622fe4f8dfc70c61057598aec283d109`)
   - mopub-ios-sdk (= 4.16.0)
-<<<<<<< HEAD
   - OpenSSL (= 1.0.210)
-  - PsiphonClientCommonLibrary (from `https://github.com/Psiphon-Inc/psiphon-ios-client-common-library.git`, commit `0bb2d02`)
-=======
   - PsiphonClientCommonLibrary (from `https://github.com/Psiphon-Inc/psiphon-ios-client-common-library.git`, commit `c20006d`)
->>>>>>> a345dd03
   - VungleSDK-iOS (= 5.2.0)
 
 EXTERNAL SOURCES:
@@ -44,11 +36,7 @@
     :commit: 2fe96b0d622fe4f8dfc70c61057598aec283d109
     :git: https://github.com/Psiphon-Inc/InAppSettingsKit.git
   PsiphonClientCommonLibrary:
-<<<<<<< HEAD
-    :commit: 0bb2d02
-=======
     :commit: c20006d
->>>>>>> a345dd03
     :git: https://github.com/Psiphon-Inc/psiphon-ios-client-common-library.git
 
 CHECKOUT OPTIONS:
@@ -56,11 +44,7 @@
     :commit: 2fe96b0d622fe4f8dfc70c61057598aec283d109
     :git: https://github.com/Psiphon-Inc/InAppSettingsKit.git
   PsiphonClientCommonLibrary:
-<<<<<<< HEAD
-    :commit: 0bb2d02
-=======
     :commit: c20006d
->>>>>>> a345dd03
     :git: https://github.com/Psiphon-Inc/psiphon-ios-client-common-library.git
 
 SPEC CHECKSUMS:
@@ -69,17 +53,10 @@
   InAppSettingsKit: 032b83d145bdf129a555037b05c457456d59ec92
   mopub-ios-sdk: d656c7b5ccecc309115ac1ea280de76c72a301f7
   MPUBMoatMobileAppKit: f93733fbb17a5387228f4e29f1cd07c934d63cab
-<<<<<<< HEAD
   OpenSSL: 246ffb948e9d56466727fd318134af35f5aa764e
-  PsiphonClientCommonLibrary: e411b289e3c99873dbc4734e0d9cc17a937827f7
-  VungleSDK-iOS: ad8fdb94efa34e026f25528ff9592af05c665095
-
-PODFILE CHECKSUM: 18060ee502bcd55e1a8def7b44b9404fc66a5280
-=======
   PsiphonClientCommonLibrary: a09659a57f24970c43e911c9260143b548036b75
   VungleSDK-iOS: ad8fdb94efa34e026f25528ff9592af05c665095
 
-PODFILE CHECKSUM: ea18c79847b3389b1f8536f9a1b6726dc31ff762
->>>>>>> a345dd03
+PODFILE CHECKSUM: bcb573a078ea68683d6ff74c27472342230a5337
 
 COCOAPODS: 1.3.1