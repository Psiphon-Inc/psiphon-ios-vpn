--- conflicted
+++ resolved
@@ -47,7 +47,6 @@
     - mopub-ios-sdk/Avid
     - mopub-ios-sdk/Core
     - mopub-ios-sdk/Moat
-<<<<<<< HEAD
     - mopub-ios-sdk/NativeAds
   - mopub-ios-sdk/NativeAds (5.11.0):
     - mopub-ios-sdk/Core
@@ -60,11 +59,7 @@
   - PromisesObjC (1.2.8)
   - PromisesSwift (1.2.8):
     - PromisesObjC (= 1.2.8)
-  - PsiphonClientCommonLibrary (1.2.1):
-=======
-  - PersonalizedAdConsent (1.0.3)
   - PsiphonClientCommonLibrary (1.2.2):
->>>>>>> e9dad6a4
     - InAppSettingsKit
   - ReactiveCocoa (10.2.0):
     - ReactiveSwift (~> 6.2)
@@ -77,19 +72,12 @@
   - Google-Mobile-Ads-SDK (~> 7.53.1)
   - InAppSettingsKit (from `https://github.com/Psiphon-Inc/InAppSettingsKit.git`, commit `598c498`)
   - MBProgressHUD (~> 1.1.0)
-<<<<<<< HEAD
   - MoPub-AdMob-Adapters (~> 7.53.1)
   - mopub-ios-sdk (~> 5.11)
   - PersonalizedAdConsent (~> 1.0)
   - PromisesSwift (~> 1.2)
-  - PsiphonClientCommonLibrary (from `https://github.com/Psiphon-Inc/psiphon-ios-client-common-library.git`, commit `0fd8d41`)
+  - PsiphonClientCommonLibrary (from `https://github.com/Psiphon-Inc/psiphon-ios-client-common-library.git`, commit `f97b258`)
   - ReactiveCocoa (~> 10.1)
-=======
-  - MoPub-AdMob-Adapters (~> 7.37)
-  - mopub-ios-sdk (~> 5.4)
-  - PersonalizedAdConsent
-  - PsiphonClientCommonLibrary (from `https://github.com/Psiphon-Inc/psiphon-ios-client-common-library.git`, commit `f97b258`)
->>>>>>> e9dad6a4
   - ReactiveObjC (from `https://github.com/Psiphon-Inc/ReactiveObjC.git`, commit `8bbf9dd`)
   - ReactiveSwift (~> 6.2)
   - SVProgressHUD
@@ -98,7 +86,6 @@
   trunk:
     - CustomIOSAlertView
     - Google-Mobile-Ads-SDK
-<<<<<<< HEAD
     - GoogleAppMeasurement
     - GoogleUtilities
     - MBProgressHUD
@@ -110,12 +97,6 @@
     - PromisesSwift
     - ReactiveCocoa
     - ReactiveSwift
-=======
-    - MBProgressHUD
-    - MoPub-AdMob-Adapters
-    - mopub-ios-sdk
-    - PersonalizedAdConsent
->>>>>>> e9dad6a4
     - SVProgressHUD
 
 EXTERNAL SOURCES:
@@ -147,29 +128,18 @@
   GoogleUtilities: ad0f3b691c67909d03a3327cc205222ab8f42e0e
   InAppSettingsKit: 567ef538698cd6cf3afb9c5529b89a8936fdacb5
   MBProgressHUD: e7baa36a220447d8aeb12769bf0585582f3866d9
-<<<<<<< HEAD
   MoPub-AdMob-Adapters: f93ec396dd64e70ec3dcd8a1f2e5c1ae9fe8debe
   mopub-ios-sdk: 292b8e9a55a2e72a34afc04ec01e85486af46240
   nanopb: 18003b5e52dab79db540fe93fe9579f399bd1ccd
   PersonalizedAdConsent: dbecabb3467df967c16d9cebc2ef4a8890e4bbd8
   PromisesObjC: c119f3cd559f50b7ae681fa59dc1acd19173b7e6
   PromisesSwift: 37bad6f4daddb02f7c9c531efe91e8b21c13ee2f
-  PsiphonClientCommonLibrary: da44de9be38f5bddd404f46e4d8a1d23d7810c21
+  PsiphonClientCommonLibrary: 8ac2c3a40332aaf3a8c9c9a7e1a71997878e21af
   ReactiveCocoa: a123c42f449c552460a4ee217dd49c76a17c8204
-=======
-  MoPub-AdMob-Adapters: 73cae2c6753fffa21d591e109582effec6422990
-  mopub-ios-sdk: 320de49dd0a352ac58d33104a23853e749a84a78
-  PersonalizedAdConsent: b50a8a5d6065b6db23121e8fcc0dce2ae983f6ea
-  PsiphonClientCommonLibrary: 8ac2c3a40332aaf3a8c9c9a7e1a71997878e21af
->>>>>>> e9dad6a4
   ReactiveObjC: 2a38ea15335de4119d8b17caf1db1484f61db902
   ReactiveSwift: 07ddf579f4eb3ee3bd656214f0461aaf2c0fd639
   SVProgressHUD: 1428aafac632c1f86f62aa4243ec12008d7a51d6
 
-<<<<<<< HEAD
-PODFILE CHECKSUM: efe0fc47bf47786f4ad1c9f725f73e005fdef567
-=======
-PODFILE CHECKSUM: f28e343c2dc696da4e1efb06882df187fdd2df25
->>>>>>> e9dad6a4
+PODFILE CHECKSUM: 0aaa1546f5d45b84c1143ab828c10203c7841949
 
 COCOAPODS: 1.8.4