/* THIS FILE IS GENERATED. DO NOT EDIT. */

/* Active subscription detail text, example: Expires on 2017-01-01 */
"ACTIVE_SUBSCRIPTION_DETAIL_TEXT" = "Expires on %@";

/* Title of the section in the subscription dialog that shows currently active subscription information. */
"ACTIVE_SUBSCRIPTION_SECTION_TITLE" = "Current subscription";

/* Text for button that tell users there will by a short video ad. */
"AD_LOADED" = "Watch a short video while we get ready to connect you";

/* Text for app subtitle on main view. */
"APP_SUB_TITLE_MAIN_VIEW" = "BEYOND BORDERS";

/* Text showing the app version. The '%@' placeholder is the version number. So it will look like 'v.2'. */
"APP_VERSION" = "v.%@";

/* Alert message informing user that the device clock needs to be updated with current time */
"BAD_CLOCK_ALERT_MESSAGE" = "We've detected the time on your device is out of sync with your time zone. Please update your clock settings and restart the app";

/* Alert message informing user that subscription receipt can not be verified */
"BAD_RECEIPT_ALERT_MESSAGE" = "Your subscription receipt can not be verified, please refresh it and try again.";

/* Alert buy button */
"BUY_BUTTON" = "Buy";

/* Title of button on alert view which shows the progress of the user's buy request. Hitting this button dismisses the alert and the buy request continues processing in the background. */
"BUY_REQUEST_PROGRESS_ALERT_DISMISS_BUTTON_TITLE" = "Dismiss";

/* Buy subscription dialog footer text */
"BUY_SUBSCRIPTIONS_FOOTER_TEXT" = "A subscription is auto-renewable which means that once purchased it will be automatically renewed until you cancel it 24 hours prior to the end of the current period.\n\nYour iTunes Account will be charged for renewal within 24-hours prior to the end of the current period with the cost of subscription.\n\nManage your Subscription and Auto-Renewal by going to your Account Settings.";

/* Premium subscriptions dialog header text */
"BUY_SUBSCRIPTIONS_HEADER_TEXT" = "Remove ads and surf the Internet faster with a premium subscription!";

/* Alert Cancel button */
"CANCEL_BUTTON" = "Cancel";

/* Alert message informing user that their subscription has expired or that they're not a subscriber, therefore Psiphon can only be started from the Psiphon app. DO NOT translate 'Psiphon'. */
"CANNOT_START_TUNNEL_DUE_TO_SUBSCRIPTION" = "Your Psiphon subscription has expired.\nSince you're not a subscriber or your subscription has expired, Psiphon can only be started from the Psiphon app.\n\nPlease open the Psiphon app.";

/* Main text in the 'Upstream Proxy Error' dialog box. This is shown when the user has directly altered these settings, and those settings are (probably) erroneous. DO NOT translate 'Psiphon'. */
"CHECK_UPSTREAM_PROXY_SETTING" = "You have configured Psiphon to use an upstream proxy.\nHowever, we seem to be unable to connect to a Psiphon server through that proxy.\nPlease fix the settings and try again.";

/* Alert dialog body informing the user that the 'Auto-start VPN on demand' feature is enabled and that the VPN cannot be stopped. Followed by asking the user if they would like to disable the 'Auto-start VPN on demand' feature, and stop the VPN. */
"CONNECT_ON_DEMAND_ALERT_BODY" = "Cannot stop the VPN while \"Auto-start VPN\" is enabled.\nWould you like to disable \"Auto-start VPN\" on demand and stop the VPN?";

/* Alert dialog title informing user that 'Auto-start VPN' feature is enabled */
"CONNECT_ON_DEMAND_ALERT_TITLE" = "Auto-start VPN is enabled";

/* Text above change region button that allows user to select their desired server region */
"CONNECT_VIA" = "Connect via";

/* Alert dialog title of alert which informs the user that the settings file in the app is corrupt. */
"CORRUPT_SETTINGS_ALERT_TITLE" = "Corrupt Settings";

/* Alert dialog message informing the user that the settings file in the app is corrupt, and that they can potentially fix this issue by re-installing the app. */
"CORRUPT_SETTINGS_MESSAGE" = "Your app settings file appears to be corrupt. Try reinstalling the app to repair the file.";

/* Disable Auto-start VPN feature and Stop the VPN button label */
"DISABLE_BUTTON" = "Disable Auto-start VPN and Stop";

/* Title of the button that dismisses region selection dialog
   Title of the button that dismisses the subscriptions menu */
"DONE_ACTION" = "Done";

/* Alert dialog message indicating to the user that the app has failed to upload their feedback and that they should try again.  */
"FEEDBACK_UPLOAD_FAILED_MESSAGE" = "An error occured while uploading your feedback. Please try again. Your feedback helps us improve the Psiphon network.";

/* Alert dialog title indicating to the user that the app has failed to upload their feedback to Psiphon's servers. */
"FEEDBACK_UPLOAD_FAILED_TITLE" = "Feedback upload failed";

/* Title of button on alert view which shows the progress of the users feedback being uploaded to Psiphon's servers. Hitting this button dismisses the alert and the upload continues in the background. */
"FEEDBACK_UPLOAD_IN_PROGRESS_BACKGROUND_BUTTON_TITLE" = "Background";

/* Alert dialog title indicating to the user that their feedback is being encrypted and securely uploaded to Psiphon's servers. */
"FEEDBACK_UPLOAD_IN_PROGRESS_MESSAGE" = "Sending feedback…";

/* Alert dialog message thanking the user for helping improve the Psiphon network by submitting their feedback. */
"FEEDBACK_UPLOAD_SUCCESSFUL_MESSAGE" = "Thank you for helping improve Psiphon!";

/* Alert dialog title indicating to the user that their feedback has been successfully uploaded to Psiphon's servers. */
"FEEDBACK_UPLOAD_SUCCESSFUL_TITLE" = "Feedback uploaded successfully";

/* External link to the license page. Please update this with the correct language specific link (if available) e.g. https://psiphon.ca/fr/license.html for french. */
"LICENSE_PAGE_URL" = "https://psiphon.ca/en/license.html";

/* Text displayed while app loads */
"LOADING" = "Loading...";

/* Alert title informing user there is no internet connection */
"NO_INTERNET" = "No Internet Connection";

/* Subscriptions view text that is visible when the list of subscriptions is not available */
"NO_PRODUCTS_TEXT" = "Could not retrieve subscriptions from the App Store. Pull to refresh or try again later.";

/* Alert OK Button */
"OK_BUTTON" = "OK";

/* Text of button at the bottom right or left (depending on rtl) of the last onboarding screen which allows the user to finish the onboarding sequence. Note: should be all uppercase (capitalized) when possible. */
"ONBOARDING_DONE_BUTTON" = "DONE";

/* Text of button at the bottom right or left (depending on rtl) of the onboarding screens which allows the user to move on to the next onboarding screen. Note: should be all uppercase (capitalized) when possible. */
"ONBOARDING_NEXT_BUTTON" = "NEXT";

/* Alert message informing the user they should open the app to finish connecting to the VPN. DO NOT translate 'Psiphon'. */
"OPEN_PSIPHON_APP" = "Please open Psiphon app to finish connecting.";

/* Cancel button title. */
"PRIVACY_POLICY_CANCEL_BUTTON" = "Cancel";

/* External link to the privacy policy page. Please update this with the correct language specific link (if available) e.g. https://psiphon.ca/fr/privacy.html for french. */
"PRIVACY_POLICY_URL" = "https://psiphon.ca/en/privacy.html";

<<<<<<< HEAD
/* Text which appears in the Speed Boost meter when the user's buy request for Speed Boost is being processed. Please keep this text concise as the width of the text box is restricted in size. */
"PSICASH_BUYING_SPEED_BOOST_TEXT" = "Buying Speed Boost...";

/* Text conveying to the user how much the displayed number of hours of Speed Boost costs. %@ should be not be removed but placed in the appropriate location because it will be replaced with the number of hours programmatically. After this sentence the cost of the Speed Boost item will be displayed. For example '1 hour of Speed Boost at 50'. */
"PSICASH_CONVERSION_HOUR_MESSAGE" = "%@ hour of Speed Boost at";

/* Text conveying to the user how much the displayed number of hours of Speed Boost costs. %@ should be not be removed but placed in the appropriate location because it will be replaced with the number of hours programmatically. After this sentence the cost of the Speed Boost item will be displayed. For example '2 hours of Speed Boost at 100'. */
"PSICASH_CONVERSION_HOURS_MESSAGE" = "%@ hours of Speed Boost at";

/* Text conveying to the user how much the displayed number of hours of Speed Boost costs. %@ should be not be removed but placed in the appropriate location because it will be replaced with the number of hours programmatically. After this sentence the cost of the Speed Boost item will be displayed. For example '5 mins of Speed Boost at 25'. */
"PSICASH_CONVERSION_MINS_MESSAGE" = "%d minutes of Speed Boost at";

/* Text conveying to the user that the target Speed Boost product is being loaded */
"PSICASH_LOADING_SPEED_BOOST_PRODUCTS_MESSAGE" = "Loading Speed Boost product...";

/* Body text on the first PsiCash onboarding screen */
"PSICASH_ONBOARDING_PAGE_1_TEXT" = "A new way for you to enjoy maximum speeds, absolutely free.";

/* Title text on the first PsiCash onboarading screen */
"PSICASH_ONBOARDING_PAGE_1_TITLE" = "Say hello to PsiCash";

/* Body text on the second PsiCash onboarding screen */
"PSICASH_ONBOARDING_PAGE_2_TEXT" = "Connect and engage with our content to earn PsiCash.";

/* Title text on the second PsiCash onboarading screen */
"PSICASH_ONBOARDING_PAGE_2_TITLE" = "Your PsiCash balance";

/* Body text on the third PsiCash onboarding screen */
"PSICASH_ONBOARDING_PAGE_3_TEXT" = "When you've collected enough PsiCash, you can activate Speed Boost and enjoy Psiphon at max speed!";

/* Title text on the third PsiCash onboarading screen */
"PSICASH_ONBOARDING_PAGE_3_TITLE" = "Speed Boost";

/* Alert error message informing user that the app failed to retrieve their PsiCash information from the server */
"PSICASH_REFRESH_STATE_FAILED_MESSAGE_TEXT" = "Failed to update PsiCash state";

/* Text which appears in the Speed Boost meter when the user has activated Speed Boost. Please keep this text concise as the width of the text box is restricted in size. */
"PSICASH_SPEED_BOOST_ACTIVE_TEXT" = "Speed Boost Active";

/* Text which appears in the Speed Boost meter when the user has earned enough PsiCash to buy Speed Boost. Please keep this text concise as the width of the text box is restricted in size. */
"PSICASH_SPEED_BOOST_AVAILABLE_TEXT" = "Speed Boost Available";

/* Text which appears in the Speed Boost meter when the user has not yet earned enough PsiCash to Speed Boost. This text will be accompanied with a percentage indicating to the user how close they are to earning enough PsiCash to buy a minimum amount of Speed Boost. Please keep this text concise as the width of the text box is restricted in size. */
"PSICASH_SPEED_BOOST_CHARGING_TEXT" = "Speed Boost Charging";

/* Text which appears in the Speed Boost meter when the user has not earned any PsiCash yet. Please keep this text concise as the width of the text box is restricted in size. */
"PSICASH_SPEED_BOOST_NOAUTH_TEXT" = "Earn PsiCash to buy Speed Boost";

/* Alert error message informing user that their Speed Boost purchase request failed because they already have an active Speed Boost purchase */
"PSICASH_SPEED_BOOST_PURCHASE_FAILED_ALREADY_ACTIVE_PURCHASE" = "Error: you already have an active Speed Boost purchase.";

/* Alert error message informing user that their Speed Boost purchase request failed because they have an insufficient balance. Required price will be appended after the colon. */
"PSICASH_SPEED_BOOST_PURCHASE_FAILED_INSUFFICIENT_FUNDS" = "Insufficient balance for Speed Boost purchase. Price:";

/* Alert error message informing user that their Speed Boost purchase request failed because their app has entered an invalid state and that they should try updating or reinstalling the app */
"PSICASH_SPEED_BOOST_PURCHASE_FAILED_INVALID_TOKENS" = "Invalid Tokens: the app has entered an invalid state. Please reinstall the app to continue using PsiCash.";

/* Alert message informing user that their Speed Boost purchase attempt unexpectedly failed and that they should try again in a few minutes. */
"PSICASH_SPEED_BOOST_PURCHASE_FAILED_MESSAGE_TEXT" = "Purchase failed, please try again in a few minutes.";

/* Alert error message informing user that their Speed Boost purchase request failed because they tried to make the purchase with an out of date product price. Updated price will be appended after the colon. */
"PSICASH_SPEED_BOOST_PURCHASE_FAILED_PRICE_OUT_OF_DATE" = "Error: price of Speed Boost is out of date. Price:";

/* Alert error message informing user that their Speed Boost purchase request failed because they attempted to buy a product that is no longer available and that they should try updating or reinstalling the app */
"PSICASH_SPEED_BOOST_PURCHASE_FAILED_PRODUCT_NOT_FOUND" = "Error: Speed Boost product not found. Local products updated. Your app may be out of date. Please check for updates.";

/* Alert error message informing user that their Speed Boost purchase request failed due to a server error and that they should try again in a few minutes */
"PSICASH_SPEED_BOOST_PURCHASE_FAILED_SERVER_ERROR" = "Server error. Please try again in a few minutes.";

/* Alert error message informing user that their Speed Boost purchase request failed because of an unknown error */
"PSICASH_SPEED_BOOST_PURCHASE_FAILED_UNEXPECTED_CODE" = "Invalid or unexpected status code returned from PsiCash library.";
=======
/* Paragraph text in the 'What does Psiphon do with your VPN data?' subsection of the 'User VPN Data' section of the Privacy page. */
"PrivacyInformationCollectedVpndataWhatdoespsiphondowithPara1" = "Psiphon looks at your data only to the degree necessary to collect statistics about the usage of our system. We record the total bytes transferred for a user connection, as well as the bytes transferred for some specific domains. These statistics are discarded after 60 days.";

/* Paragraph text in the 'What does Psiphon do with your VPN data?' subsection of the 'User VPN Data' section of the Privacy page. */
"PrivacyInformationCollectedVpndataWhatdoespsiphondowithPara2" = "Psiphon does not inspect or record full URLs (only domain names), and does not further inspect your data. Psiphon does not modify your data as it passes through the VPN.";

/* Paragraph text in the 'What does Psiphon do with your VPN data?' subsection of the 'User VPN Data' section of the Privacy page. */
"PrivacyInformationCollectedVpndataWhatdoespsiphondowithPara3" = "Even this coarse data would be difficult to link back to you, since we immediately convert your IP address to geographical info and then discard the IP. Nor is any other identifying information stored.";

/* Sub-heading in the 'User VPN Data' section of the Privacy Policy page. The section describes what Psiphon does with the little bit of VPN data that it collects stats from. */
"PrivacyInformationCollectedVpndataWhatdoespsiphondowithSubhead" = "What does Psiphon do with your VPN data?";

/* Paragraph text in the 'Who does Psiphon share these statistics with?' subsection of the 'User VPN Data' section of the Privacy page. */
"PrivacyInformationCollectedVpndataWhopsiphonshareswithPara1" = "When sharing with third parties, Psiphon only ever provides coarse, aggregate domain-bytes statistics. We never share per-session information or any other possibly-identifying information.";

/* Paragraph text in the 'Who does Psiphon share these statistics with?' subsection of the 'User VPN Data' section of the Privacy page. */
"PrivacyInformationCollectedVpndataWhopsiphonshareswithPara2" = "This sharing is typically done with services or organizations we collaborate with — as <a href=\"http://www.dw.com/en/psiphon-helps-dodge-the-online-trackers/a-16765092\" target=\"_blank\">we did with DW</a> a few years ago. These statistics help us and them answer questions like, “how many bytes were transferred through Psiphon for DW.com to all users in Iran in April?”";

/* Paragraph text in the 'Who does Psiphon share these statistics with?' subsection of the 'User VPN Data' section of the Privacy page. */
"PrivacyInformationCollectedVpndataWhopsiphonshareswithPara3" = "Again, we specifically do not give detailed or potentially user-identifying information to partners or any other third parties.";

/* Sub-heading in the 'User VPN Data' section of the Privacy Policy page. The section describes who Psiphon shares VPN data stats. The answer will be organizations and not specific people, in case that makes a difference in your language. */
"PrivacyInformationCollectedVpndataWhopsiphonshareswithSubhead" = "Who does Psiphon share these statistics with?";

/* Paragraph text in the 'Why should you care?' subsection of the 'User VPN Data' section of the Privacy page. */
"PrivacyInformationCollectedVpndataWhycarePara1" = "When using a VPN or proxy you should be concerned about what the provider can see in your data, collect from it, and do to it. For some web and email connections, it is theoretically possible for a VPN to see, collect, and modify the contents.";

/* Sub-heading in the 'User VPN Data' section of the Privacy Policy page. The section describes why it's important for users to consider what a VPN does with their traffic data. */
"PrivacyInformationCollectedVpndataWhycareSubhead" = "Why should you care?";

/* Bullet list text under 'Why does Psiphon need these statistics?' subsection of the 'User VPN Data' section of the Privacy page. */
"PrivacyInformationCollectedVpndataWhydoespsiphonneedPara1Item1" = "Estimate future costs: The huge amount of user data we transfer each month is a major factor in our costs. It is vital for us to see and understand usage fluctuations.";

/* Bullet list text under 'Why does Psiphon need these statistics?' subsection of the 'User VPN Data' section of the Privacy page. */
"PrivacyInformationCollectedVpndataWhydoespsiphonneedPara1Item2" = "Optimize for traffic types: Video streaming has different network requirements than web browsing does, which is different than chat, which is different than voice, and so on. Statistics about the number of bytes transferred for some major media providers helps us to understand how to provide the best experience to our users.";

/* Bullet list text under 'Why does Psiphon need these statistics?' subsection of the 'User VPN Data' section of the Privacy page. If available in your language, the blog post URLs should be updated to the localized post. */
"PrivacyInformationCollectedVpndataWhydoespsiphonneedPara1Item3" = "Determine the nature of major censorship events: Sites and services often get blocked suddenly and without warning, which can lead to huge variations in regional usage of Psiphon. For example, we had up to 20x surges in usage within a day when <a href=\"https://blog-en.psiphon.ca/2016/07/psiphon-usage-surges-as-brazil-blocks.html\" target=\"_blank\">Brazil blocked WhatsApp</a> or <a href=\"https://blog-en.psiphon.ca/2016/11/social-media-and-internet-ban-in-turkey.html\" target=\"_blank\">Turkey blocked social media</a>.";

/* Bullet list text under 'Why does Psiphon need these statistics?' subsection of the 'User VPN Data' section of the Privacy page. (English is using 'who' instead of 'whom' to reflect common idiom.) */
"PrivacyInformationCollectedVpndataWhydoespsiphonneedPara1Item4" = "Understand who we need to help: Some sites and services will never get blocked anywhere, some will always be blocked in certain countries, and some will occasionally be blocked in some countries. To make sure that our users are able to communicate and learn freely, we need to understand these patterns, see who is affected, and work with partners to make sure their services work best with Psiphon.";

/* Paragraph text in the 'Why does Psiphon need these statistics?' subsection of the 'User VPN Data' section of the Privacy page. This paragraph serves as preamble for a detailed list, which is why it ends with a colon. */
"PrivacyInformationCollectedVpndataWhydoespsiphonneedPara1ListStart" = "This data is used by us to determine how our network is being used. This allows us to do things like:";

/* Sub-heading in the 'User VPN Data' section of the Privacy Policy page. The section describes why Psiphon needs VPN data stats. */
"PrivacyInformationCollectedVpndataWhydoespsiphonneedSubhead" = "Why does Psiphon need these statistics?";

/* Button label at the end of privacy policy screen, indication that when clicked user can start using Psiphon */
"PrivacyPolicyGetStartedButtonTitle" = "Get started with Psiphon";

/* page title for the Privacy Policy page */
"PrivacyTitle" = "Privacy Policy";
>>>>>>> f06039eb

/* Refresh app receipt button title */
"REFRESH_APP_RECEIPT_BUTTON_TITLE" = "Refresh app receipt";

/* Restore my subscription button title */
"RESTORE_SUBSCRIPTION_BUTTON_TITLE" = "Restore my existing subscription";

/* Subscriptions item title in the app settings when user has an active subscription. Clicking this item opens subscriptions view */
"SETTINGS_SUBSCRIPTION_ACTIVE" = "Subscriptions";

/* Subscriptions item title in the app settings when user does not have an active subscription. Clicking this item opens subscriptions view. If “Premium” doesn't easily translate, please choose a term that conveys “Pro” or “Extra” or “Better” or “Elite”. */
"SETTINGS_SUBSCRIPTION_NOT_ACTIVE" = "Go premium!";

/* Automatically start VPN On demand settings toggle */
"SETTINGS_VPN_ON_DEMAND" = "Auto-start VPN on demand";

/* VPN On demand setting detail text showing when user doesn't have an active subscription and the item is disabled. */
"SETTINGS_VPN_ON_DEMAND_DETAIL" = "Subscription only";

/* Text for button that opens paid subscriptions manager UI. If “Premium” doesn't easily translate, please choose a term that conveys “Pro” or “Extra” or “Better” or “Elite”. */
"SUBSCRIPTION_BUTTON_TITLE" = "Go premium now!";

/* Alert message informing user that their subscription has expired, and that Psiphon will stop in an hour if subscription is not renewed. Do not translate 'Psiphon'. */
"SUBSCRIPTION_EXPIRED_WILL_KILL_TUNNEL" = "Your Psiphon subscription has expired. Psiphon will stop automatically in an hour if subscription is not renewed. Open the Psiphon app to review your subscription to continue using premium features.";

/* Title of the dialog for available in-app paid subscriptions */
"SUBSCRIPTIONS" = "Subscriptions";

/* Title of button on subscriptions page which opens Psiphon's privacy policy webpage */
"SUBSCRIPTIONS_PRIVACY_POLICY_BUTTON_TEXT" = "Privacy Policy";

/* Title of button on subscriptions page which opens Psiphon's terms of use webpage */
"SUBSCRIPTIONS_TERMS_OF_USE_BUTTON_TEXT" = "Terms of Use";

/* Alert message informing user that Psiphon has been stopped automatically since the subscription has expired. Do not translate 'Psiphon'. */
"TUNNEL_KILLED" = "Psiphon has been stopped automatically since your subscription has expired.";

/* Alert message informing user to turn on their cellular data or wifi to connect to the internet */
"TURN_ON_DATE" = "Turn on cellular data or use Wi-Fi to access data.";

/* Alert dialog message informing the user that an error occurred while starting Psiphon (Do not translate 'Psiphon'). The user should try again, and if the problem persists, they should try reinstalling the app. */
"VPN_START_FAIL_MESSAGE" = "An error occurred while starting Psiphon. Please try again. If this problem persists, try reinstalling the Psiphon app.";

/* Alert dialog message informing the user that an error occurred while starting Psiphon because they selected an egress region that is no longer available (Do not translate 'Psiphon'). The user should select a different region and try again. Note: the backslash before each quotation mark should be left as is for formatting. */
"VPN_START_FAIL_REGION_INVALID_MESSAGE_1" = "The region you selected is no longer available. You must choose a new region or change to the default \"Fastest Country\" choice.";

/* Alert dialog title indicating to the user that Psiphon was unable to start because they selected an egress region that is no longer available */
"VPN_START_FAIL_REGION_INVALID_TITLE" = "Server Region Unavailable";

/* Alert dialog title indicating to the user that Psiphon was unable to start (MainViewController) */
"VPN_START_FAIL_TITLE" = "Unable to start";

/* ('Privacy Policy' should be the same translation as privacy policy button VPN_START_PRIVACY_POLICY_BUTTON), (Do not translate 'VPN profile'), (Do not translate 'Psiphon') */
"VPN_START_PERMISSION_DENIED_MESSAGE" = "Psiphon needs your permission to install a VPN profile in order to connect.\n\nPsiphon is committed to protecting the privacy of our users. You can review our privacy policy by tapping \"Privacy Policy\".";

/* Dismiss button title. Dismisses pop-up alert when the user clicks on the button */
"VPN_START_PERMISSION_DISMISS_BUTTON" = "Dismiss";

/* Alert dialog title indicating to the user that Psiphon needs their permission */
"VPN_START_PERMISSION_REQUIRED_TITLE" = "Permission required";

/* Button label taking user's to our Privacy Policy page */
"VPN_START_PRIVACY_POLICY_BUTTON" = "Privacy Policy";

/* Status when the VPN is connected to a Psiphon server */
"VPN_STATUS_CONNECTED" = "Connected";

/* Status when the VPN is connecting; that is, trying to connect to a Psiphon server */
"VPN_STATUS_CONNECTING" = "Connecting";

/* Status when the VPN is not connected to a Psiphon server, not trying to connect, and not in an error state */
"VPN_STATUS_DISCONNECTED" = "Disconnected";

/* Status when the VPN is disconnecting. Sometimes going from connected to disconnected can take some time, and this is that state. */
"VPN_STATUS_DISCONNECTING" = "Disconnecting";

/* Status when the VPN is in an invalid state. For example, if the user doesn't give permission for the VPN configuration to be installed, and therefore the Psiphon VPN can't even try to connect. */
"VPN_STATUS_INVALID" = "Disconnected";

/* Status when the VPN was connected to a Psiphon server, got disconnected unexpectedly, and is currently trying to reconnect */
"VPN_STATUS_RECONNECTING" = "Reconnecting";

/* Status when the VPN is restarting. */
"VPN_STATUS_RESTARTING" = "Restarting";
<|MERGE_RESOLUTION|>--- conflicted
+++ resolved
@@ -112,7 +112,60 @@
 /* External link to the privacy policy page. Please update this with the correct language specific link (if available) e.g. https://psiphon.ca/fr/privacy.html for french. */
 "PRIVACY_POLICY_URL" = "https://psiphon.ca/en/privacy.html";
 
-<<<<<<< HEAD
+/* Paragraph text in the 'What does Psiphon do with your VPN data?' subsection of the 'User VPN Data' section of the Privacy page. */
+"PrivacyInformationCollectedVpndataWhatdoespsiphondowithPara1" = "Psiphon looks at your data only to the degree necessary to collect statistics about the usage of our system. We record the total bytes transferred for a user connection, as well as the bytes transferred for some specific domains. These statistics are discarded after 60 days.";
+
+/* Paragraph text in the 'What does Psiphon do with your VPN data?' subsection of the 'User VPN Data' section of the Privacy page. */
+"PrivacyInformationCollectedVpndataWhatdoespsiphondowithPara2" = "Psiphon does not inspect or record full URLs (only domain names), and does not further inspect your data. Psiphon does not modify your data as it passes through the VPN.";
+
+/* Paragraph text in the 'What does Psiphon do with your VPN data?' subsection of the 'User VPN Data' section of the Privacy page. */
+"PrivacyInformationCollectedVpndataWhatdoespsiphondowithPara3" = "Even this coarse data would be difficult to link back to you, since we immediately convert your IP address to geographical info and then discard the IP. Nor is any other identifying information stored.";
+
+/* Sub-heading in the 'User VPN Data' section of the Privacy Policy page. The section describes what Psiphon does with the little bit of VPN data that it collects stats from. */
+"PrivacyInformationCollectedVpndataWhatdoespsiphondowithSubhead" = "What does Psiphon do with your VPN data?";
+
+/* Paragraph text in the 'Who does Psiphon share these statistics with?' subsection of the 'User VPN Data' section of the Privacy page. */
+"PrivacyInformationCollectedVpndataWhopsiphonshareswithPara1" = "When sharing with third parties, Psiphon only ever provides coarse, aggregate domain-bytes statistics. We never share per-session information or any other possibly-identifying information.";
+
+/* Paragraph text in the 'Who does Psiphon share these statistics with?' subsection of the 'User VPN Data' section of the Privacy page. */
+"PrivacyInformationCollectedVpndataWhopsiphonshareswithPara2" = "This sharing is typically done with services or organizations we collaborate with — as <a href=\"http://www.dw.com/en/psiphon-helps-dodge-the-online-trackers/a-16765092\" target=\"_blank\">we did with DW</a> a few years ago. These statistics help us and them answer questions like, “how many bytes were transferred through Psiphon for DW.com to all users in Iran in April?”";
+
+/* Paragraph text in the 'Who does Psiphon share these statistics with?' subsection of the 'User VPN Data' section of the Privacy page. */
+"PrivacyInformationCollectedVpndataWhopsiphonshareswithPara3" = "Again, we specifically do not give detailed or potentially user-identifying information to partners or any other third parties.";
+
+/* Sub-heading in the 'User VPN Data' section of the Privacy Policy page. The section describes who Psiphon shares VPN data stats. The answer will be organizations and not specific people, in case that makes a difference in your language. */
+"PrivacyInformationCollectedVpndataWhopsiphonshareswithSubhead" = "Who does Psiphon share these statistics with?";
+
+/* Paragraph text in the 'Why should you care?' subsection of the 'User VPN Data' section of the Privacy page. */
+"PrivacyInformationCollectedVpndataWhycarePara1" = "When using a VPN or proxy you should be concerned about what the provider can see in your data, collect from it, and do to it. For some web and email connections, it is theoretically possible for a VPN to see, collect, and modify the contents.";
+
+/* Sub-heading in the 'User VPN Data' section of the Privacy Policy page. The section describes why it's important for users to consider what a VPN does with their traffic data. */
+"PrivacyInformationCollectedVpndataWhycareSubhead" = "Why should you care?";
+
+/* Bullet list text under 'Why does Psiphon need these statistics?' subsection of the 'User VPN Data' section of the Privacy page. */
+"PrivacyInformationCollectedVpndataWhydoespsiphonneedPara1Item1" = "Estimate future costs: The huge amount of user data we transfer each month is a major factor in our costs. It is vital for us to see and understand usage fluctuations.";
+
+/* Bullet list text under 'Why does Psiphon need these statistics?' subsection of the 'User VPN Data' section of the Privacy page. */
+"PrivacyInformationCollectedVpndataWhydoespsiphonneedPara1Item2" = "Optimize for traffic types: Video streaming has different network requirements than web browsing does, which is different than chat, which is different than voice, and so on. Statistics about the number of bytes transferred for some major media providers helps us to understand how to provide the best experience to our users.";
+
+/* Bullet list text under 'Why does Psiphon need these statistics?' subsection of the 'User VPN Data' section of the Privacy page. If available in your language, the blog post URLs should be updated to the localized post. */
+"PrivacyInformationCollectedVpndataWhydoespsiphonneedPara1Item3" = "Determine the nature of major censorship events: Sites and services often get blocked suddenly and without warning, which can lead to huge variations in regional usage of Psiphon. For example, we had up to 20x surges in usage within a day when <a href=\"https://blog-en.psiphon.ca/2016/07/psiphon-usage-surges-as-brazil-blocks.html\" target=\"_blank\">Brazil blocked WhatsApp</a> or <a href=\"https://blog-en.psiphon.ca/2016/11/social-media-and-internet-ban-in-turkey.html\" target=\"_blank\">Turkey blocked social media</a>.";
+
+/* Bullet list text under 'Why does Psiphon need these statistics?' subsection of the 'User VPN Data' section of the Privacy page. (English is using 'who' instead of 'whom' to reflect common idiom.) */
+"PrivacyInformationCollectedVpndataWhydoespsiphonneedPara1Item4" = "Understand who we need to help: Some sites and services will never get blocked anywhere, some will always be blocked in certain countries, and some will occasionally be blocked in some countries. To make sure that our users are able to communicate and learn freely, we need to understand these patterns, see who is affected, and work with partners to make sure their services work best with Psiphon.";
+
+/* Paragraph text in the 'Why does Psiphon need these statistics?' subsection of the 'User VPN Data' section of the Privacy page. This paragraph serves as preamble for a detailed list, which is why it ends with a colon. */
+"PrivacyInformationCollectedVpndataWhydoespsiphonneedPara1ListStart" = "This data is used by us to determine how our network is being used. This allows us to do things like:";
+
+/* Sub-heading in the 'User VPN Data' section of the Privacy Policy page. The section describes why Psiphon needs VPN data stats. */
+"PrivacyInformationCollectedVpndataWhydoespsiphonneedSubhead" = "Why does Psiphon need these statistics?";
+
+/* Button label at the end of privacy policy screen, indication that when clicked user can start using Psiphon */
+"PrivacyPolicyGetStartedButtonTitle" = "Get started with Psiphon";
+
+/* page title for the Privacy Policy page */
+"PrivacyTitle" = "Privacy Policy";
+
 /* Text which appears in the Speed Boost meter when the user's buy request for Speed Boost is being processed. Please keep this text concise as the width of the text box is restricted in size. */
 "PSICASH_BUYING_SPEED_BOOST_TEXT" = "Buying Speed Boost...";
 
@@ -184,61 +237,6 @@
 
 /* Alert error message informing user that their Speed Boost purchase request failed because of an unknown error */
 "PSICASH_SPEED_BOOST_PURCHASE_FAILED_UNEXPECTED_CODE" = "Invalid or unexpected status code returned from PsiCash library.";
-=======
-/* Paragraph text in the 'What does Psiphon do with your VPN data?' subsection of the 'User VPN Data' section of the Privacy page. */
-"PrivacyInformationCollectedVpndataWhatdoespsiphondowithPara1" = "Psiphon looks at your data only to the degree necessary to collect statistics about the usage of our system. We record the total bytes transferred for a user connection, as well as the bytes transferred for some specific domains. These statistics are discarded after 60 days.";
-
-/* Paragraph text in the 'What does Psiphon do with your VPN data?' subsection of the 'User VPN Data' section of the Privacy page. */
-"PrivacyInformationCollectedVpndataWhatdoespsiphondowithPara2" = "Psiphon does not inspect or record full URLs (only domain names), and does not further inspect your data. Psiphon does not modify your data as it passes through the VPN.";
-
-/* Paragraph text in the 'What does Psiphon do with your VPN data?' subsection of the 'User VPN Data' section of the Privacy page. */
-"PrivacyInformationCollectedVpndataWhatdoespsiphondowithPara3" = "Even this coarse data would be difficult to link back to you, since we immediately convert your IP address to geographical info and then discard the IP. Nor is any other identifying information stored.";
-
-/* Sub-heading in the 'User VPN Data' section of the Privacy Policy page. The section describes what Psiphon does with the little bit of VPN data that it collects stats from. */
-"PrivacyInformationCollectedVpndataWhatdoespsiphondowithSubhead" = "What does Psiphon do with your VPN data?";
-
-/* Paragraph text in the 'Who does Psiphon share these statistics with?' subsection of the 'User VPN Data' section of the Privacy page. */
-"PrivacyInformationCollectedVpndataWhopsiphonshareswithPara1" = "When sharing with third parties, Psiphon only ever provides coarse, aggregate domain-bytes statistics. We never share per-session information or any other possibly-identifying information.";
-
-/* Paragraph text in the 'Who does Psiphon share these statistics with?' subsection of the 'User VPN Data' section of the Privacy page. */
-"PrivacyInformationCollectedVpndataWhopsiphonshareswithPara2" = "This sharing is typically done with services or organizations we collaborate with — as <a href=\"http://www.dw.com/en/psiphon-helps-dodge-the-online-trackers/a-16765092\" target=\"_blank\">we did with DW</a> a few years ago. These statistics help us and them answer questions like, “how many bytes were transferred through Psiphon for DW.com to all users in Iran in April?”";
-
-/* Paragraph text in the 'Who does Psiphon share these statistics with?' subsection of the 'User VPN Data' section of the Privacy page. */
-"PrivacyInformationCollectedVpndataWhopsiphonshareswithPara3" = "Again, we specifically do not give detailed or potentially user-identifying information to partners or any other third parties.";
-
-/* Sub-heading in the 'User VPN Data' section of the Privacy Policy page. The section describes who Psiphon shares VPN data stats. The answer will be organizations and not specific people, in case that makes a difference in your language. */
-"PrivacyInformationCollectedVpndataWhopsiphonshareswithSubhead" = "Who does Psiphon share these statistics with?";
-
-/* Paragraph text in the 'Why should you care?' subsection of the 'User VPN Data' section of the Privacy page. */
-"PrivacyInformationCollectedVpndataWhycarePara1" = "When using a VPN or proxy you should be concerned about what the provider can see in your data, collect from it, and do to it. For some web and email connections, it is theoretically possible for a VPN to see, collect, and modify the contents.";
-
-/* Sub-heading in the 'User VPN Data' section of the Privacy Policy page. The section describes why it's important for users to consider what a VPN does with their traffic data. */
-"PrivacyInformationCollectedVpndataWhycareSubhead" = "Why should you care?";
-
-/* Bullet list text under 'Why does Psiphon need these statistics?' subsection of the 'User VPN Data' section of the Privacy page. */
-"PrivacyInformationCollectedVpndataWhydoespsiphonneedPara1Item1" = "Estimate future costs: The huge amount of user data we transfer each month is a major factor in our costs. It is vital for us to see and understand usage fluctuations.";
-
-/* Bullet list text under 'Why does Psiphon need these statistics?' subsection of the 'User VPN Data' section of the Privacy page. */
-"PrivacyInformationCollectedVpndataWhydoespsiphonneedPara1Item2" = "Optimize for traffic types: Video streaming has different network requirements than web browsing does, which is different than chat, which is different than voice, and so on. Statistics about the number of bytes transferred for some major media providers helps us to understand how to provide the best experience to our users.";
-
-/* Bullet list text under 'Why does Psiphon need these statistics?' subsection of the 'User VPN Data' section of the Privacy page. If available in your language, the blog post URLs should be updated to the localized post. */
-"PrivacyInformationCollectedVpndataWhydoespsiphonneedPara1Item3" = "Determine the nature of major censorship events: Sites and services often get blocked suddenly and without warning, which can lead to huge variations in regional usage of Psiphon. For example, we had up to 20x surges in usage within a day when <a href=\"https://blog-en.psiphon.ca/2016/07/psiphon-usage-surges-as-brazil-blocks.html\" target=\"_blank\">Brazil blocked WhatsApp</a> or <a href=\"https://blog-en.psiphon.ca/2016/11/social-media-and-internet-ban-in-turkey.html\" target=\"_blank\">Turkey blocked social media</a>.";
-
-/* Bullet list text under 'Why does Psiphon need these statistics?' subsection of the 'User VPN Data' section of the Privacy page. (English is using 'who' instead of 'whom' to reflect common idiom.) */
-"PrivacyInformationCollectedVpndataWhydoespsiphonneedPara1Item4" = "Understand who we need to help: Some sites and services will never get blocked anywhere, some will always be blocked in certain countries, and some will occasionally be blocked in some countries. To make sure that our users are able to communicate and learn freely, we need to understand these patterns, see who is affected, and work with partners to make sure their services work best with Psiphon.";
-
-/* Paragraph text in the 'Why does Psiphon need these statistics?' subsection of the 'User VPN Data' section of the Privacy page. This paragraph serves as preamble for a detailed list, which is why it ends with a colon. */
-"PrivacyInformationCollectedVpndataWhydoespsiphonneedPara1ListStart" = "This data is used by us to determine how our network is being used. This allows us to do things like:";
-
-/* Sub-heading in the 'User VPN Data' section of the Privacy Policy page. The section describes why Psiphon needs VPN data stats. */
-"PrivacyInformationCollectedVpndataWhydoespsiphonneedSubhead" = "Why does Psiphon need these statistics?";
-
-/* Button label at the end of privacy policy screen, indication that when clicked user can start using Psiphon */
-"PrivacyPolicyGetStartedButtonTitle" = "Get started with Psiphon";
-
-/* page title for the Privacy Policy page */
-"PrivacyTitle" = "Privacy Policy";
->>>>>>> f06039eb
 
 /* Refresh app receipt button title */
 "REFRESH_APP_RECEIPT_BUTTON_TITLE" = "Refresh app receipt";
