/*
 * Copyright (c) 2017, Psiphon Inc.
 * All rights reserved.
 *
 * This program is free software: you can redistribute it and/or modify
 * it under the terms of the GNU General Public License as published by
 * the Free Software Foundation, either version 3 of the License, or
 * (at your option) any later version.
 *
 * This program is distributed in the hope that it will be useful,
 * but WITHOUT ANY WARRANTY; without even the implied warranty of
 * MERCHANTABILITY or FITNESS FOR A PARTICULAR PURPOSE.  See the
 * GNU General Public License for more details.
 *
 * You should have received a copy of the GNU General Public License
 * along with this program.  If not, see <http://www.gnu.org/licenses/>.
 *
 */

#import <Foundation/Foundation.h>
#import "UserDefaults.h"

#if !(TARGET_IS_EXTENSION)
#import "PsiphonData.h"
#endif

@class Authorization;

#pragma mark - NSUserDefaults Keys

extern UserDefaultsKey const _Nonnull EgressRegionsStringArrayKey;
extern UserDefaultsKey const _Nonnull ClientRegionStringKey;
extern UserDefaultsKey const _Nonnull TunnelStartTimeStringKey;
extern UserDefaultsKey const _Nonnull TunnelSponsorIDStringKey;
extern UserDefaultsKey const _Nonnull ServerTimestampStringKey;
extern UserDefaultsKey const _Nonnull ContainerAuthorizationSetKey;
extern UserDefaultsKey const _Nonnull ContainerSubscriptionAuthorizationsDictKey;
extern UserDefaultsKey const _Nonnull ExtensionRejectedSubscriptionAuthorizationIDsArrayKey;
extern UserDefaultsKey const _Nonnull ExtensionRejectedSubscriptionAuthorizationIDsWriteSeqIntKey;
extern UserDefaultsKey const _Nonnull ContainerRejectedSubscriptionAuthorizationIDsReadAtLeastUpToSeqIntKey;
extern UserDefaultsKey const _Nonnull ContainerForegroundStateBoolKey;
extern UserDefaultsKey const _Nonnull SharedDataExtensionCrashedBeforeStopBoolKey;
extern UserDefaultsKey const _Nonnull SharedDataExtensionJetsamCounterIntegerKey;
extern UserDefaultsKey const _Nonnull DebugMemoryProfileBoolKey;
extern UserDefaultsKey const _Nonnull DebugPsiphonConnectionStateStringKey;


NS_ASSUME_NONNULL_BEGIN

#pragma mark - Homepage data object

@interface Homepage : NSObject
@property (nonatomic) NSURL *url;
@property (nonatomic) NSDate *timestamp;
@end


#pragma mark - Psiphon shared DB with the extension

@interface PsiphonDataSharedDB : NSObject

- (id)initForAppGroupIdentifier:(NSString*)identifier;

- (NSDictionary<NSString *, NSString *> *)objcFeedbackFields;

#pragma mark - Logging

/// Directory under which PsiphonTunnel is configured to store all of its files.
/// This directory must be created prior to starting PsiphonTunnel.
+ (NSURL *)dataRootDirectory;

/// Path for PsiphonTunnel to write homepage notices.
/// Deprecated:
/// PsiphonTunnel now stores all of its files under the configured data root directory.
/// This directory can be obtained with `homepageNoticesPath`.
/// PsiphonTunnel must be given a config with the `MigrateHompageNoticesFilename`
/// field set to this path to ensure that the homepage file at the old path is migrated to
/// the new location used by PsiphonTunnel.
- (NSString *)oldHomepageNoticesPath;


/// Path for PsiphonTunnel to write log notices.
/// Deprecated:
/// PsiphonTunnel now stores all of its files under the configured data root directory.
/// This directory can be obtained with `rotatingLogNoticesPath`.
/// PsiphonTunnel must be given a config with the `MigrateRotatingNoticesFilename`
/// field set to this path to ensure that the log notices file at the old path is migrated
/// to the new location used by PsiphonTunnel.
- (NSString *)oldRotatingLogNoticesPath;

/// Path at which PsiphonTunnel to writes homepage notices.
- (NSString *)homepageNoticesPath;

/// Path at which PsiphonTunnel to writes log notices.
- (NSString *)rotatingLogNoticesPath;

/// Path at which PsiphonTunnel will rotate log notices to.
- (NSString *)rotatingOlderLogNoticesPath;

#if !(TARGET_IS_EXTENSION)

+ (NSString *_Nullable)tryReadingFile:(NSString *)filePath;

/*!
 * If fileHandlePtr points to nil, then a new NSFileHandle for
 * reading filePath is created and fileHandlePtr is set to point to the new object.
 * If fileHandlePtr points to a NSFileHandle, it will be used for reading.
 * Reading operation is retried MAX_RETRIES more times if it fails for any reason,
 * while putting the thread to sleep for an amount of time defined by RETRY_SLEEP_TIME.
 * No errors are thrown if opening the file/reading operations fail.
 * @param filePath Path used to create a NSFileHandle if fileHandlePtr points to nil.
 * @param fileHandlePtr Pointer to existing NSFileHandle or nil.
 * @param bytesOffset The byte offset to seek to before reading.
 * @param readToOffset Populated with the file offset that was read to.
 * @return UTF8 string of read file content.
 */
+ (NSString *_Nullable)tryReadingFile:(NSString *)filePath
                      usingFileHandle:(NSFileHandle *_Nullable __strong *_Nonnull)fileHandlePtr
                       readFromOffset:(unsigned long long)bytesOffset
                         readToOffset:(unsigned long long *_Nullable)readToOffset;

- (void)readLogsData:(NSString *)logLines intoArray:(NSMutableArray<DiagnosticEntry *> *)entries;

- (NSArray<DiagnosticEntry*>*)getAllLogs;

#endif


#pragma mark - Container Data (Data originating in the container)

<<<<<<< HEAD
/** Returns last foreground state value written by the container.
 * - Note: The value is not ground truth and might be stale if e.g. the container crashes.
 */
- (BOOL)getAppForegroundState;

#if !(TARGET_IS_EXTENSION)
/** Sets app foregrounded state. This state is used by the network extension.
 */
- (BOOL)setAppForegroundState:(BOOL)foregrounded;
=======
/** Returns the last `TunnelStartStopIntent` written by the container.
The integer values are defined in `NEBridge.h` with prefix `TUNNEL_INTENT_`.
 */
- (NSInteger)getContainerTunnelIntentStatus;

#if !(TARGET_IS_EXTENSION)
/** Sets the `TunnelStartStopIntent` status to be used by the tunnel provider.
 Values should be one of the constants defined in `NEBrdige.h` starting with prefix `TUNNEL_INTENT_`.
 */
- (void)setContainerTunnelIntentStatus:(NSInteger)statusCode;
>>>>>>> a0b6116f
#endif

/**
 * Last date/time immediately before the extension was last started from the container.
 * Check where `setContainerTunnelStartTime:` is called to set the last tunnel start time.
 *
 * @return NSDate of when tunnel was started by the container. Null if no value is set.
 */
- (NSDate *_Nullable)getContainerTunnelStartTime;

#if !(TARGET_IS_EXTENSION)

/**
 * Time immediately before the extension is started from the tunnel.
 */
- (void)setContainerTunnelStartTime:(NSDate *)startTime;

#endif


#pragma mark - Extension Data (Data originating in the extension)

- (NSString *_Nullable)emittedClientRegion;

- (NSString *_Nullable)getCurrentSponsorId;

#if TARGET_IS_EXTENSION

/*!
 * @brief Sets set of egress regions in shared NSUserDefaults
 * @param regions
 * @return TRUE if data was saved to disk successfully, otherwise FALSE.
 */
- (BOOL)setEmittedEgressRegions:(NSArray<NSString *> *)regions;

/*!
 * @brief Sets client region in shared NSUserDefaults
 * @param region
 * @return TRUE if data was saved to disk successfully, otherwise FALSE.
 */
- (BOOL)insertNewClientRegion:(NSString *_Nullable)region;

- (BOOL)setCurrentSponsorId:(NSString *_Nullable)sponsorId;

/**
 * @brief Sets server timestamp in shared NSSUserDefaults dictionary.
 * @param timestamp from the handshake in RFC3339 format.
 * @return TRUE if change was persisted to disk successfully, FALSE otherwise.
 */
- (void)updateServerTimestamp:(NSString *)timestamp;

#else

- (NSArray<Homepage *> *_Nullable)getHomepages;

- (NSArray<NSString *> *_Nullable)emittedEgressRegions;

/**
 * @brief Returns previously persisted server timestamp from the shared NSUserDefaults
 * @return NSString* timestamp in RFC3339 format.
 */
- (NSString *_Nullable)getServerTimestamp;

#endif


#pragma mark - Authorizations

#if TARGET_IS_EXTENSION

- (void)removeNonSubscriptionAuthorizationsNotAccepted:(NSSet<NSString*>*_Nullable)authIdsToRemove;

#else

- (void)setNonSubscriptionEncodedAuthorizations:(NSSet<NSString*>*_Nullable)encodedAuthorizations;

- (void)appendNonSubscriptionEncodedAuthorization:(NSString *_Nonnull)base64Encoded;

#endif

- (NSSet<NSString *> *)getNonSubscriptionEncodedAuthorizations;

#pragma mark - Subscription Authorizations

#if !(TARGET_IS_EXTENSION)
/// Encoded object must JSON representation of type `[TransactionID: SubscriptionPurchaseAuth]`.
/// This method does no validation on the given `purchaseAuths`.
- (void)setSubscriptionAuths:(NSData *_Nullable)purchaseAuths;
#endif

/// Encoded object has JSON representation of type `[TransactionID: SubscriptionPurchaseAuth]`.
/// This method does no validation on the stored data.
- (NSData *_Nullable)getSubscriptionAuths;

-(NSArray<NSString *> *_Nonnull)getRejectedSubscriptionAuthorizationIDs;

#if TARGET_IS_EXTENSION
- (void)insertRejectedSubscriptionAuthorizationID:(NSString *)authorizationID;
#endif

- (NSInteger)getExtensionRejectedSubscriptionAuthIdWriteSequenceNumber;

- (NSInteger)getContainerRejectedSubscriptionAuthIdReadAtLeastUpToSequenceNumber;

#if !(TARGET_IS_EXTENSION)
- (void)setContainerRejectedSubscriptionAuthIdReadAtLeastUpToSequenceNumber:(NSInteger)seq;
#endif

#pragma mark - Jetsam counter

#if TARGET_IS_EXTENSION

- (void)incrementJetsamCounter;

- (void)setExtensionJetsammedBeforeStopFlag:(BOOL)crashed;

#else

- (void)resetJetsamCounter;

#endif

- (NSInteger)getJetsamCounter;

- (BOOL)getExtensionJetsammedBeforeStopFlag;

#pragma mark - Debug Preferences

#if DEBUG

- (void)setDebugMemoryProfiler:(BOOL)enabled;

- (BOOL)getDebugMemoryProfiler;

- (NSURL *)goProfileDirectory;

- (void)setDebugPsiphonConnectionState:(NSString *)state;

- (NSString *)getDebugPsiphonConnectionState;

#endif

@end

NS_ASSUME_NONNULL_END<|MERGE_RESOLUTION|>--- conflicted
+++ resolved
@@ -128,7 +128,6 @@
 
 #pragma mark - Container Data (Data originating in the container)
 
-<<<<<<< HEAD
 /** Returns last foreground state value written by the container.
  * - Note: The value is not ground truth and might be stale if e.g. the container crashes.
  */
@@ -138,7 +137,8 @@
 /** Sets app foregrounded state. This state is used by the network extension.
  */
 - (BOOL)setAppForegroundState:(BOOL)foregrounded;
-=======
+#endif
+
 /** Returns the last `TunnelStartStopIntent` written by the container.
 The integer values are defined in `NEBridge.h` with prefix `TUNNEL_INTENT_`.
  */
@@ -149,7 +149,6 @@
  Values should be one of the constants defined in `NEBrdige.h` starting with prefix `TUNNEL_INTENT_`.
  */
 - (void)setContainerTunnelIntentStatus:(NSInteger)statusCode;
->>>>>>> a0b6116f
 #endif
 
 /**
