/*
* Copyright (c) 2020, Psiphon Inc.
* All rights reserved.
*
* This program is free software: you can redistribute it and/or modify
* it under the terms of the GNU General Public License as published by
* the Free Software Foundation, either version 3 of the License, or
* (at your option) any later version.
*
* This program is distributed in the hope that it will be useful,
* but WITHOUT ANY WARRANTY; without even the implied warranty of
* MERCHANTABILITY or FITNESS FOR A PARTICULAR PURPOSE.  See the
* GNU General Public License for more details.
*
* You should have received a copy of the GNU General Public License
* along with this program.  If not, see <http://www.gnu.org/licenses/>.
*
*/

import Foundation

extension AppState: FeedbackDescription {}

extension AdLoadStatus: CustomStringFeedbackDescription {
    
    public var description: String {
        switch self {
        case .none: return "none"
        case .inProgress: return "inProgress"
        case .done: return "done"
        case .error: return "error"
        @unknown default: return "unknown(\(self.rawValue)"
        }
    }
    
}

extension TunnelProviderVPNStatus: CustomStringFeedbackDescription {
    
    public var description: String {
        switch self {
        case .invalid: return "invalid"
        case .disconnected: return "disconnected"
        case .connecting: return "connecting"
        case .connected: return "connected"
        case .reasserting: return "reasserting"
        case .disconnecting: return "disconnecting"
        @unknown default: return "unknown(\(self.rawValue)"
        }
    }
    
}

extension TunnelProviderSyncReason: CustomStringFeedbackDescription {
    
    public var description: String {
        switch self {
        case .appLaunched:
            return "appLaunched"
        case .appEnteredForeground:
            return "appEnteredForeground"
        case .providerNotificationPsiphonTunnelConnected:
            return "providerNotificationPsiphonTunnelConnected"
        }
    }
    
}

extension SignedAuthorization: CustomFieldFeedbackDescription {
    
    var feedbackFields: [String : CustomStringConvertible] {
        ["ID": authorization.id,
         "Expires": authorization.expires,
         "AccessType": authorization.accessType.rawValue]
    }
    
}

extension ErrorEvent: FeedbackDescription {}

extension PsiCashAmount: CustomStringFeedbackDescription {
    
    public var description: String {
        "PsiCash(inPsi %.2f: \(String(format: "%.2f", self.inPsi)))"
    }
    
}

extension UserDefaultsConfig: CustomFieldFeedbackDescription {
    
    var feedbackFields: [String : CustomStringConvertible] {
        ["expectedPsiCashReward": self.expectedPsiCashReward]
    }
    
}

<<<<<<< HEAD
extension RetriableTunneledHttpRequest.RequestResult.RetryCondition: FeedbackDescription {}

extension PsiphonDataSharedDB: CustomFieldFeedbackDescription {
    
    private func getNonSecretNonSubscriptionEncodedAuthorizations() -> String {
        let decoder = JSONDecoder.makeRfc3339Decoder()
        
        do {
            let secret = self.getNonSubscriptionEncodedAuthorizations()
            let signedAuths = try secret.map { base64Auth -> SignedAuthorization in
                guard let authData = Data(base64Encoded: base64Auth) else {
                    throw ErrorRepr(repr: """
                        Failed to create data from base64 encoded string: '\(base64Auth)'
                        """)
                }
                return try decoder.decode(SignedAuthorization.self, from: authData)
            }
            
            return String(describing: signedAuths.map { $0.description })
            
        } catch {
            return String(describing: error)
        }
    }
    
    private func getNonSecretSubscriptionAuths() -> String {
        guard let data = self.getSubscriptionAuths() else {
            return "nil"
        }
        
        let decoder = JSONDecoder.makeRfc3339Decoder()
        
        do {
            let decoded = try decoder.decode(SubscriptionAuthState.PurchaseAuthStateDict.self,
                                             from: data)
            return decoded.description
            
        } catch {
            return String(describing: error)
        }
        
    }
    
    var feedbackFields: [String : CustomStringConvertible] {
        
        [EgressRegionsStringArrayKey: String(describing: self.emittedEgressRegions()),
         
         ClientRegionStringKey:  String(describing: self.emittedClientRegion()),
         
         TunnelStartTimeStringKey: String(describing: self.getContainerTunnelStartTime()),
         
         TunnelSponsorIDStringKey:  String(describing: self.getCurrentSponsorId()),
         
         ServerTimestampStringKey: String(describing: self.getServerTimestamp()),
         
         ContainerAuthorizationSetKey: self.getNonSecretNonSubscriptionEncodedAuthorizations(),
         
         ContainerSubscriptionAuthorizationsDictKey: self.getNonSecretSubscriptionAuths(),
         
         ExtensionRejectedSubscriptionAuthorizationIDsArrayKey:
            String(describing: self.getRejectedSubscriptionAuthorizationIDs()),
         
         ExtensionRejectedSubscriptionAuthorizationIDsWriteSeqIntKey:
            self.getExtensionRejectedSubscriptionAuthIdWriteSequenceNumber(),
         
         ContainerRejectedSubscriptionAuthorizationIDsReadAtLeastUpToSeqIntKey:
            self.getContainerRejectedSubscriptionAuthIdReadAtLeastUpToSequenceNumber(),
         
         ContainerForegroundStateBoolKey: self.getAppForegroundState(),
         
         SharedDataExtensionCrashedBeforeStopBoolKey: self.getExtensionJetsammedBeforeStopFlag(),
         
         SharedDataExtensionJetsamCounterIntegerKey: self.getJetsamCounter(),
         
         DebugMemoryProfileBoolKey: self.getDebugMemoryProfiler(),
         
         DebugPsiphonConnectionStateStringKey: self.getDebugPsiphonConnectionState()
        ]
    }
    
    open override var description: String {
        self.objcClassDescription()
    }
    
}
=======
extension Optional: FeedbackDescription where Wrapped == TunnelStartStopIntent {}
extension TunnelStartStopIntent: FeedbackDescription {}
extension TunnelStartStopIntentReason: FeedbackDescription {}
>>>>>>> fd43fd69
<|MERGE_RESOLUTION|>--- conflicted
+++ resolved
@@ -94,7 +94,6 @@
     
 }
 
-<<<<<<< HEAD
 extension RetriableTunneledHttpRequest.RequestResult.RetryCondition: FeedbackDescription {}
 
 extension PsiphonDataSharedDB: CustomFieldFeedbackDescription {
@@ -180,8 +179,7 @@
     }
     
 }
-=======
+
 extension Optional: FeedbackDescription where Wrapped == TunnelStartStopIntent {}
 extension TunnelStartStopIntent: FeedbackDescription {}
-extension TunnelStartStopIntentReason: FeedbackDescription {}
->>>>>>> fd43fd69
+extension TunnelStartStopIntentReason: FeedbackDescription {}