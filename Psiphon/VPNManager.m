--- conflicted
+++ resolved
@@ -476,28 +476,15 @@
 }
 
 // Removes and re-installs the VPN configuration.
-<<<<<<< HEAD
 - (RACSignal<RACUnit *> *)reinstallVPNConfiguration {
     VPNManager *__weak weakSelf = self;
 
     return [[[[[[[VPNManager loadTunnelProviderManager]
-      flattenMap:^RACSignal *(NETunnelProviderManager *providerManager) {
-          // Removes the VPN configuration (if already installed).
-          if (providerManager) {
-              return [RACSignal defer:providerManager
-            selectorWithErrorCallback:@selector(removeFromPreferencesWithCompletionHandler:)];
-=======
-- (void)reinstallVPNConfiguration {
-
-    VPNManager *__weak weakSelf = self;
-
-    __block RACDisposable *disposable = [[[[[VPNManager loadTunnelProviderManager]
       flattenMap:^RACSignal *(NETunnelProviderManager *pm) {
           // Removes the VPN configuration (if already installed).
           if (pm) {
               return [RACSignal defer:pm
-                  selectorWithErrorCallback:@selector(removeFromPreferencesWithCompletionHandler:)];
->>>>>>> f192ac83
+            selectorWithErrorCallback:@selector(removeFromPreferencesWithCompletionHandler:)];
           }
           return [RACSignal return:nil];
       }]
@@ -512,19 +499,7 @@
       }]
       unsafeSubscribeOnSerialQueue:self.serialQueue
                           withName:@"reinstallVPNConfigurationOperation"]
-<<<<<<< HEAD
       deliverOnMainThread];
-=======
-      subscribeError:^(NSError *error) {
-          [PsiFeedbackLogger errorWithType:VPNManagerLogType
-                                   message:@"failed to reinstall VPN configuration" object:error];
-          [weakSelf.compoundDisposable removeDisposable:disposable];
-      } completed:^{
-          [weakSelf.compoundDisposable removeDisposable:disposable];
-      }];
-
-    [self.compoundDisposable addDisposable:disposable];
->>>>>>> f192ac83
 }
 
 // isVPNActive returns a signal that when subscribed to emits tuple (isActive, VPNStatus).
@@ -724,13 +699,8 @@
 
 // Returns a signal that when subscribed to, creates and saves VPN configuration if nil is passed.
 // Otherwise, updates appropriate properties in the provided VPN configuration and saves it.
-<<<<<<< HEAD
-// NOTE: since this signal modifies the VPN configuration, the returned signal should be
-//       subscribed on using `unsafeSubscribeOnSerialQueue`.
-=======
 // NOTE: since this signal modifies the VPN configuration, the returned signal should be subscribed
 // on using `unsafeSubscribeOnSerialQueue`.
->>>>>>> f192ac83
 - (RACSignal<NETunnelProviderManager *> *)updateOrCreateVPNConfigurationAndSave:
   (NETunnelProviderManager *_Nullable)manager {
 
@@ -771,26 +741,10 @@
           // Reset Connect On Demand state.
           // To enable Connect On Demand for all, it should be enabled right before startTunnel
           // is called on the NETunnelProviderManager object.
-<<<<<<< HEAD
-          providerManager.onDemandEnabled = FALSE;
-=======
           pm.onDemandEnabled = FALSE;
->>>>>>> f192ac83
 
           return pm;
       }]
-<<<<<<< HEAD
-      flattenMap:^RACSignal *(NETunnelProviderManager *providerManager) {
-          return [RACSignal defer:providerManager
-        selectorWithErrorCallback:@selector(saveToPreferencesWithCompletionHandler:)];
-      }]
-      flattenMap:^RACSignal *(NETunnelProviderManager *providerManager) {
-          return [RACSignal defer:providerManager
-        selectorWithErrorCallback:@selector(loadFromPreferencesWithCompletionHandler:)];
-      }]
-      doNext:^(NETunnelProviderManager *providerManager) {
-          weakSelf.tunnelProviderManager = providerManager;
-=======
       flattenMap:^RACSignal *(NETunnelProviderManager *pm) {
           return [RACSignal defer:pm
                    selectorWithErrorCallback:@selector(saveToPreferencesWithCompletionHandler:)];
@@ -802,7 +756,6 @@
       map:^id(NETunnelProviderManager *pm) {
           weakSelf.tunnelProviderManager = pm;
           return pm;
->>>>>>> f192ac83
       }];
 }
 
