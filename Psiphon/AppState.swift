/*
 * Copyright (c) 2019, Psiphon Inc.
 * All rights reserved.
 *
 * This program is free software: you can redistribute it and/or modify
 * it under the terms of the GNU General Public License as published by
 * the Free Software Foundation, either version 3 of the License, or
 * (at your option) any later version.
 *
 * This program is distributed in the hope that it will be useful,
 * but WITHOUT ANY WARRANTY; without even the implied warranty of
 * MERCHANTABILITY or FITNESS FOR A PARTICULAR PURPOSE.  See the
 * GNU General Public License for more details.
 *
 * You should have received a copy of the GNU General Public License
 * along with this program.  If not, see <http://www.gnu.org/licenses/>.
 *
 */

import Foundation
import ReactiveSwift
import PsiApi
import AppStoreIAP
import PsiCashClient

var Style = AppStyle()

/// Represents UIViewController's that can be dismissed.
@objc enum DismissibleScreen: Int {
    case psiCash
    case settings
}

struct AppState: Equatable {
    var vpnState = VPNState<PsiphonTPM>(.init())
    var psiCashBalance = PsiCashBalance()
    var psiCashState = PsiCashState()
    var appReceipt = ReceiptState()
    var subscription = SubscriptionState()
    var subscriptionAuthState = SubscriptionAuthState()
    var iapState = IAPState()
    var products = PsiCashAppStoreProductsState()
    var pendingLandingPageOpening: Bool = false
    var internetReachability = ReachabilityState()
    var appDelegateState = AppDelegateState()
    var queuedFeedbacks: [UserFeedback] = []
    var adState = AdState()
    var mainView = MainViewState()
}

extension AppState {
    
    /// True if unknown values of `AppState` have been initialized.
    var unknownValuesInitialized: Bool {
        
        // VPN Status.
        guard vpnState.value.loadState.value != .nonLoaded else {
            return false
        }
        
        // Subscription status.
        guard subscription.status != .unknown else {
            return false
        }
        
        // PsiCash lib load.
        guard psiCashState.libData != nil else {
            return false
        }
        
        // Onboarding value.
        guard appDelegateState.onboardingCompleted != nil else {
            return false
        }
        
        return true
    }
    
}

struct BalanceState: Equatable {
    let pendingPsiCashRefresh: PsiCashState.PendingRefresh
    let psiCashBalance: PsiCashBalance
}
 
// MARK: AppAction

enum AppAction {
    case vpnStateAction(VPNStateAction<PsiphonTPM>)
    case appDelegateAction(AppDelegateAction)
    case psiCash(PsiCashAction)
    case landingPage(LandingPageAction)
    case iap(IAPAction)
    case appReceipt(ReceiptStateAction)
    case subscription(SubscriptionAction)
    case subscriptionAuthStateAction(SubscriptionAuthStateAction)
    case productRequest(ProductRequestAction)
    case reachabilityAction(ReachabilityAction)
    case feedbackAction(FeedbackAction)
    case adAction(AdAction)
    case mainViewAction(MainViewAction)
}

// MARK: Environment

struct AppEnvironment {
    let platform: Platform
    let appBundle: PsiphonBundle
    let feedbackLogger: FeedbackLogger
    let httpClient: HTTPClient
    let psiCashEffects: PsiCashEffects
    let psiCashFileStoreRoot: String?
    let appInfo: () -> AppInfoProvider
    let sharedDB: PsiphonDataSharedDB
    let userConfigs: UserDefaultsConfig
    let standardUserDefaults: UserDefaults
    let notifier: PsiApi.Notifier
    let internetReachabilityStatusSignal: SignalProducer<ReachabilityStatus, Never>
    let tunnelStatusSignal: SignalProducer<TunnelProviderVPNStatus, Never>
    let psiCashAccountTypeSignal: SignalProducer<PsiCashAccountType?, Never>
    let tunnelConnectionRefSignal: SignalProducer<TunnelConnection?, Never>
    let subscriptionStatusSignal: SignalProducer<AppStoreIAP.SubscriptionStatus, Never>
    let urlHandler: URLHandler
    let paymentQueue: PaymentQueue
    let supportedAppStoreProducts: SupportedAppStoreProducts
    let objcBridgeDelegate: ObjCBridgeDelegate
    let receiptRefreshRequestDelegate: ReceiptRefreshRequestDelegate
    let paymentTransactionDelegate: PaymentTransactionDelegate
    let productRequestDelegate: ProductRequestDelegate
    let internetReachability: InternetReachability
    let internetReachabilityDelegate: StoreDelegate<ReachabilityAction>
    let vpnConnectionObserver: VPNConnectionObserver<PsiphonTPM>
    let vpnActionStore: (VPNPublicAction) -> Effect<Never>
    let psiCashStore: (PsiCashAction) -> Effect<Never>
    let appReceiptStore: (ReceiptStateAction) -> Effect<Never>
    let iapStore: (IAPAction) -> Effect<Never>
    let subscriptionStore: (SubscriptionAction) -> Effect<Never>
    let subscriptionAuthStateStore: (SubscriptionAuthStateAction) -> Effect<Never>
    let adStore: (AdAction) -> Effect<Never>
    let mainViewStore: (MainViewAction) -> Effect<Never>

    /// `vpnStartCondition` returns true whenever the app is in such a state as to to allow
    /// the VPN to be started. If false is returned the VPN should not be started
    let vpnStartCondition: () -> Bool
    
    /// `adLoadCondition` returns `nil` if the app is in a state where ads can be loaded.
<<<<<<< HEAD
    let adLoadCondition: () -> ErrorMessage?
    
    let dateCompare: DateCompare
    let addToDate: (Calendar.Component, Int, Date) -> Date?
    let rxDateScheduler: QueueScheduler
    let mainDispatcher: MainDispatcher
    let globalDispatcher: GlobalDispatcher
    let getPsiphonConfig: () -> [AnyHashable: Any]?
    let getAppStateFeedbackEntry: SignalProducer<DiagnosticEntry, Never>
    let getFeedbackUpload: () -> FeedbackUploadProvider
    
    let adConsent: AdConsent
    let adMobInterstitialAdController: AdMobInterstitialAdController
    let adMobRewardedVideoAdController: AdMobRewardedVideoAdController

    let getTopPresentedViewController: () -> UIViewController

    let makePsiCashViewController: () -> PsiCashViewController

    /// Makes an `IAPViewController` as root of UINavigationController.
    let makeSubscriptionViewController: () -> UIViewController

    /// Makes a `PsiCashAccountViewController` as root of UINavigationController.
    let makePsiCashAccountViewController: () -> UIViewController
}

=======
    adLoadCondition: () -> ErrorMessage?,
    getCurrentTime: () -> Date,
    compareDates: (Date, Date, Calendar.Component) -> ComparisonResult,
    getPsiphonConfig: () -> [AnyHashable: Any]?,
    getAppStateFeedbackEntry: SignalProducer<DiagnosticEntry, Never>,
    getFeedbackUpload: () -> FeedbackUploadProvider,
    adMobInterstitialAdController: AdMobInterstitialAdController,
    adMobRewardedVideoAdController: AdMobRewardedVideoAdController,
    topMostViewController: () -> UIViewController
)
>>>>>>> 68d896af

/// Creates required environment for store `Store<AppState, AppAction>`.
/// - Returns: Tuple (environment, cleanup). `cleanup` should be called
/// in `applicationWillTerminate(:_)` delegate callback.
func makeEnvironment(
    platform: Platform,
    store: Store<AppState, AppAction>,
    feedbackLogger: FeedbackLogger,
    sharedDB: PsiphonDataSharedDB,
    psiCashLib: PsiCashLib,
    psiCashFileStoreRoot: String?,
    supportedAppStoreProducts: SupportedAppStoreProducts,
    userDefaultsConfig: UserDefaultsConfig,
    standardUserDefaults: UserDefaults,
    objcBridgeDelegate: ObjCBridgeDelegate,
<<<<<<< HEAD
    adConsent: AdConsent,
    dateCompare: DateCompare,
    addToDate: @escaping (Calendar.Component, Int, Date) -> Date?,
    mainDispatcher: MainDispatcher,
    globalDispatcher: GlobalDispatcher,
    getTopPresentedViewController: @escaping () -> UIViewController
=======
    calendar: Calendar,
    topMostViewController: @escaping () -> UIViewController
>>>>>>> 68d896af
) -> (environment: AppEnvironment, cleanup: () -> Void) {
    
    let urlSessionConfig = URLSessionConfiguration.default
    urlSessionConfig.timeoutIntervalForRequest = UrlRequestParameters.timeoutInterval
    urlSessionConfig.requestCachePolicy = UrlRequestParameters.cachePolicy
    if #available(iOS 11.0, *) {
        // waitsForConnectivity determines whether the session should wait for connectivity
        // to become available, or fail immediately.
        urlSessionConfig.waitsForConnectivity = false
    }
    let urlSession = URLSession(configuration: urlSessionConfig)
    
    let paymentTransactionDelegate = PaymentTransactionDelegate(store:
        store.projection(
            value: erase,
            action: { .iap(.transactionUpdate($0)) })
    )
    SKPaymentQueue.default().add(paymentTransactionDelegate)
    
    let adMobInterstitialAdController = AdMobInterstitialAdController(
        adUnitID: AdMobAdUnitIDs.UntunneledAdMobInterstitialAdUnitID,
        store: store.projection(
            value: erase,
            action: { .adAction($0) }
        )
    )
    
    let adMobRewardedVideoAdController = AdMobRewardedVideoAdController(
        adUnitID: AdMobAdUnitIDs.UntunneledAdMobRewardedVideoAdUnitID,
        store: store.projection(
            value: erase,
            action: { .adAction($0) }
        )
    )
    
    let reachabilityForInternetConnection = Reachability.forInternetConnection()!
    
    let httpClient = HTTPClient.default(urlSession: urlSession)
    
    let tunnelStatusSignal = store.$value.signalProducer
        .map(\.vpnState.value.providerVPNStatus)
    
    let environment = AppEnvironment(
        platform: platform,
        appBundle: PsiphonBundle.from(bundle: Bundle.main),
        feedbackLogger: feedbackLogger,
        httpClient: httpClient,
        psiCashEffects: PsiCashEffects(psiCashLib: psiCashLib,
                                       httpClient: httpClient,
                                       globalDispatcher: globalDispatcher,
                                       getCurrentTime: dateCompare.getCurrentTime,
                                       feedbackLogger: feedbackLogger),
        psiCashFileStoreRoot: psiCashFileStoreRoot,
        appInfo: { AppInfoObjC() },
        sharedDB: sharedDB,
        userConfigs: userDefaultsConfig,
        standardUserDefaults: standardUserDefaults,
        notifier: NotifierObjC(notifier:Notifier.sharedInstance()),
        internetReachabilityStatusSignal: store.$value.signalProducer.map(\.internetReachability.networkStatus),
        tunnelStatusSignal: tunnelStatusSignal,
        psiCashAccountTypeSignal: store.$value.signalProducer.map(\.psiCashState.libData?.accountType),
        tunnelConnectionRefSignal: store.$value.signalProducer.map(\.tunnelConnection),
        subscriptionStatusSignal: store.$value.signalProducer.map(\.subscription.status),
        urlHandler: .default(),
        paymentQueue: .default,
        supportedAppStoreProducts: supportedAppStoreProducts,
        objcBridgeDelegate: objcBridgeDelegate,
        receiptRefreshRequestDelegate: ReceiptRefreshRequestDelegate(store:
            store.projection(
                value: erase,
                action: { .appReceipt($0) })
        ),
        paymentTransactionDelegate: paymentTransactionDelegate,
        productRequestDelegate: ProductRequestDelegate(store:
            store.projection(
                value: erase,
                action: { .productRequest($0) })
        ),
        internetReachability: reachabilityForInternetConnection,
        internetReachabilityDelegate: InternetReachabilityDelegate(
            reachability: reachabilityForInternetConnection,
            store: store.projection(
                value: erase,
                action: { .reachabilityAction($0) })
        ),
        vpnConnectionObserver: PsiphonTPMConnectionObserver(store:
            store.projection(value: erase,
                             action: { .vpnStateAction(.action(._vpnStatusDidChange($0))) })
        ),
        vpnActionStore: { [unowned store] (action: VPNPublicAction) -> Effect<Never> in
            .fireAndForget {
                store.send(vpnAction: action)
            }
        },
        psiCashStore: { [unowned store] (action: PsiCashAction) -> Effect<Never> in
            .fireAndForget {
                store.send(.psiCash(action))
            }
        },
        appReceiptStore: { [unowned store] (action: ReceiptStateAction) -> Effect<Never> in
            .fireAndForget {
                store.send(.appReceipt(action))
            }
        },
        iapStore: { [unowned store] (action: IAPAction) -> Effect<Never> in
            .fireAndForget {
                store.send(.iap(action))
            }
        },
        subscriptionStore: { [unowned store] (action: SubscriptionAction) -> Effect<Never> in
            .fireAndForget {
                store.send(.subscription(action))
            }
        },
        subscriptionAuthStateStore: { [unowned store] (action: SubscriptionAuthStateAction)
            -> Effect<Never> in
            .fireAndForget {
                store.send(.subscriptionAuthStateAction(action))
            }
        },
        adStore: { [unowned store] (action: AdAction) -> Effect<Never> in
            .fireAndForget {
                store.send(.adAction(action))
            }
        },
        mainViewStore: { [unowned store] (action: MainViewAction) -> Effect<Never> in
            .fireAndForget {
                store.send(.mainViewAction(action))
            }
        },
        vpnStartCondition: { [unowned store] () -> Bool in
            // VPN can be started if an ad is not being presented.
            return !store.value.adState.isPresentingAnyAd
        },
        adLoadCondition: { [unowned store] () -> ErrorMessage? in
            
            // Ads are restricted to iOS platform.
            guard case .iOS = platform.current else {
                return ErrorMessage("current platform is '\(platform.current)'")
            }
            
            // Ads are restricted to non-subscribed users.
            guard case .notSubscribed = store.value.subscription.status else {
                return ErrorMessage("subscription status is '\(store.value.subscription.status)'")
            }
            
            // Ads and Ad SDKs should not be initialized until the user
            // has finished onboarding.
            guard store.value.appDelegateState.onboardingCompleted ?? false else {
                return ErrorMessage("onboarding not completed")
            }
            
            // Ads should not be loaded unless the app is in the foreground.
            guard store.value.appDelegateState.appLifecycle.isAppForegrounded else {
                return ErrorMessage("""
                    app is not foregrounded: '\(store.value.appDelegateState.appLifecycle)'
                    """)
            }
            
            return .none
            
        },
        dateCompare: dateCompare,
        addToDate: addToDate,
        rxDateScheduler: QueueScheduler.main,
        mainDispatcher: mainDispatcher,
        globalDispatcher: globalDispatcher,
        getPsiphonConfig: {
            return PsiphonConfigReader.fromConfigFile()?.config
        },
        getAppStateFeedbackEntry:
            store.$value.signalProducer
            .take(first: 1)
            .map { appState -> DiagnosticEntry in
                return appState.feedbackEntry(userDefaultsConfig: userDefaultsConfig,
                                              sharedDB: sharedDB,
                                              store: store)
            },
<<<<<<< HEAD
        getFeedbackUpload: { PsiphonTunnelFeedback() },
        adConsent: adConsent,
=======
        getFeedbackUpload: {PsiphonTunnelFeedback()},
>>>>>>> 68d896af
        adMobInterstitialAdController: adMobInterstitialAdController,
        adMobRewardedVideoAdController: adMobRewardedVideoAdController,
        getTopPresentedViewController: getTopPresentedViewController,
        makePsiCashViewController: { [unowned store] in
            PsiCashViewController(
                platform: platform,
                locale: userDefaultsConfig.localeForAppLanguage,
                store: store.projection(
                    value: { $0.psiCashViewControllerReaderState },
                    action: {
                        switch $0 {
                        case let .mainViewAction(action):
                            return .mainViewAction(action)
                        case let .psiCashAction(action):
                            return .psiCash(action)
                        }
                    }),
                adStore: store.projection(
                    value: erase,
                    action: { .adAction($0) }),
                iapStore: store.projection(
                    value: erase,
                    action: { .iap($0) }),
                productRequestStore: store.projection(
                    value: erase,
                    action: { .productRequest($0) } ),
                appStoreReceiptStore: store.projection(
                    value: erase,
                    action: { .appReceipt($0) } ),
                tunnelConnectedSignal: store.$value.signalProducer
                    .map(\.vpnState.value.providerVPNStatus.tunneled),
                dateCompare: dateCompare,
                feedbackLogger: feedbackLogger,
                tunnelConnectionRefSignal: store.$value.signalProducer.map(\.tunnelConnection),
                onDismissed: { [unowned store] in
                    store.send(.mainViewAction(.dismissedPsiCashScreen))
                }
            )
        },
        makeSubscriptionViewController: {
            UINavigationController(rootViewController: IAPViewController())
        },
        makePsiCashAccountViewController: { [unowned store] in
            let v = PsiCashAccountViewController(
                store: store.projection(
                    value: {
                        PsiCashAccountViewController.ReaderState(
                            psiCashAccountType: $0.psiCashState.libData?.accountType,
                            pendingAccountLoginLogout: $0.psiCashState.pendingAccountLoginLogout
                        )
                    },
                    action: {
                        switch $0 {
                        case .psiCashAction(let action):
                            return .psiCash(action)
                        case .mainViewAction(let action):
                            return .mainViewAction(action)
                        }
                    }
                ),
                feedbackLogger: feedbackLogger,
                tunnelStatusSignal: tunnelStatusSignal,
                tunnelConnectionRefSignal: store.$value.signalProducer.map(\.tunnelConnection),
                createNewAccountURL: psiCashLib.getUserSiteURL(.accountSignup, webview:true),
                forgotPasswordURL: psiCashLib.getUserSiteURL(.forgotAccount, webview:true),
                onDismissed: { [unowned store] in
                    store.send(.mainViewAction(.psiCashViewAction(.dismissedPsiCashAccountScreen)))
                })

            let nav = UINavigationController(rootViewController: v)
            return nav
        }
    )
    
    let cleanup = { [paymentTransactionDelegate] in
        SKPaymentQueue.default().remove(paymentTransactionDelegate)
    }
    
    return (environment: environment, cleanup: cleanup)
}

fileprivate func toPsiCashEnvironment(env: AppEnvironment) -> PsiCashEnvironment {
    PsiCashEnvironment(
        platform: env.platform,
        feedbackLogger: env.feedbackLogger,
        psiCashFileStoreRoot: env.psiCashFileStoreRoot,
        psiCashEffects: env.psiCashEffects,
        sharedDB: env.sharedDB,
        psiCashPersistedValues: env.userConfigs,
        notifier: env.notifier,
        vpnActionStore: env.vpnActionStore,
        tunnelConnectionRefSignal: env.tunnelConnectionRefSignal,
        objcBridgeDelegate: env.objcBridgeDelegate,
        metadata: { ClientMetaData(env.appInfo()) },
        getCurrentTime: env.dateCompare.getCurrentTime,
        psiCashLegacyDataStore: env.standardUserDefaults,
        userConfigs: env.userConfigs
    )
}

fileprivate func toLandingPageEnvironment(env: AppEnvironment) -> LandingPageEnvironment {
    LandingPageEnvironment(
        feedbackLogger: env.feedbackLogger,
        sharedDB: env.sharedDB,
        urlHandler: env.urlHandler,
        psiCashEffects: env.psiCashEffects,
        psiCashAccountTypeSignal: env.psiCashAccountTypeSignal,
        mainDispatcher: env.mainDispatcher
    )
}

fileprivate func toIAPReducerEnvironment(env: AppEnvironment) -> IAPEnvironment {
    IAPEnvironment(
        feedbackLogger: env.feedbackLogger,
        tunnelStatusSignal: env.tunnelStatusSignal,
        tunnelConnectionRefSignal: env.tunnelConnectionRefSignal,
        psiCashEffects: env.psiCashEffects,
        clientMetaData: { ClientMetaData(env.appInfo()) },
        paymentQueue: env.paymentQueue,
        psiCashPersistedValues: env.userConfigs,
        isSupportedProduct: env.supportedAppStoreProducts.isSupportedProduct(_:),
        psiCashStore: env.psiCashStore,
        appReceiptStore: env.appReceiptStore,
        httpClient: env.httpClient,
        getCurrentTime: env.dateCompare.getCurrentTime
    )
}

fileprivate func toReceiptReducerEnvironment(env: AppEnvironment) -> ReceiptReducerEnvironment {
    ReceiptReducerEnvironment(
        feedbackLogger: env.feedbackLogger,
        appBundle: env.appBundle,
        iapStore: env.iapStore,
        subscriptionStore: env.subscriptionStore,
        subscriptionAuthStateStore: env.subscriptionAuthStateStore,
        receiptRefreshRequestDelegate: env.receiptRefreshRequestDelegate,
        isSupportedProduct: env.supportedAppStoreProducts.isSupportedProduct(_:),
        dateCompare: env.dateCompare
    )
}

fileprivate func toSubscriptionReducerEnvironment(
    env: AppEnvironment
) -> SubscriptionReducerEnvironment {
    SubscriptionReducerEnvironment(
        feedbackLogger: env.feedbackLogger,
        appReceiptStore: env.appReceiptStore,
        dateCompare: env.dateCompare,
        singleFireTimer: singleFireTimer
    )
}

/// - Note: This function delivers its events on the main dispatch queue.
/// - Important: Sub-millisecond precision is lost in the current implementation.
fileprivate func singleFireTimer(interval: TimeInterval,
                                 leeway: DispatchTimeInterval) -> Effect<()> {
    SignalProducer.timer(interval: DispatchTimeInterval.milliseconds(Int(interval * 1000)),
                         on: QueueScheduler.main,
                         leeway: leeway)
        .map(value: ())
        .take(first: 1)
}

fileprivate func toSubscriptionAuthStateReducerEnvironment(
    env: AppEnvironment
) -> SubscriptionAuthStateReducerEnvironment {
    SubscriptionAuthStateReducerEnvironment(
        feedbackLogger: env.feedbackLogger,
        httpClient: env.httpClient,
        httpRequestRetryCount: 5,
        httpRequestRetryInterval: DispatchTimeInterval.seconds(1),
        notifier: env.notifier,
        notifierUpdatedSubscriptionAuthsMessage: NotifierUpdatedSubscriptionAuths,
        sharedDB: SharedDBContainerObjC(sharedDB:env.sharedDB),
        tunnelStatusSignal: env.tunnelStatusSignal,
        tunnelConnectionRefSignal: env.tunnelConnectionRefSignal,
        clientMetaData: { ClientMetaData(env.appInfo()) },
        dateCompare: env.dateCompare
    )
}

fileprivate func toRequestDelegateReducerEnvironment(
    env: AppEnvironment
) -> ProductRequestEnvironment {
    ProductRequestEnvironment(
        feedbackLogger: env.feedbackLogger,
        productRequestDelegate: env.productRequestDelegate,
        supportedAppStoreProducts: env.supportedAppStoreProducts
    )
}

fileprivate func toAppDelegateReducerEnvironment(env: AppEnvironment) -> AppDelegateEnvironment {
    AppDelegateEnvironment(
        platform: env.platform,
        feedbackLogger: env.feedbackLogger,
        sharedDB: env.sharedDB,
        psiCashEffects: env.psiCashEffects,
        paymentQueue: env.paymentQueue,
        mainViewStore: env.mainViewStore,
        appReceiptStore: env.appReceiptStore,
        adStore: env.adStore,
        paymentTransactionDelegate: env.paymentTransactionDelegate,
        mainDispatcher: env.mainDispatcher,
        getCurrentTime: env.dateCompare.getCurrentTime,
        userDefaultsConfig: env.userConfigs
    )
}

fileprivate func toFeedbackReducerEnvironment(env: AppEnvironment) -> FeedbackReducerEnvironment {
    FeedbackReducerEnvironment(
        feedbackLogger: env.feedbackLogger,
        getFeedbackUpload: env.getFeedbackUpload,
        internetReachabilityStatusSignal: env.internetReachabilityStatusSignal,
        tunnelStatusSignal: env.tunnelStatusSignal,
        tunnelConnectionRefSignal: env.tunnelConnectionRefSignal,
        subscriptionStatusSignal: env.subscriptionStatusSignal,
        getAppStateFeedbackEntry: env.getAppStateFeedbackEntry,
        sharedDB: env.sharedDB,
        appInfo: env.appInfo,
        getPsiphonConfig: env.getPsiphonConfig,
        getCurrentTime: env.dateCompare.getCurrentTime
    )
}

fileprivate func toVPNReducerEnvironment(env: AppEnvironment) -> VPNReducerEnvironment<PsiphonTPM> {
    VPNReducerEnvironment(
        feedbackLogger: env.feedbackLogger,
        sharedDB: env.sharedDB,
        vpnStartCondition: env.vpnStartCondition,
        vpnConnectionObserver: env.vpnConnectionObserver,
        internetReachability: env.internetReachability
    )
}

fileprivate func toAdStateEnvironment(env: AppEnvironment) -> AdStateEnvironment {
    AdStateEnvironment(
        platform: env.platform,
        feedbackLogger: env.feedbackLogger,
        psiCashLib: env.psiCashEffects,
        psiCashStore: env.psiCashStore,
        tunnelStatusSignal: env.tunnelStatusSignal,
        adMobInterstitialAdController: env.adMobInterstitialAdController,
        adMobRewardedVideoAdController: env.adMobRewardedVideoAdController,
        adLoadCondition: env.adLoadCondition,
        getTopPresentedViewController: env.getTopPresentedViewController
    )
}

fileprivate func toMainViewReducerEnvironment(env: AppEnvironment) -> MainViewEnvironment {
    MainViewEnvironment(
        psiCashStore: env.psiCashStore,
        psiCashViewEnvironment: PsiCashViewEnvironment(
            feedbackLogger: env.feedbackLogger,
            iapStore: env.iapStore,
            mainViewStore: env.mainViewStore,
            getTopPresentedViewController: env.getTopPresentedViewController,
            makePsiCashAccountViewController: env.makePsiCashAccountViewController,
            dateCompare: env.dateCompare
        ),
        getTopPresentedViewController: env.getTopPresentedViewController,
        feedbackLogger: env.feedbackLogger,
        rxDateScheduler: env.rxDateScheduler,
        makePsiCashViewController: env.makePsiCashViewController,
        makeSubscriptionViewController: env.makeSubscriptionViewController,
        dateCompare: env.dateCompare,
        addToDate: env.addToDate,
        tunnelStatusSignal: env.tunnelStatusSignal,
        tunnelConnectionRefSignal: env.tunnelConnectionRefSignal,
        psiCashEffects: env.psiCashEffects
    )
}

func makeAppReducer(
    feedbackLogger: FeedbackLogger
) -> Reducer<AppState, AppAction, AppEnvironment> {
    Reducer.combine(
        vpnStateReducer(feedbackLogger: feedbackLogger).pullback(
                 value: \.vpnReducerState,
                 action: \.vpnStateAction,
                 environment: toVPNReducerEnvironment(env:)),
        internetReachabilityReducer.pullback(
                 value: \.internetReachability,
                 action: \.reachabilityAction,
                 environment: erase),
        psiCashReducer.pullback(
                 value: \.psiCashReducerState,
                 action: \.psiCash,
                 environment: toPsiCashEnvironment(env:)),
        landingPageReducer.pullback(
                 value: \.landingPageReducerState,
                 action: \.landingPage,
                 environment: toLandingPageEnvironment(env:)),
        iapReducer.pullback(
                 value: \.iapReducerState,
                 action: \.inAppPurchase,
                 environment: toIAPReducerEnvironment(env:)),
        receiptReducer.pullback(
                 value: \.appReceipt,
                 action: \.appReceipt,
                 environment: toReceiptReducerEnvironment(env:)),
        subscriptionReducer.pullback(
                 value: \.subscription,
                 action: \.subscription,
                 environment: toSubscriptionReducerEnvironment(env:)),
        subscriptionAuthStateReducer.pullback(
                 value: \.subscriptionAuthReducerState,
                 action: \.subscriptionAuthStateAction,
                 environment: toSubscriptionAuthStateReducerEnvironment(env:)),
        productRequestReducer.pullback(
                 value: \.products,
                 action: \.productRequest,
                 environment: toRequestDelegateReducerEnvironment(env:)),
        appDelegateReducer.pullback(
                 value: \.appDelegateReducerState,
                 action: \.appDelegateAction,
                 environment: toAppDelegateReducerEnvironment(env:)),
        feedbackReducer.pullback(
                 value: \.feedbackReducerState,
                 action: \.feedbackAction,
                 environment: toFeedbackReducerEnvironment(env:)),
        adStateReducer.pullback(
            value: \.adReducerState,
            action: \.adAction,
            environment: toAdStateEnvironment(env:)),
        mainViewReducer.pullback(
            value: \.mainViewReducerState,
            action: \.mainViewAction,
            environment: toMainViewReducerEnvironment(env:))
    )
}

// MARK: Store

extension Store where Value == AppState, Action == AppAction {
    
    /// Convenience send function that wraps given `VPNPublicAction` into `AppAction`.
    func send(vpnAction: VPNPublicAction) {
        self.send(.vpnStateAction(.action(.public(vpnAction))))
    }
    
}

// MARK: AppInfoProvider

struct AppInfoObjC: AppInfoProvider {
    var clientPlatform: String {
        AppInfo.clientPlatform()
    }
    var clientRegion: String {
        AppInfo.clientRegion() ?? ""
    }
    var clientVersion: String {
        AppInfo.appVersion()
    }
    var propagationChannelId: String {
        AppInfo.propagationChannelId() ?? ""
    }
    var sponsorId: String {
        AppInfo.sponsorId() ?? ""
    }
}<|MERGE_RESOLUTION|>--- conflicted
+++ resolved
@@ -144,7 +144,6 @@
     let vpnStartCondition: () -> Bool
     
     /// `adLoadCondition` returns `nil` if the app is in a state where ads can be loaded.
-<<<<<<< HEAD
     let adLoadCondition: () -> ErrorMessage?
     
     let dateCompare: DateCompare
@@ -156,7 +155,6 @@
     let getAppStateFeedbackEntry: SignalProducer<DiagnosticEntry, Never>
     let getFeedbackUpload: () -> FeedbackUploadProvider
     
-    let adConsent: AdConsent
     let adMobInterstitialAdController: AdMobInterstitialAdController
     let adMobRewardedVideoAdController: AdMobRewardedVideoAdController
 
@@ -171,18 +169,6 @@
     let makePsiCashAccountViewController: () -> UIViewController
 }
 
-=======
-    adLoadCondition: () -> ErrorMessage?,
-    getCurrentTime: () -> Date,
-    compareDates: (Date, Date, Calendar.Component) -> ComparisonResult,
-    getPsiphonConfig: () -> [AnyHashable: Any]?,
-    getAppStateFeedbackEntry: SignalProducer<DiagnosticEntry, Never>,
-    getFeedbackUpload: () -> FeedbackUploadProvider,
-    adMobInterstitialAdController: AdMobInterstitialAdController,
-    adMobRewardedVideoAdController: AdMobRewardedVideoAdController,
-    topMostViewController: () -> UIViewController
-)
->>>>>>> 68d896af
 
 /// Creates required environment for store `Store<AppState, AppAction>`.
 /// - Returns: Tuple (environment, cleanup). `cleanup` should be called
@@ -198,17 +184,11 @@
     userDefaultsConfig: UserDefaultsConfig,
     standardUserDefaults: UserDefaults,
     objcBridgeDelegate: ObjCBridgeDelegate,
-<<<<<<< HEAD
-    adConsent: AdConsent,
     dateCompare: DateCompare,
     addToDate: @escaping (Calendar.Component, Int, Date) -> Date?,
     mainDispatcher: MainDispatcher,
     globalDispatcher: GlobalDispatcher,
     getTopPresentedViewController: @escaping () -> UIViewController
-=======
-    calendar: Calendar,
-    topMostViewController: @escaping () -> UIViewController
->>>>>>> 68d896af
 ) -> (environment: AppEnvironment, cleanup: () -> Void) {
     
     let urlSessionConfig = URLSessionConfiguration.default
@@ -387,12 +367,7 @@
                                               sharedDB: sharedDB,
                                               store: store)
             },
-<<<<<<< HEAD
         getFeedbackUpload: { PsiphonTunnelFeedback() },
-        adConsent: adConsent,
-=======
-        getFeedbackUpload: {PsiphonTunnelFeedback()},
->>>>>>> 68d896af
         adMobInterstitialAdController: adMobInterstitialAdController,
         adMobRewardedVideoAdController: adMobRewardedVideoAdController,
         getTopPresentedViewController: getTopPresentedViewController,
