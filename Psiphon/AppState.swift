/*
 * Copyright (c) 2019, Psiphon Inc.
 * All rights reserved.
 *
 * This program is free software: you can redistribute it and/or modify
 * it under the terms of the GNU General Public License as published by
 * the Free Software Foundation, either version 3 of the License, or
 * (at your option) any later version.
 *
 * This program is distributed in the hope that it will be useful,
 * but WITHOUT ANY WARRANTY; without even the implied warranty of
 * MERCHANTABILITY or FITNESS FOR A PARTICULAR PURPOSE.  See the
 * GNU General Public License for more details.
 *
 * You should have received a copy of the GNU General Public License
 * along with this program.  If not, see <http://www.gnu.org/licenses/>.
 *
 */

import Foundation
import ReactiveSwift
import PsiApi
import AppStoreIAP
import PsiCashClient

var Style = AppStyle()

/// Represents UIViewController's that can be dismissed.
@objc enum DismissibleScreen: Int {
    case psiCash
    case settings
}

struct AppState: Equatable {
    var vpnState = VPNState<PsiphonTPM>(.init())
    var psiCashBalance = PsiCashBalance()
    var psiCashState = PsiCashState()
    var appReceipt = ReceiptState()
    var subscription = SubscriptionState()
    var subscriptionAuthState = SubscriptionAuthState()
    var iapState = IAPState()
    var products = PsiCashAppStoreProductsState()
    var pendingLandingPageOpening: Bool = false
    var internetReachability = ReachabilityState()
    var appDelegateState = AppDelegateState()
    var queuedFeedbacks: [UserFeedback] = []
<<<<<<< HEAD
    var adState = AdState()
    var mainView = MainViewState()
=======
>>>>>>> d1d2495f
}

extension AppState {
    
    /// True if unknown values of `AppState` have been initialized.
    var unknownValuesInitialized: Bool {
        
        // VPN Status.
        guard vpnState.value.loadState.value != .nonLoaded else {
            return false
        }
        
        // Subscription status.
        guard subscription.status != .unknown else {
            return false
        }
        
        // PsiCash lib load.
        guard psiCashState.libData != nil else {
            return false
        }
        
        // Onboarding value.
        guard appDelegateState.onboardingCompleted != nil else {
            return false
        }
        
        return true
    }
    
}

struct BalanceState: Equatable {
    let pendingPsiCashRefresh: PsiCashState.PendingRefresh
    let psiCashBalance: PsiCashBalance
}
 
// MARK: AppAction

enum AppAction {
    case vpnStateAction(VPNStateAction<PsiphonTPM>)
    case appDelegateAction(AppDelegateAction)
    case psiCash(PsiCashAction)
    case landingPage(LandingPageAction)
    case iap(IAPAction)
    case appReceipt(ReceiptStateAction)
    case subscription(SubscriptionAction)
    case subscriptionAuthStateAction(SubscriptionAuthStateAction)
    case productRequest(ProductRequestAction)
    case reachabilityAction(ReachabilityAction)
    case feedbackAction(FeedbackAction)
<<<<<<< HEAD
    case adAction(AdAction)
    case mainViewAction(MainViewAction)
=======
>>>>>>> d1d2495f
}

// MARK: Environment

<<<<<<< HEAD
struct AppEnvironment {
    let platform: Platform
    let appBundle: PsiphonBundle
    let feedbackLogger: FeedbackLogger
    let httpClient: HTTPClient
    let psiCashEffects: PsiCashEffects
    let psiCashFileStoreRoot: String?
    let appInfo: () -> AppInfoProvider
    let sharedDB: PsiphonDataSharedDB
    let userConfigs: UserDefaultsConfig
    let standardUserDefaults: UserDefaults
    let notifier: PsiApi.Notifier
    let internetReachabilityStatusSignal: SignalProducer<ReachabilityStatus, Never>
    let tunnelStatusSignal: SignalProducer<TunnelProviderVPNStatus, Never>
    let psiCashAccountTypeSignal: SignalProducer<PsiCashAccountType?, Never>
    let tunnelConnectionRefSignal: SignalProducer<TunnelConnection?, Never>
    let subscriptionStatusSignal: SignalProducer<AppStoreIAP.SubscriptionStatus, Never>
    let urlHandler: URLHandler
    let paymentQueue: PaymentQueue
    let supportedAppStoreProducts: SupportedAppStoreProducts
    let objcBridgeDelegate: ObjCBridgeDelegate
    let receiptRefreshRequestDelegate: ReceiptRefreshRequestDelegate
    let paymentTransactionDelegate: PaymentTransactionDelegate
    let productRequestDelegate: ProductRequestDelegate
    let internetReachability: InternetReachability
    let internetReachabilityDelegate: StoreDelegate<ReachabilityAction>
    let vpnConnectionObserver: VPNConnectionObserver<PsiphonTPM>
    let vpnActionStore: (VPNPublicAction) -> Effect<Never>
    let psiCashStore: (PsiCashAction) -> Effect<Never>
    let appReceiptStore: (ReceiptStateAction) -> Effect<Never>
    let iapStore: (IAPAction) -> Effect<Never>
    let subscriptionStore: (SubscriptionAction) -> Effect<Never>
    let subscriptionAuthStateStore: (SubscriptionAuthStateAction) -> Effect<Never>
    let adStore: (AdAction) -> Effect<Never>
    let mainViewStore: (MainViewAction) -> Effect<Never>

=======
typealias AppEnvironment = (
    platform: Platform,
    appBundle: PsiphonBundle,
    feedbackLogger: FeedbackLogger,
    httpClient: HTTPClient,
    psiCashEffects: PsiCashEffects,
    appInfo: () -> AppInfoProvider,
    sharedDB: PsiphonDataSharedDB,
    userConfigs: UserDefaultsConfig,
    notifier: PsiApi.Notifier,
    internetReachabilityStatusSignal: SignalProducer<ReachabilityStatus, Never>,
    tunnelStatusSignal: SignalProducer<TunnelProviderVPNStatus, Never>,
    tunnelConnectionRefSignal: SignalProducer<TunnelConnection?, Never>,
    subscriptionStatusSignal: SignalProducer<AppStoreIAP.SubscriptionStatus, Never>,
    psiCashAuthPackageSignal: SignalProducer<PsiCashAuthPackage, Never>,
    urlHandler: URLHandler,
    paymentQueue: PaymentQueue,
    supportedAppStoreProducts: SupportedAppStoreProducts,
    objcBridgeDelegate: ObjCBridgeDelegate,
    receiptRefreshRequestDelegate: ReceiptRefreshRequestDelegate,
    paymentTransactionDelegate: PaymentTransactionDelegate,
    productRequestDelegate: ProductRequestDelegate,
    internetReachability: InternetReachability,
    internetReachabilityDelegate: StoreDelegate<ReachabilityAction>,
    vpnConnectionObserver: VPNConnectionObserver<PsiphonTPM>,
    vpnActionStore: (VPNPublicAction) -> Effect<Never>,
    psiCashStore: (PsiCashAction) -> Effect<Never>,
    appReceiptStore: (ReceiptStateAction) -> Effect<Never>,
    iapStore: (IAPAction) -> Effect<Never>,
    subscriptionStore: (SubscriptionAction) -> Effect<Never>,
    subscriptionAuthStateStore: (SubscriptionAuthStateAction) -> Effect<Never>,
>>>>>>> d1d2495f
    /// `vpnStartCondition` returns true whenever the app is in such a state as to to allow
    /// the VPN to be started. If false is returned the VPN should not be started
    let vpnStartCondition: () -> Bool
    
    /// `adLoadCondition` returns `nil` if the app is in a state where ads can be loaded.
<<<<<<< HEAD
    let adLoadCondition: () -> ErrorMessage?
    
    let dateCompare: DateCompare
    let addToDate: (Calendar.Component, Int, Date) -> Date?
    let rxDateScheduler: QueueScheduler
    let mainDispatcher: MainDispatcher
    let globalDispatcher: GlobalDispatcher
    let getPsiphonConfig: () -> [AnyHashable: Any]?
    let getAppStateFeedbackEntry: SignalProducer<DiagnosticEntry, Never>
    let getFeedbackUpload: () -> FeedbackUploadProvider
    
    let adMobInterstitialAdController: AdMobInterstitialAdController
    let adMobRewardedVideoAdController: AdMobRewardedVideoAdController

    let getTopPresentedViewController: () -> UIViewController

    let makePsiCashViewController: () -> PsiCashViewController

    /// Makes an `IAPViewController` as root of UINavigationController.
    let makeSubscriptionViewController: () -> UIViewController

    /// Makes a `PsiCashAccountViewController` as root of UINavigationController.
    let makePsiCashAccountViewController: () -> UIViewController
}

=======
    adLoadCondition: () -> ErrorMessage?,
    getCurrentTime: () -> Date,
    compareDates: (Date, Date, Calendar.Component) -> ComparisonResult,
    getPsiphonConfig: () -> [AnyHashable: Any]?,
    getAppStateFeedbackEntry: SignalProducer<DiagnosticEntry, Never>,
    getFeedbackUpload: () -> FeedbackUploadProvider,
    topMostViewController: () -> UIViewController
)
>>>>>>> d1d2495f

/// Creates required environment for store `Store<AppState, AppAction>`.
/// - Returns: Tuple (environment, cleanup). `cleanup` should be called
/// in `applicationWillTerminate(:_)` delegate callback.
func makeEnvironment(
    platform: Platform,
    store: Store<AppState, AppAction>,
    feedbackLogger: FeedbackLogger,
    sharedDB: PsiphonDataSharedDB,
    psiCashLib: PsiCashLib,
    psiCashFileStoreRoot: String?,
    supportedAppStoreProducts: SupportedAppStoreProducts,
    userDefaultsConfig: UserDefaultsConfig,
    standardUserDefaults: UserDefaults,
    objcBridgeDelegate: ObjCBridgeDelegate,
    dateCompare: DateCompare,
    addToDate: @escaping (Calendar.Component, Int, Date) -> Date?,
    mainDispatcher: MainDispatcher,
    globalDispatcher: GlobalDispatcher,
    getTopPresentedViewController: @escaping () -> UIViewController
) -> (environment: AppEnvironment, cleanup: () -> Void) {
    
    let urlSessionConfig = URLSessionConfiguration.default
    urlSessionConfig.timeoutIntervalForRequest = UrlRequestParameters.timeoutInterval
    urlSessionConfig.requestCachePolicy = UrlRequestParameters.cachePolicy
    if #available(iOS 11.0, *) {
        // waitsForConnectivity determines whether the session should wait for connectivity
        // to become available, or fail immediately.
        urlSessionConfig.waitsForConnectivity = false
    }
    let urlSession = URLSession(configuration: urlSessionConfig)
    
    let paymentTransactionDelegate = PaymentTransactionDelegate(store:
        store.projection(
            value: erase,
            action: { .iap(.transactionUpdate($0)) })
    )
    SKPaymentQueue.default().add(paymentTransactionDelegate)
    
    let reachabilityForInternetConnection = Reachability.forInternetConnection()!
    
    let httpClient = HTTPClient.default(urlSession: urlSession)
    
    let tunnelStatusSignal = store.$value.signalProducer
        .map(\.vpnState.value.providerVPNStatus)
    
    let environment = AppEnvironment(
        platform: platform,
        appBundle: PsiphonBundle.from(bundle: Bundle.main),
        feedbackLogger: feedbackLogger,
        httpClient: httpClient,
        psiCashEffects: PsiCashEffects(psiCashLib: psiCashLib,
                                       httpClient: httpClient,
                                       globalDispatcher: globalDispatcher,
                                       getCurrentTime: dateCompare.getCurrentTime,
                                       feedbackLogger: feedbackLogger),
        psiCashFileStoreRoot: psiCashFileStoreRoot,
        appInfo: { AppInfoObjC() },
        sharedDB: sharedDB,
        userConfigs: userDefaultsConfig,
        standardUserDefaults: standardUserDefaults,
        notifier: NotifierObjC(notifier:Notifier.sharedInstance()),
        internetReachabilityStatusSignal: store.$value.signalProducer.map(\.internetReachability.networkStatus),
        tunnelStatusSignal: tunnelStatusSignal,
        psiCashAccountTypeSignal: store.$value.signalProducer.map(\.psiCashState.libData?.accountType),
        tunnelConnectionRefSignal: store.$value.signalProducer.map(\.tunnelConnection),
        subscriptionStatusSignal: store.$value.signalProducer.map(\.subscription.status),
        urlHandler: .default(),
        paymentQueue: .default,
        supportedAppStoreProducts: supportedAppStoreProducts,
        objcBridgeDelegate: objcBridgeDelegate,
        receiptRefreshRequestDelegate: ReceiptRefreshRequestDelegate(store:
            store.projection(
                value: erase,
                action: { .appReceipt($0) })
        ),
        paymentTransactionDelegate: paymentTransactionDelegate,
        productRequestDelegate: ProductRequestDelegate(store:
            store.projection(
                value: erase,
                action: { .productRequest($0) })
        ),
        internetReachability: reachabilityForInternetConnection,
        internetReachabilityDelegate: InternetReachabilityDelegate(
            reachability: reachabilityForInternetConnection,
            store: store.projection(
                value: erase,
                action: { .reachabilityAction($0) })
        ),
        vpnConnectionObserver: PsiphonTPMConnectionObserver(store:
            store.projection(value: erase,
                             action: { .vpnStateAction(.action(._vpnStatusDidChange($0))) })
        ),
        vpnActionStore: { [unowned store] (action: VPNPublicAction) -> Effect<Never> in
            .fireAndForget {
                store.send(vpnAction: action)
            }
        },
        psiCashStore: { [unowned store] (action: PsiCashAction) -> Effect<Never> in
            .fireAndForget {
                store.send(.psiCash(action))
            }
        },
        appReceiptStore: { [unowned store] (action: ReceiptStateAction) -> Effect<Never> in
            .fireAndForget {
                store.send(.appReceipt(action))
            }
        },
        iapStore: { [unowned store] (action: IAPAction) -> Effect<Never> in
            .fireAndForget {
                store.send(.iap(action))
            }
        },
        subscriptionStore: { [unowned store] (action: SubscriptionAction) -> Effect<Never> in
            .fireAndForget {
                store.send(.subscription(action))
            }
        },
        subscriptionAuthStateStore: { [unowned store] (action: SubscriptionAuthStateAction)
            -> Effect<Never> in
            .fireAndForget {
                store.send(.subscriptionAuthStateAction(action))
            }
        },
<<<<<<< HEAD
        adStore: { [unowned store] (action: AdAction) -> Effect<Never> in
            .fireAndForget {
                store.send(.adAction(action))
            }
        },
        mainViewStore: { [unowned store] (action: MainViewAction) -> Effect<Never> in
            .fireAndForget {
                store.send(.mainViewAction(action))
            }
        },
        vpnStartCondition: { [unowned store] () -> Bool in
            // VPN can be started if an ad is not being presented.
            return !store.value.adState.isPresentingAnyAd
=======
        vpnStartCondition: { () -> Bool in
            // Retruns true if the VPN can be started given the current state of the app.
            // Legacy: It was used to disallow starting VPN if an interstitial ad is presented.
            return true
>>>>>>> d1d2495f
        },
        adLoadCondition: { [unowned store] () -> ErrorMessage? in
            
            // Ads are restricted to iOS platform.
            guard case .iOS = platform.current else {
                return ErrorMessage("current platform is '\(platform.current)'")
            }
            
            // Ads are restricted to non-subscribed users.
            guard case .notSubscribed = store.value.subscription.status else {
                return ErrorMessage("subscription status is '\(store.value.subscription.status)'")
            }
            
            // Ads and Ad SDKs should not be initialized until the user
            // has finished onboarding.
            guard store.value.appDelegateState.onboardingCompleted ?? false else {
                return ErrorMessage("onboarding not completed")
            }
            
            // Ads should not be loaded unless the app is in the foreground.
            guard store.value.appDelegateState.appLifecycle.isAppForegrounded else {
                return ErrorMessage("""
                    app is not foregrounded: '\(store.value.appDelegateState.appLifecycle)'
                    """)
            }
            
            return .none
            
        },
        dateCompare: dateCompare,
        addToDate: addToDate,
        rxDateScheduler: QueueScheduler.main,
        mainDispatcher: mainDispatcher,
        globalDispatcher: globalDispatcher,
        getPsiphonConfig: {
            return PsiphonConfigReader.fromConfigFile()?.config
        },
        getAppStateFeedbackEntry:
            store.$value.signalProducer
            .take(first: 1)
            .map { appState -> DiagnosticEntry in
                return appState.feedbackEntry(userDefaultsConfig: userDefaultsConfig,
                                              sharedDB: sharedDB,
                                              store: store)
            },
<<<<<<< HEAD
        getFeedbackUpload: { PsiphonTunnelFeedback() },
        adMobInterstitialAdController: adMobInterstitialAdController,
        adMobRewardedVideoAdController: adMobRewardedVideoAdController,
        getTopPresentedViewController: getTopPresentedViewController,
        makePsiCashViewController: { [unowned store] in
            PsiCashViewController(
                platform: platform,
                locale: userDefaultsConfig.localeForAppLanguage,
                store: store.projection(
                    value: { $0.psiCashViewControllerReaderState },
                    action: {
                        switch $0 {
                        case let .mainViewAction(action):
                            return .mainViewAction(action)
                        case let .psiCashAction(action):
                            return .psiCash(action)
                        }
                    }),
                adStore: store.projection(
                    value: erase,
                    action: { .adAction($0) }),
                iapStore: store.projection(
                    value: erase,
                    action: { .iap($0) }),
                productRequestStore: store.projection(
                    value: erase,
                    action: { .productRequest($0) } ),
                appStoreReceiptStore: store.projection(
                    value: erase,
                    action: { .appReceipt($0) } ),
                tunnelConnectedSignal: store.$value.signalProducer
                    .map(\.vpnState.value.providerVPNStatus.tunneled),
                dateCompare: dateCompare,
                feedbackLogger: feedbackLogger,
                tunnelConnectionRefSignal: store.$value.signalProducer.map(\.tunnelConnection),
                onDismissed: { [unowned store] in
                    store.send(.mainViewAction(.dismissedPsiCashScreen))
                }
            )
        },
        makeSubscriptionViewController: {
            UINavigationController(rootViewController: IAPViewController())
        },
        makePsiCashAccountViewController: { [unowned store] in
            let v = PsiCashAccountViewController(
                store: store.projection(
                    value: {
                        PsiCashAccountViewController.ReaderState(
                            psiCashAccountType: $0.psiCashState.libData?.accountType,
                            pendingAccountLoginLogout: $0.psiCashState.pendingAccountLoginLogout
                        )
                    },
                    action: {
                        switch $0 {
                        case .psiCashAction(let action):
                            return .psiCash(action)
                        case .mainViewAction(let action):
                            return .mainViewAction(action)
                        }
                    }
                ),
                feedbackLogger: feedbackLogger,
                tunnelStatusSignal: tunnelStatusSignal,
                tunnelConnectionRefSignal: store.$value.signalProducer.map(\.tunnelConnection),
                createNewAccountURL: psiCashLib.getUserSiteURL(.accountSignup, webview:true),
                forgotPasswordURL: psiCashLib.getUserSiteURL(.forgotAccount, webview:true),
                onDismissed: { [unowned store] in
                    store.send(.mainViewAction(.psiCashViewAction(.dismissedPsiCashAccountScreen)))
                })

            let nav = UINavigationController(rootViewController: v)
            return nav
        }
=======
        getFeedbackUpload: {PsiphonTunnelFeedback()},
        topMostViewController: topMostViewController
>>>>>>> d1d2495f
    )
    
    let cleanup = { [paymentTransactionDelegate] in
        SKPaymentQueue.default().remove(paymentTransactionDelegate)
    }
    
    return (environment: environment, cleanup: cleanup)
}

fileprivate func toPsiCashEnvironment(env: AppEnvironment) -> PsiCashEnvironment {
    PsiCashEnvironment(
        platform: env.platform,
        feedbackLogger: env.feedbackLogger,
        psiCashFileStoreRoot: env.psiCashFileStoreRoot,
        psiCashEffects: env.psiCashEffects,
        sharedDB: env.sharedDB,
        psiCashPersistedValues: env.userConfigs,
        notifier: env.notifier,
        vpnActionStore: env.vpnActionStore,
        tunnelConnectionRefSignal: env.tunnelConnectionRefSignal,
        objcBridgeDelegate: env.objcBridgeDelegate,
        metadata: { ClientMetaData(env.appInfo()) },
        getCurrentTime: env.dateCompare.getCurrentTime,
        psiCashLegacyDataStore: env.standardUserDefaults,
        userConfigs: env.userConfigs
    )
}

fileprivate func toLandingPageEnvironment(env: AppEnvironment) -> LandingPageEnvironment {
    LandingPageEnvironment(
        feedbackLogger: env.feedbackLogger,
        sharedDB: env.sharedDB,
        urlHandler: env.urlHandler,
        psiCashEffects: env.psiCashEffects,
        psiCashAccountTypeSignal: env.psiCashAccountTypeSignal,
        mainDispatcher: env.mainDispatcher
    )
}

fileprivate func toIAPReducerEnvironment(env: AppEnvironment) -> IAPEnvironment {
    IAPEnvironment(
        feedbackLogger: env.feedbackLogger,
        tunnelStatusSignal: env.tunnelStatusSignal,
        tunnelConnectionRefSignal: env.tunnelConnectionRefSignal,
        psiCashEffects: env.psiCashEffects,
        clientMetaData: { ClientMetaData(env.appInfo()) },
        paymentQueue: env.paymentQueue,
        psiCashPersistedValues: env.userConfigs,
        isSupportedProduct: env.supportedAppStoreProducts.isSupportedProduct(_:),
        psiCashStore: env.psiCashStore,
        appReceiptStore: env.appReceiptStore,
        httpClient: env.httpClient,
        getCurrentTime: env.dateCompare.getCurrentTime
    )
}

fileprivate func toReceiptReducerEnvironment(env: AppEnvironment) -> ReceiptReducerEnvironment {
    ReceiptReducerEnvironment(
        feedbackLogger: env.feedbackLogger,
        appBundle: env.appBundle,
        iapStore: env.iapStore,
        subscriptionStore: env.subscriptionStore,
        subscriptionAuthStateStore: env.subscriptionAuthStateStore,
        receiptRefreshRequestDelegate: env.receiptRefreshRequestDelegate,
        isSupportedProduct: env.supportedAppStoreProducts.isSupportedProduct(_:),
        dateCompare: env.dateCompare
    )
}

fileprivate func toSubscriptionReducerEnvironment(
    env: AppEnvironment
) -> SubscriptionReducerEnvironment {
    SubscriptionReducerEnvironment(
        feedbackLogger: env.feedbackLogger,
        appReceiptStore: env.appReceiptStore,
        dateCompare: env.dateCompare,
        singleFireTimer: singleFireTimer
    )
}

/// - Note: This function delivers its events on the main dispatch queue.
/// - Important: Sub-millisecond precision is lost in the current implementation.
fileprivate func singleFireTimer(interval: TimeInterval,
                                 leeway: DispatchTimeInterval) -> Effect<()> {
    SignalProducer.timer(interval: DispatchTimeInterval.milliseconds(Int(interval * 1000)),
                         on: QueueScheduler.main,
                         leeway: leeway)
        .map(value: ())
        .take(first: 1)
}

fileprivate func toSubscriptionAuthStateReducerEnvironment(
    env: AppEnvironment
) -> SubscriptionAuthStateReducerEnvironment {
    SubscriptionAuthStateReducerEnvironment(
        feedbackLogger: env.feedbackLogger,
        httpClient: env.httpClient,
        httpRequestRetryCount: 5,
        httpRequestRetryInterval: DispatchTimeInterval.seconds(1),
        notifier: env.notifier,
        notifierUpdatedSubscriptionAuthsMessage: NotifierUpdatedSubscriptionAuths,
        sharedDB: SharedDBContainerObjC(sharedDB:env.sharedDB),
        tunnelStatusSignal: env.tunnelStatusSignal,
        tunnelConnectionRefSignal: env.tunnelConnectionRefSignal,
        clientMetaData: { ClientMetaData(env.appInfo()) },
        dateCompare: env.dateCompare
    )
}

fileprivate func toRequestDelegateReducerEnvironment(
    env: AppEnvironment
) -> ProductRequestEnvironment {
    ProductRequestEnvironment(
        feedbackLogger: env.feedbackLogger,
        productRequestDelegate: env.productRequestDelegate,
        supportedAppStoreProducts: env.supportedAppStoreProducts
    )
}

fileprivate func toAppDelegateReducerEnvironment(env: AppEnvironment) -> AppDelegateEnvironment {
    AppDelegateEnvironment(
        platform: env.platform,
        feedbackLogger: env.feedbackLogger,
        sharedDB: env.sharedDB,
        psiCashEffects: env.psiCashEffects,
        paymentQueue: env.paymentQueue,
        mainViewStore: env.mainViewStore,
        appReceiptStore: env.appReceiptStore,
<<<<<<< HEAD
        adStore: env.adStore,
=======
        psiCashStore: env.psiCashStore,
>>>>>>> d1d2495f
        paymentTransactionDelegate: env.paymentTransactionDelegate,
        mainDispatcher: env.mainDispatcher,
        getCurrentTime: env.dateCompare.getCurrentTime,
        userDefaultsConfig: env.userConfigs
    )
}

fileprivate func toFeedbackReducerEnvironment(env: AppEnvironment) -> FeedbackReducerEnvironment {
    FeedbackReducerEnvironment(
        feedbackLogger: env.feedbackLogger,
        getFeedbackUpload: env.getFeedbackUpload,
        internetReachabilityStatusSignal: env.internetReachabilityStatusSignal,
        tunnelStatusSignal: env.tunnelStatusSignal,
        tunnelConnectionRefSignal: env.tunnelConnectionRefSignal,
        subscriptionStatusSignal: env.subscriptionStatusSignal,
        getAppStateFeedbackEntry: env.getAppStateFeedbackEntry,
        sharedDB: env.sharedDB,
        appInfo: env.appInfo,
        getPsiphonConfig: env.getPsiphonConfig,
        getCurrentTime: env.dateCompare.getCurrentTime
    )
}

fileprivate func toVPNReducerEnvironment(env: AppEnvironment) -> VPNReducerEnvironment<PsiphonTPM> {
    VPNReducerEnvironment(
        feedbackLogger: env.feedbackLogger,
        sharedDB: env.sharedDB,
        vpnStartCondition: env.vpnStartCondition,
        vpnConnectionObserver: env.vpnConnectionObserver,
        internetReachability: env.internetReachability
    )
}

<<<<<<< HEAD
fileprivate func toAdStateEnvironment(env: AppEnvironment) -> AdStateEnvironment {
    AdStateEnvironment(
        platform: env.platform,
        feedbackLogger: env.feedbackLogger,
        psiCashLib: env.psiCashEffects,
        psiCashStore: env.psiCashStore,
        tunnelStatusSignal: env.tunnelStatusSignal,
        adMobInterstitialAdController: env.adMobInterstitialAdController,
        adMobRewardedVideoAdController: env.adMobRewardedVideoAdController,
        adLoadCondition: env.adLoadCondition,
        getTopPresentedViewController: env.getTopPresentedViewController
    )
}

fileprivate func toMainViewReducerEnvironment(env: AppEnvironment) -> MainViewEnvironment {
    MainViewEnvironment(
        psiCashStore: env.psiCashStore,
        psiCashViewEnvironment: PsiCashViewEnvironment(
            feedbackLogger: env.feedbackLogger,
            iapStore: env.iapStore,
            mainViewStore: env.mainViewStore,
            getTopPresentedViewController: env.getTopPresentedViewController,
            makePsiCashAccountViewController: env.makePsiCashAccountViewController,
            dateCompare: env.dateCompare
        ),
        getTopPresentedViewController: env.getTopPresentedViewController,
        feedbackLogger: env.feedbackLogger,
        rxDateScheduler: env.rxDateScheduler,
        makePsiCashViewController: env.makePsiCashViewController,
        makeSubscriptionViewController: env.makeSubscriptionViewController,
        dateCompare: env.dateCompare,
        addToDate: env.addToDate,
        tunnelStatusSignal: env.tunnelStatusSignal,
        tunnelConnectionRefSignal: env.tunnelConnectionRefSignal,
        psiCashEffects: env.psiCashEffects
    )
}

=======
>>>>>>> d1d2495f
func makeAppReducer(
    feedbackLogger: FeedbackLogger
) -> Reducer<AppState, AppAction, AppEnvironment> {
    Reducer.combine(
        vpnStateReducer(feedbackLogger: feedbackLogger).pullback(
                 value: \.vpnReducerState,
                 action: \.vpnStateAction,
                 environment: toVPNReducerEnvironment(env:)),
        internetReachabilityReducer.pullback(
                 value: \.internetReachability,
                 action: \.reachabilityAction,
                 environment: erase),
        psiCashReducer.pullback(
                 value: \.psiCashReducerState,
                 action: \.psiCash,
                 environment: toPsiCashEnvironment(env:)),
        landingPageReducer.pullback(
                 value: \.landingPageReducerState,
                 action: \.landingPage,
                 environment: toLandingPageEnvironment(env:)),
        iapReducer.pullback(
                 value: \.iapReducerState,
                 action: \.inAppPurchase,
                 environment: toIAPReducerEnvironment(env:)),
        receiptReducer.pullback(
                 value: \.appReceipt,
                 action: \.appReceipt,
                 environment: toReceiptReducerEnvironment(env:)),
        subscriptionReducer.pullback(
                 value: \.subscription,
                 action: \.subscription,
                 environment: toSubscriptionReducerEnvironment(env:)),
        subscriptionAuthStateReducer.pullback(
                 value: \.subscriptionAuthReducerState,
                 action: \.subscriptionAuthStateAction,
                 environment: toSubscriptionAuthStateReducerEnvironment(env:)),
        productRequestReducer.pullback(
                 value: \.products,
                 action: \.productRequest,
                 environment: toRequestDelegateReducerEnvironment(env:)),
        appDelegateReducer.pullback(
                 value: \.appDelegateReducerState,
                 action: \.appDelegateAction,
                 environment: toAppDelegateReducerEnvironment(env:)),
        feedbackReducer.pullback(
                 value: \.feedbackReducerState,
                 action: \.feedbackAction,
<<<<<<< HEAD
                 environment: toFeedbackReducerEnvironment(env:)),
        adStateReducer.pullback(
            value: \.adReducerState,
            action: \.adAction,
            environment: toAdStateEnvironment(env:)),
        mainViewReducer.pullback(
            value: \.mainViewReducerState,
            action: \.mainViewAction,
            environment: toMainViewReducerEnvironment(env:))
=======
                 environment: toFeedbackReducerEnvironment(env:))
>>>>>>> d1d2495f
    )
}

// MARK: Store

extension Store where Value == AppState, Action == AppAction {
    
    /// Convenience send function that wraps given `VPNPublicAction` into `AppAction`.
    func send(vpnAction: VPNPublicAction) {
        self.send(.vpnStateAction(.action(.public(vpnAction))))
    }
    
}

// MARK: AppInfoProvider

struct AppInfoObjC: AppInfoProvider {
    var clientPlatform: String {
        AppInfo.clientPlatform()
    }
    var clientRegion: String {
        AppInfo.clientRegion() ?? ""
    }
    var clientVersion: String {
        AppInfo.appVersion()
    }
    var propagationChannelId: String {
        AppInfo.propagationChannelId() ?? ""
    }
    var sponsorId: String {
        AppInfo.sponsorId() ?? ""
    }
}<|MERGE_RESOLUTION|>--- conflicted
+++ resolved
@@ -44,11 +44,7 @@
     var internetReachability = ReachabilityState()
     var appDelegateState = AppDelegateState()
     var queuedFeedbacks: [UserFeedback] = []
-<<<<<<< HEAD
-    var adState = AdState()
     var mainView = MainViewState()
-=======
->>>>>>> d1d2495f
 }
 
 extension AppState {
@@ -100,16 +96,11 @@
     case productRequest(ProductRequestAction)
     case reachabilityAction(ReachabilityAction)
     case feedbackAction(FeedbackAction)
-<<<<<<< HEAD
-    case adAction(AdAction)
     case mainViewAction(MainViewAction)
-=======
->>>>>>> d1d2495f
 }
 
 // MARK: Environment
 
-<<<<<<< HEAD
 struct AppEnvironment {
     let platform: Platform
     let appBundle: PsiphonBundle
@@ -143,48 +134,13 @@
     let iapStore: (IAPAction) -> Effect<Never>
     let subscriptionStore: (SubscriptionAction) -> Effect<Never>
     let subscriptionAuthStateStore: (SubscriptionAuthStateAction) -> Effect<Never>
-    let adStore: (AdAction) -> Effect<Never>
     let mainViewStore: (MainViewAction) -> Effect<Never>
 
-=======
-typealias AppEnvironment = (
-    platform: Platform,
-    appBundle: PsiphonBundle,
-    feedbackLogger: FeedbackLogger,
-    httpClient: HTTPClient,
-    psiCashEffects: PsiCashEffects,
-    appInfo: () -> AppInfoProvider,
-    sharedDB: PsiphonDataSharedDB,
-    userConfigs: UserDefaultsConfig,
-    notifier: PsiApi.Notifier,
-    internetReachabilityStatusSignal: SignalProducer<ReachabilityStatus, Never>,
-    tunnelStatusSignal: SignalProducer<TunnelProviderVPNStatus, Never>,
-    tunnelConnectionRefSignal: SignalProducer<TunnelConnection?, Never>,
-    subscriptionStatusSignal: SignalProducer<AppStoreIAP.SubscriptionStatus, Never>,
-    psiCashAuthPackageSignal: SignalProducer<PsiCashAuthPackage, Never>,
-    urlHandler: URLHandler,
-    paymentQueue: PaymentQueue,
-    supportedAppStoreProducts: SupportedAppStoreProducts,
-    objcBridgeDelegate: ObjCBridgeDelegate,
-    receiptRefreshRequestDelegate: ReceiptRefreshRequestDelegate,
-    paymentTransactionDelegate: PaymentTransactionDelegate,
-    productRequestDelegate: ProductRequestDelegate,
-    internetReachability: InternetReachability,
-    internetReachabilityDelegate: StoreDelegate<ReachabilityAction>,
-    vpnConnectionObserver: VPNConnectionObserver<PsiphonTPM>,
-    vpnActionStore: (VPNPublicAction) -> Effect<Never>,
-    psiCashStore: (PsiCashAction) -> Effect<Never>,
-    appReceiptStore: (ReceiptStateAction) -> Effect<Never>,
-    iapStore: (IAPAction) -> Effect<Never>,
-    subscriptionStore: (SubscriptionAction) -> Effect<Never>,
-    subscriptionAuthStateStore: (SubscriptionAuthStateAction) -> Effect<Never>,
->>>>>>> d1d2495f
     /// `vpnStartCondition` returns true whenever the app is in such a state as to to allow
     /// the VPN to be started. If false is returned the VPN should not be started
     let vpnStartCondition: () -> Bool
     
     /// `adLoadCondition` returns `nil` if the app is in a state where ads can be loaded.
-<<<<<<< HEAD
     let adLoadCondition: () -> ErrorMessage?
     
     let dateCompare: DateCompare
@@ -195,9 +151,6 @@
     let getPsiphonConfig: () -> [AnyHashable: Any]?
     let getAppStateFeedbackEntry: SignalProducer<DiagnosticEntry, Never>
     let getFeedbackUpload: () -> FeedbackUploadProvider
-    
-    let adMobInterstitialAdController: AdMobInterstitialAdController
-    let adMobRewardedVideoAdController: AdMobRewardedVideoAdController
 
     let getTopPresentedViewController: () -> UIViewController
 
@@ -210,16 +163,6 @@
     let makePsiCashAccountViewController: () -> UIViewController
 }
 
-=======
-    adLoadCondition: () -> ErrorMessage?,
-    getCurrentTime: () -> Date,
-    compareDates: (Date, Date, Calendar.Component) -> ComparisonResult,
-    getPsiphonConfig: () -> [AnyHashable: Any]?,
-    getAppStateFeedbackEntry: SignalProducer<DiagnosticEntry, Never>,
-    getFeedbackUpload: () -> FeedbackUploadProvider,
-    topMostViewController: () -> UIViewController
-)
->>>>>>> d1d2495f
 
 /// Creates required environment for store `Store<AppState, AppAction>`.
 /// - Returns: Tuple (environment, cleanup). `cleanup` should be called
@@ -344,26 +287,15 @@
                 store.send(.subscriptionAuthStateAction(action))
             }
         },
-<<<<<<< HEAD
-        adStore: { [unowned store] (action: AdAction) -> Effect<Never> in
-            .fireAndForget {
-                store.send(.adAction(action))
-            }
-        },
         mainViewStore: { [unowned store] (action: MainViewAction) -> Effect<Never> in
             .fireAndForget {
                 store.send(.mainViewAction(action))
             }
         },
-        vpnStartCondition: { [unowned store] () -> Bool in
-            // VPN can be started if an ad is not being presented.
-            return !store.value.adState.isPresentingAnyAd
-=======
         vpnStartCondition: { () -> Bool in
             // Retruns true if the VPN can be started given the current state of the app.
             // Legacy: It was used to disallow starting VPN if an interstitial ad is presented.
             return true
->>>>>>> d1d2495f
         },
         adLoadCondition: { [unowned store] () -> ErrorMessage? in
             
@@ -409,10 +341,7 @@
                                               sharedDB: sharedDB,
                                               store: store)
             },
-<<<<<<< HEAD
         getFeedbackUpload: { PsiphonTunnelFeedback() },
-        adMobInterstitialAdController: adMobInterstitialAdController,
-        adMobRewardedVideoAdController: adMobRewardedVideoAdController,
         getTopPresentedViewController: getTopPresentedViewController,
         makePsiCashViewController: { [unowned store] in
             PsiCashViewController(
@@ -428,9 +357,6 @@
                             return .psiCash(action)
                         }
                     }),
-                adStore: store.projection(
-                    value: erase,
-                    action: { .adAction($0) }),
                 iapStore: store.projection(
                     value: erase,
                     action: { .iap($0) }),
@@ -483,10 +409,6 @@
             let nav = UINavigationController(rootViewController: v)
             return nav
         }
-=======
-        getFeedbackUpload: {PsiphonTunnelFeedback()},
-        topMostViewController: topMostViewController
->>>>>>> d1d2495f
     )
     
     let cleanup = { [paymentTransactionDelegate] in
@@ -615,11 +537,6 @@
         paymentQueue: env.paymentQueue,
         mainViewStore: env.mainViewStore,
         appReceiptStore: env.appReceiptStore,
-<<<<<<< HEAD
-        adStore: env.adStore,
-=======
-        psiCashStore: env.psiCashStore,
->>>>>>> d1d2495f
         paymentTransactionDelegate: env.paymentTransactionDelegate,
         mainDispatcher: env.mainDispatcher,
         getCurrentTime: env.dateCompare.getCurrentTime,
@@ -650,21 +567,6 @@
         vpnStartCondition: env.vpnStartCondition,
         vpnConnectionObserver: env.vpnConnectionObserver,
         internetReachability: env.internetReachability
-    )
-}
-
-<<<<<<< HEAD
-fileprivate func toAdStateEnvironment(env: AppEnvironment) -> AdStateEnvironment {
-    AdStateEnvironment(
-        platform: env.platform,
-        feedbackLogger: env.feedbackLogger,
-        psiCashLib: env.psiCashEffects,
-        psiCashStore: env.psiCashStore,
-        tunnelStatusSignal: env.tunnelStatusSignal,
-        adMobInterstitialAdController: env.adMobInterstitialAdController,
-        adMobRewardedVideoAdController: env.adMobRewardedVideoAdController,
-        adLoadCondition: env.adLoadCondition,
-        getTopPresentedViewController: env.getTopPresentedViewController
     )
 }
 
@@ -692,8 +594,6 @@
     )
 }
 
-=======
->>>>>>> d1d2495f
 func makeAppReducer(
     feedbackLogger: FeedbackLogger
 ) -> Reducer<AppState, AppAction, AppEnvironment> {
@@ -741,19 +641,11 @@
         feedbackReducer.pullback(
                  value: \.feedbackReducerState,
                  action: \.feedbackAction,
-<<<<<<< HEAD
                  environment: toFeedbackReducerEnvironment(env:)),
-        adStateReducer.pullback(
-            value: \.adReducerState,
-            action: \.adAction,
-            environment: toAdStateEnvironment(env:)),
         mainViewReducer.pullback(
             value: \.mainViewReducerState,
             action: \.mainViewAction,
             environment: toMainViewReducerEnvironment(env:))
-=======
-                 environment: toFeedbackReducerEnvironment(env:))
->>>>>>> d1d2495f
     )
 }
 
