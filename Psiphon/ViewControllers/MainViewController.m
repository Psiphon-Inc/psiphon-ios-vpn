/*
 * Copyright (c) 2017, Psiphon Inc.
 * All rights reserved.
 *
 * This program is free software: you can redistribute it and/or modify
 * it under the terms of the GNU General Public License as published by
 * the Free Software Foundation, either version 3 of the License, or
 * (at your option) any later version.
 *
 * This program is distributed in the hope that it will be useful,
 * but WITHOUT ANY WARRANTY; without even the implied warranty of
 * MERCHANTABILITY or FITNESS FOR A PARTICULAR PURPOSE.  See the
 * GNU General Public License for more details.
 *
 * You should have received a copy of the GNU General Public License
 * along with this program.  If not, see <http://www.gnu.org/licenses/>.
 *
 */

#import <Foundation/Foundation.h>
#import "MainViewController.h"
#import "AdManager.h"
#import "AppInfo.h"
#import "AppDelegate.h"
#import "Asserts.h"
#import "AvailableServerRegions.h"
#import "DispatchUtils.h"
<<<<<<< HEAD
#import "FeedbackManager.h"
=======
#import "IAPViewController.h"
>>>>>>> bd334b70
#import "Logging.h"
#import "DebugViewController.h"
#import "PsiphonConfigUserDefaults.h"
#import "SharedConstants.h"
#import "NSString+Additions.h"
#import "UIAlertController+Additions.h"
#import "UpstreamProxySettings.h"
#import "RACCompoundDisposable.h"
#import "RACTuple.h"
#import "RACReplaySubject.h"
#import "RACSignal+Operations.h"
#import "RACUnit.h"
#import "RegionSelectionButton.h"
#import "UIColor+Additions.h"
#import "UIFont+Additions.h"
#import "UILabel+GetLabelHeight.h"
#import "VPNStartAndStopButton.h"
#import "AlertDialogs.h"
#import "RACSignal+Operations2.h"
#import "NSDate+Comparator.h"
#import "PickerViewController.h"
#import "Strings.h"
#import "SkyRegionSelectionViewController.h"
#import "UIView+Additions.h"
#import "AppObservables.h"
#import <PersonalizedAdConsent/PersonalizedAdConsent.h>
#import "Psiphon-Swift.h"

PsiFeedbackLogType const MainViewControllerLogType = @"MainViewController";

#if DEBUG
NSTimeInterval const MaxAdLoadingTime = 1.f;
#else
NSTimeInterval const MaxAdLoadingTime = 10.f;
#endif

@interface MainViewController ()

@property (nonatomic) RACCompoundDisposable *compoundDisposable;
@property (nonatomic) AdManager *adManager;

@property (nonatomic, readonly) BOOL startVPNOnFirstLoad;

@end

@implementation MainViewController {
    // Models
    AvailableServerRegions *availableServerRegions;

    // UI elements
    UILayoutGuide *viewWidthGuide;
    UILabel *statusLabel;
    UIButton *versionLabel;
    
    UIView *bottomBarBackground;
    CAGradientLayer *bottomBarBackgroundGradient;
    SubscriptionBarView *subscriptionBarView;
    
    RegionSelectionButton *regionSelectionButton;
    VPNStartAndStopButton *startAndStopButton;
    
    // UI Constraint
    NSLayoutConstraint *startButtonWidth;
    NSLayoutConstraint *startButtonHeight;
    
    // Settings
    PsiphonSettingsViewController *appSettingsViewController;
    AnimatedUIButton *settingsButton;

    // Psiphon Logo
    // Replaces the PsiCash UI when the user is subscribed
    UIImageView *psiphonLargeLogo;
    UIImageView *psiphonTitle;
    NoConnectionBannerView *noConnectionBannerView;

    // PsiCash
    PsiCashWidgetView *psiCashWidget;

    // Clouds
    UIImageView *cloudMiddleLeft;
    UIImageView *cloudMiddleRight;
    UIImageView *cloudTopRight;
    UIImageView *cloudBottomRight;
    NSLayoutConstraint *cloudMiddleLeftHorizontalConstraint;
    NSLayoutConstraint *cloudMiddleRightHorizontalConstraint;
    NSLayoutConstraint *cloudTopRightHorizontalConstraint;
    NSLayoutConstraint *cloudBottomRightHorizontalConstraint;
}

// Force portrait orientation
- (UIInterfaceOrientationMask)supportedInterfaceOrientations {
    return (UIInterfaceOrientationMaskPortrait | UIInterfaceOrientationMaskPortraitUpsideDown);
}

// No heavy initialization should be done here, since RootContainerController
// expects this method to return immediately.
// All such initialization could be deferred to viewDidLoad callback.
- (id)initWithStartingVPN:(BOOL)startVPN {
    self = [super init];
    if (self) {
        
        _compoundDisposable = [RACCompoundDisposable compoundDisposable];
        
        _adManager = [AdManager sharedInstance];

        // TODO: remove persistance from init function.
        [self persistSettingsToSharedUserDefaults];
        
        _openSettingImmediatelyOnViewDidAppear = FALSE;

        _startVPNOnFirstLoad = startVPN;

        [RegionAdapter sharedInstance].delegate = self;
    }
    return self;
}

- (void)dealloc {
    [[NSNotificationCenter defaultCenter] removeObserver:self];
    [self.compoundDisposable dispose];
}

#pragma mark - Lifecycle methods
- (void)viewDidLoad {
    LOG_DEBUG();
    [super viewDidLoad];

    availableServerRegions = [[AvailableServerRegions alloc] init];
    [availableServerRegions sync];
    
    // Setting up the UI
    // calls them in the right order
    [self.view setBackgroundColor:UIColor.darkBlueColor];
    [self setNeedsStatusBarAppearanceUpdate];
    [self setupWidthLayoutGuide];
    [self addViews];
    [self setupClouds];
    [self setupVersionLabel];
    [self setupPsiphonLogoView];
    [self setupPsiphonTitle];
    [self setupNoConnectionBannerView];
    [self setupStartAndStopButton];
    [self setupStatusLabel];
    [self setupRegionSelectionButton];
    [self setupSettingsButton];
    [self setupBottomBarBackground];
    [self setupSubscriptionsBar];
    [self setupPsiCashWidgetView];

    MainViewController *__weak weakSelf = self;
    
    // Observe VPN status for updating UI state
    RACDisposable *tunnelStatusDisposable = [AppObservables.shared.vpnStatus
      subscribeNext:^(NSNumber *statusObject) {
          MainViewController *__strong strongSelf = weakSelf;
          if (strongSelf != nil) {

              VPNStatus s = (VPNStatus) [statusObject integerValue];
              [weakSelf updateUIConnectionState:s];

              // Notify SettingsViewController that the state has changed.
              // Note that this constant is used PsiphonClientCommonLibrary, and cannot simply be replaced by a RACSignal.
              // TODO: replace this notification with the appropriate signal.
              [[NSNotificationCenter defaultCenter] postNotificationName:kPsiphonConnectionStateNotification object:nil];
          }
      }];
    
    [self.compoundDisposable addDisposable:tunnelStatusDisposable];
    
    RACDisposable *vpnStartStatusDisposable = [[AppObservables.shared.vpnStartStopStatus
      deliverOnMainThread]
      subscribeNext:^(NSNumber *statusObject) {
          MainViewController *__strong strongSelf = weakSelf;
          if (strongSelf != nil) {
              VPNStartStopStatus startStatus = (VPNStartStopStatus) [statusObject integerValue];

              if (startStatus == VPNStartStopStatusPendingStart) {
                  [strongSelf->startAndStopButton setHighlighted:TRUE];
              } else {
                  [strongSelf->startAndStopButton setHighlighted:FALSE];
              }

              if (startStatus == VPNStartStopStatusFailedUserPermissionDenied) {

                  // Present the VPN permission denied alert.
                  UIAlertController *alert = [AlertDialogs vpnPermissionDeniedAlert];
                  [alert presentFromTopController];

              } else if (startStatus == VPNStartStopStatusInternetNotReachable) {
                  
                  // Alert the user that tunnel start failed due to no internet access.
                  [UIAlertController
                   presentSimpleAlertWithTitle:[UserStrings No_internet_alert_title]
                   message:[UserStrings No_internet_alert_body]
                   preferredStyle:UIAlertControllerStyleAlert
                   okHandler:nil];
                  
              } else if (startStatus == VPNStartStopStatusFailedOtherReason) {

                  // Alert the user that the VPN failed to start, and that they should try again.
                  [UIAlertController
                   presentSimpleAlertWithTitle:[UserStrings Unable_to_start_alert_title]
                   message:[UserStrings Error_while_start_psiphon_alert_body]
                   preferredStyle:UIAlertControllerStyleAlert
                   okHandler:nil];
              }
          }
      }];
    
    [self.compoundDisposable addDisposable:vpnStartStatusDisposable];


    // Subscribes to AppObservables.shared.subscriptionStatus signal.
    {
        __block RACDisposable *disposable = [AppObservables.shared.subscriptionStatus
                                             subscribeNext:^(BridgedUserSubscription *status) {
            MainViewController *__strong strongSelf = weakSelf;
            if (strongSelf != nil) {
                                
                if (status.state == BridgedSubscriptionStateUnknown) {
                    return;
                }

                BOOL showPsiCashUI = (status.state == BridgedSubscriptionStateInactive);
                [strongSelf setPsiCashContentHidden:!showPsiCashUI];
            }
        } error:^(NSError *error) {
            [weakSelf.compoundDisposable removeDisposable:disposable];
        } completed:^{
            [weakSelf.compoundDisposable removeDisposable:disposable];
        }];
        
        [self.compoundDisposable addDisposable:disposable];
    }
    
    // Subscribes to AppObservables.shared.subscriptionBarStatus signal.
    {
        __block RACDisposable *disposable = [AppObservables.shared.subscriptionBarStatus
                                             subscribeNext: ^(ObjcSubscriptionBarViewState *state) {
            MainViewController *__strong strongSelf = weakSelf;
            if (strongSelf != nil) {
                strongSelf->bottomBarBackgroundGradient.colors = state.backgroundGradientColors;
                [strongSelf->subscriptionBarView objcBind:state];
            }
        } error:^(NSError *error) {
            [weakSelf.compoundDisposable removeDisposable:disposable];
        } completed:^{
            [weakSelf.compoundDisposable removeDisposable:disposable];
        }];
        
        [self.compoundDisposable addDisposable:disposable];
    }

    // Subscribes to `AppDelegate.psiCashBalance` subject to receive PsiCash balance updates.
    {
        [self.compoundDisposable addDisposable:[AppObservables.shared.psiCashBalance
                                subscribeNext:^(BridgedBalanceViewBindingType * _Nullable balance) {
            MainViewController *__strong strongSelf = weakSelf;
            if (strongSelf) {
                [strongSelf->psiCashWidget.balanceViewWrapper objcBind:balance];
            }
        }]];
    }

    // Subscribes to `AppObservable.shared.speedBoostExpiry` subject
    // to update `psiCashWidget` with the latest expiry time.
    {
        [self.compoundDisposable addDisposable:[AppObservables.shared.speedBoostExpiry
                                                subscribeNext:^(NSDate * _Nullable expiry) {
            MainViewController *__strong strongSelf = weakSelf;
            if (strongSelf) {
                [strongSelf->psiCashWidget.speedBoostButton setExpiryTime:expiry];
            }
        }]];
    }

    // Observes reachability status.
    {
        [self.compoundDisposable addDisposable:
         [AppObservables.shared.reachabilityStatus subscribeNext:^(NSNumber * _Nullable statusObj) {
            MainViewController *__strong strongSelf = weakSelf;
            if (strongSelf) {
                ReachabilityStatus networkStatus = (ReachabilityStatus)[statusObj integerValue];
                if (networkStatus == ReachabilityStatusNotReachable) {
                    [strongSelf->noConnectionBannerView setHidden: FALSE];
                } else {
                    [strongSelf->noConnectionBannerView setHidden: TRUE];
                }
            }
        }]];
    }
    
    // Calls startStopVPN if startVPNOnFirstLoad is TRUE.
    {
        if (self.startVPNOnFirstLoad == TRUE) {
            [AppDelegate.sharedAppDelegate startStopVPNWithAd:FALSE];
        }
    }
    
    // Initializes AdManager.
    {
        [[AdManager sharedInstance] initializeAdManager];
        [[AdManager sharedInstance] initializeRewardedVideos];
    }
}

- (void)viewDidAppear:(BOOL)animated {
    LOG_DEBUG();
    [super viewDidAppear:animated];
    // Available regions may have changed in the background
    // TODO: maybe have availableServerRegions listen to a global signal?
    [availableServerRegions sync];
    [regionSelectionButton update];
    
    if (self.openSettingImmediatelyOnViewDidAppear) {
        [self openSettingsMenu];
        self.openSettingImmediatelyOnViewDidAppear = FALSE;
    }
}

- (void)viewWillAppear:(BOOL)animated {
    LOG_DEBUG();
    [super viewWillAppear:animated];
}

- (void)viewWillDisappear:(BOOL)animated {
    LOG_DEBUG();
    [super viewWillDisappear:animated];
}

- (void)viewDidDisappear:(BOOL)animated {
    LOG_DEBUG();
    [super viewDidDisappear:animated];
}

- (UIStatusBarStyle)preferredStatusBarStyle {
    return UIStatusBarStyleLightContent;
}

// Reload when rotate
- (void)viewWillTransitionToSize:(CGSize)size
       withTransitionCoordinator:(id<UIViewControllerTransitionCoordinator>)coordinator {

    [self setStartButtonSizeConstraints:size];
    
    [super viewWillTransitionToSize:size withTransitionCoordinator:coordinator];
}

- (void)viewDidLayoutSubviews {
    [super viewDidLayoutSubviews];
    bottomBarBackgroundGradient.frame = bottomBarBackground.bounds;
}

#pragma mark - Public properties

- (RACSignal<RACUnit *> *)activeStateLoadingSignal {
    
    // If MainViewController is started from onboarding, dismisses launch screen.
    if (self.startVPNOnFirstLoad == TRUE) {
        return [RACSignal return:RACUnit.defaultUnit];
    }
    
    // unsubscribedAdLoadingSignal if tunneled emits unit value when
    // untunneled interstitial ad had loaded or when MaxAdLoadingTime has passed,
    // otherwise, emits unit value immediately.
    RACSignal<RACUnit *> *unsubscribedAdLoadingSignal = [[[AppObservables.shared.vpnStatus
      map:^RACSignal * _Nullable(NSNumber * _Nullable value) {
        VPNStatus s = (VPNStatus) value.integerValue;
        
        if (s == VPNStatusDisconnected || s == VPNStatusInvalid) {
            
            
            return [[[[[AdManager.sharedInstance.adSDKStarted
                        catch:^RACSignal * _Nonnull(NSError * _Nonnull error) {
                
                // Ad SDK failed to initialize.
                // Returns unit value to indicate that we're done with ad initialization.
                
                [PsiFeedbackLogger errorWithType:MainViewControllerLogType
                                         message:@"Ad SDK failed to initialize"
                                          object:error];
                
                return [RACSignal return:RACUnit.defaultUnit];
                
            }] flattenMap:^__kindof RACSignal * _Nullable(RACUnit * _Nullable value) {
                
                // Ad SDK has loaded and consent collected.
                return [AdManager.sharedInstance.untunneledInterstitialLoadStatus
                        filter:^BOOL(NSNumber *loadStatus) {
                    AdLoadStatus status = (AdLoadStatus) [loadStatus integerValue];
                    return status == AdLoadStatusDone;
                }];
            }] merge:[RACSignal timer:MaxAdLoadingTime]]
                     take:1]
                    mapReplace:RACUnit.defaultUnit];
            
        } else {
            return [RACSignal return:RACUnit.defaultUnit];
        }
    }] switchToLatest] take:1];

    // subscriptionLoadingSignal emits a value when the user subscription status becomes known.
    RACSignal *subscriptionLoadingSignal = [[AppObservables.shared.subscriptionStatus
      filter:^BOOL(BridgedUserSubscription *status) {
        return status.state != BridgedSubscriptionStateUnknown;
      }]
      take:1];
    
    RACSignal<NSNumber *> *isCurrentlySpeedBoosted = [RACSignal createSignal:^RACDisposable * _Nullable(id<RACSubscriber>  _Nonnull subscriber) {
        [SwiftDelegate.bridge isCurrentlySpeedBoostedWithCompletionHandler:^(BOOL activeSpeedBoost) {
            [subscriber sendNext: [NSNumber numberWithBool:activeSpeedBoost]];
            [subscriber sendCompleted];
        }];
        return nil;
    }];

    // Returned signal emits RACUnit and completes immediately after all loading operations
    // are done.
    return [[subscriptionLoadingSignal zipWith:isCurrentlySpeedBoosted]
            flattenMap:^RACSignal *(NSArray *value) {
        
        BridgedUserSubscription *status = (BridgedUserSubscription *)value[0];
        BOOL currentlySpeedBoosted = [((NSNumber *)value[1]) boolValue];
        
        BOOL subscribed = (status.state == BridgedSubscriptionStateActive);

        if (subscribed || currentlySpeedBoosted) {
            // User is subscribed or is has an active Speed Boost,
            // dismisses the loading screen immediately.
            return [RACSignal return:RACUnit.defaultUnit];
        } else {
            // User is not subscribed, wait for the adsLoadingSignal.
            return unsubscribedAdLoadingSignal;
        }
    }];
}

#pragma mark - UI callbacks

- (void)onStartStopTap:(UIButton *)sender {
    [AppDelegate.sharedAppDelegate startStopVPNWithAd:TRUE];
}

- (void)onSettingsButtonTap:(UIButton *)sender {
    [self openSettingsMenu];
}

- (void)onRegionSelectionButtonTap:(UIButton *)sender {
    NSString *selectedRegionCodeSnapshot = [[RegionAdapter sharedInstance] getSelectedRegion].code;

    SkyRegionSelectionViewController *regionViewController =
      [[SkyRegionSelectionViewController alloc] init];

    MainViewController *__weak weakSelf = self;

    regionViewController.selectionHandler =
      ^(NSUInteger selectedIndex, id selectedItem, PickerViewController *viewController) {
          MainViewController *__strong strongSelf = weakSelf;
          if (strongSelf != nil) {

              Region *selectedRegion = (Region *)selectedItem;

              [[RegionAdapter sharedInstance] setSelectedRegion:selectedRegion.code];

              if (![NSString stringsBothEqualOrNil:selectedRegion.code b:selectedRegionCodeSnapshot]) {
                  [strongSelf persistSelectedRegion];
                  [strongSelf->regionSelectionButton update];
                  [SwiftDelegate.bridge restartVPNIfActive];
              }

              [viewController dismissViewControllerAnimated:TRUE completion:nil];
          }
      };

    UINavigationController *navController = [[UINavigationController alloc]
      initWithRootViewController:regionViewController];
    [self presentViewController:navController animated:YES completion:nil];
}

#if DEBUG
- (void)onVersionLabelTap:(UIButton *)sender {
<<<<<<< HEAD
    DebugViewController *v = [[DebugViewController alloc] init];
    [self presentViewController:v animated:YES completion:nil];
=======
    DebugViewController *viewController = [[DebugViewController alloc] init];
    [self presentViewController:viewController animated:YES completion:nil];
>>>>>>> bd334b70
}
#endif

# pragma mark - UI helper functions

- (NSString *)getVPNStatusDescription:(VPNStatus)status {
    switch(status) {
        case VPNStatusDisconnected: return UserStrings.Vpn_status_disconnected;
        case VPNStatusInvalid: return UserStrings.Vpn_status_invalid;
        case VPNStatusConnected: return UserStrings.Vpn_status_connected;
        case VPNStatusConnecting: return UserStrings.Vpn_status_connecting;
        case VPNStatusDisconnecting: return UserStrings.Vpn_status_disconnecting;
        case VPNStatusReasserting: return UserStrings.Vpn_status_reconnecting;
        case VPNStatusRestarting: return UserStrings.Vpn_status_restarting;
    }
    [PsiFeedbackLogger error:@"MainViewController unhandled VPNStatus (%ld)", (long)status];
    return nil;
}

- (void)setupSettingsButton {
    settingsButton.accessibilityIdentifier = @"settings"; // identifier for UI Tests

    [settingsButton addTarget:self action:@selector(onSettingsButtonTap:) forControlEvents:UIControlEventTouchUpInside];

    UIImage *gearTemplate = [UIImage imageNamed:@"DarkGear"];
    [settingsButton setImage:gearTemplate forState:UIControlStateNormal];

    // Setup autolayout
    settingsButton.translatesAutoresizingMaskIntoConstraints = NO;

    [NSLayoutConstraint activateConstraints:@[
        [settingsButton.topAnchor constraintEqualToAnchor:regionSelectionButton.topAnchor],
        [settingsButton.trailingAnchor constraintEqualToAnchor:viewWidthGuide.trailingAnchor],
        [settingsButton.widthAnchor constraintEqualToConstant:58.f],
        [settingsButton.heightAnchor constraintEqualToAnchor:regionSelectionButton.heightAnchor]
    ]];
}

- (void)updateUIConnectionState:(VPNStatus)s {
    [self positionClouds:s];

    [startAndStopButton setHighlighted:FALSE];
    
    if ([VPNStateCompat providerNotStoppedWithVpnStatus:s] && s != VPNStatusConnected) {
        [startAndStopButton setConnecting];
    }
    else if (s == VPNStatusConnected) {
        [startAndStopButton setConnected];
    }
    else {
        [startAndStopButton setDisconnected];
    }
    
    [self setStatusLabelText:[self getVPNStatusDescription:s]];
}

- (void)setupWidthLayoutGuide {
    viewWidthGuide = [[UILayoutGuide alloc] init];
    [self.view addLayoutGuide:viewWidthGuide];

    CGFloat viewMaxWidth = 360;
    CGFloat viewToParentWidthRatio = 0.87;

    // Sets the layout guide width to be a ratio of `self.view` width, but no larger
    // than `viewMaxWidth`.
    NSLayoutConstraint *widthConstraint;
    if (self.view.frame.size.width * viewToParentWidthRatio > viewMaxWidth) {
        widthConstraint = [viewWidthGuide.widthAnchor constraintEqualToConstant:viewMaxWidth];
    } else {
        widthConstraint = [viewWidthGuide.widthAnchor
                           constraintEqualToAnchor:self.view.safeWidthAnchor
                           multiplier:viewToParentWidthRatio];
    }

    [NSLayoutConstraint activateConstraints:@[
        widthConstraint,
        [viewWidthGuide.centerXAnchor constraintEqualToAnchor:self.view.centerXAnchor]
    ]];
}

// Add all views at the same time so there are no crashes while
// adding and activating autolayout constraints.
- (void)addViews {
    UIImage *cloud = [UIImage imageNamed:@"cloud"];
    cloudMiddleLeft = [[UIImageView alloc] initWithImage:cloud];
    cloudMiddleRight = [[UIImageView alloc] initWithImage:cloud];
    cloudTopRight = [[UIImageView alloc] initWithImage:cloud];
    cloudBottomRight = [[UIImageView alloc] initWithImage:cloud];
    versionLabel = [[UIButton alloc] init];
    settingsButton = [[AnimatedUIButton alloc] init];
    psiphonLargeLogo = [[UIImageView alloc] initWithImage:[UIImage imageNamed:@"PsiphonLogoWhite"]];
    psiphonTitle = [[UIImageView alloc] initWithImage:[UIImage imageNamed:@"PsiphonTitle"]];
    noConnectionBannerView = [[NoConnectionBannerView alloc] init];
    psiCashWidget = [[PsiCashWidgetView alloc] initWithFrame:CGRectZero];
    startAndStopButton = [VPNStartAndStopButton buttonWithType:UIButtonTypeCustom];
    statusLabel = [[UILabel alloc] init];
    regionSelectionButton = [[RegionSelectionButton alloc] init];
    regionSelectionButton.accessibilityIdentifier = @"regionSelectionButton"; // identifier for UI Tests
    bottomBarBackground = [[UIView alloc] init];
    subscriptionBarView = [SwiftDelegate.bridge makeSubscriptionBarView];

    // NOTE: some views overlap so the order they are added
    //       is important for user interaction.
    [self.view addSubview:cloudMiddleLeft];
    [self.view addSubview:cloudMiddleRight];
    [self.view addSubview:cloudTopRight];
    [self.view addSubview:cloudBottomRight];
    [self.view addSubview:psiphonLargeLogo];
    [self.view addSubview:psiphonTitle];
    [self.view addSubview:psiCashWidget];
    [self.view addSubview:versionLabel];
    [self.view addSubview:settingsButton];
    [self.view addSubview:startAndStopButton];
    [self.view addSubview:statusLabel];
    [self.view addSubview:regionSelectionButton];
    [self.view addSubview:bottomBarBackground];
    [self.view addSubview:subscriptionBarView];
    [self.view addSubview:noConnectionBannerView];
}

- (void)setupClouds {

    UIImage *cloud = [UIImage imageNamed:@"cloud"];

    cloudMiddleLeft.translatesAutoresizingMaskIntoConstraints = NO;
    [cloudMiddleLeft.centerYAnchor constraintEqualToAnchor:self.view.centerYAnchor].active = YES;
    [cloudMiddleLeft.heightAnchor constraintEqualToConstant:cloud.size.height].active = YES;
    [cloudMiddleLeft.widthAnchor constraintEqualToConstant:cloud.size.width].active = YES;

    cloudMiddleRight.translatesAutoresizingMaskIntoConstraints = NO;
    [cloudMiddleRight.centerYAnchor constraintEqualToAnchor:cloudMiddleLeft.centerYAnchor].active = YES;
    [cloudMiddleRight.heightAnchor constraintEqualToConstant:cloud.size.height].active = YES;
    [cloudMiddleRight.widthAnchor constraintEqualToConstant:cloud.size.width].active = YES;

    cloudTopRight.translatesAutoresizingMaskIntoConstraints = NO;
    [cloudTopRight.topAnchor constraintEqualToAnchor:psiCashWidget.bottomAnchor constant:-20].active = YES;
    [cloudTopRight.heightAnchor constraintEqualToConstant:cloud.size.height].active = YES;
    [cloudTopRight.widthAnchor constraintEqualToConstant:cloud.size.width].active = YES;

    cloudBottomRight.translatesAutoresizingMaskIntoConstraints = NO;
    [cloudBottomRight.centerYAnchor constraintEqualToAnchor:regionSelectionButton.topAnchor constant:-24].active = YES;
    [cloudBottomRight.heightAnchor constraintEqualToConstant:cloud.size.height].active = YES;
    [cloudBottomRight.widthAnchor constraintEqualToConstant:cloud.size.width].active = YES;

    // Default horizontal positioning for clouds
    cloudMiddleLeftHorizontalConstraint = [cloudMiddleLeft.centerXAnchor constraintEqualToAnchor:self.view.leftAnchor constant:0];
    cloudMiddleRightHorizontalConstraint = [cloudMiddleRight.centerXAnchor constraintEqualToAnchor:self.view.rightAnchor constant:0]; // hide at first
    cloudTopRightHorizontalConstraint = [cloudTopRight.centerXAnchor constraintEqualToAnchor:self.view.rightAnchor constant:0];
    cloudBottomRightHorizontalConstraint = [cloudBottomRight.centerXAnchor constraintEqualToAnchor:self.view.rightAnchor constant:0];

    cloudMiddleLeftHorizontalConstraint.active = YES;
    cloudMiddleRightHorizontalConstraint.active = YES;
    cloudTopRightHorizontalConstraint.active = YES;
    cloudBottomRightHorizontalConstraint.active = YES;
}

- (void)positionClouds:(VPNStatus)s {

    // DEBUG: use to debug animations in slow motion (e.g. 20)
    CGFloat animationTimeStretchFactor = 1;

    static VPNStatus previousState = VPNStatusInvalid;

    CGFloat cloudWidth = [UIImage imageNamed:@"cloud"].size.width;

    // All clouds are centered on their respective side.
    // Use these variables to make slight adjustments to
    // each cloud's position.
    CGFloat cloudMiddleLeftOffset = 0;
    CGFloat cloudTopRightOffset = 0;
    CGFloat cloudBottomRightOffset = 15;

    // Remove all on-going cloud animations
    void (^removeAllCloudAnimations)(void) = ^void(void) {
        [self->cloudMiddleLeft.layer removeAllAnimations];
        [self->cloudMiddleRight.layer removeAllAnimations];
        [self->cloudTopRight.layer removeAllAnimations];
        [self->cloudBottomRight.layer removeAllAnimations];
    };

    // Position clouds in their default positions
    void (^disconnectedAndConnectedLayout)(void) = ^void(void) {
        self->cloudMiddleLeftHorizontalConstraint.constant = cloudMiddleLeftOffset;
        self->cloudMiddleRightHorizontalConstraint.constant = cloudWidth/2; // hidden
        self->cloudTopRightHorizontalConstraint.constant = cloudTopRightOffset;
        self->cloudBottomRightHorizontalConstraint.constant = cloudBottomRightOffset;
        [self.view layoutIfNeeded];
    };

    if ([VPNStateCompat providerNotStoppedWithVpnStatus:s] && s != VPNStatusConnected
        && s != VPNStatusRestarting) {
        // Connecting

        CGFloat cloudMiddleLeftHorizontalTranslation = -cloudWidth; // hidden
        CGFloat cloudMiddleRightHorizontalTranslation = -1.f/6 * cloudWidth + cloudMiddleLeftOffset;
        CGFloat cloudTopRightHorizontalTranslation = -3.f/4 * self.view.frame.size.width + cloudTopRightOffset;
        CGFloat cloudBottomRightHorizontalTranslation = -3.f/4 * self.view.frame.size.width + cloudBottomRightOffset;

        CGFloat maxTranslation = MAX(ABS(cloudMiddleLeftHorizontalTranslation), ABS(cloudMiddleRightHorizontalTranslation));
        maxTranslation = MAX(maxTranslation, MAX(ABS(cloudTopRightHorizontalTranslation),ABS(cloudBottomRightHorizontalTranslation)));

        void (^connectingLayout)(void) = ^void(void) {
            self->cloudMiddleLeftHorizontalConstraint.constant = cloudMiddleLeftHorizontalTranslation;
            self->cloudMiddleRightHorizontalConstraint.constant = cloudMiddleRightHorizontalTranslation;
            self->cloudTopRightHorizontalConstraint.constant = cloudTopRightHorizontalTranslation;
            self->cloudBottomRightHorizontalConstraint.constant = cloudBottomRightHorizontalTranslation;
            [self.view layoutIfNeeded];
        };

        cloudMiddleRightHorizontalConstraint.constant = maxTranslation - cloudWidth/2;
        [self.view layoutIfNeeded];

        if (!([VPNStateCompat providerNotStoppedWithVpnStatus:previousState]
              && previousState != VPNStatusConnected)
              && previousState != VPNStatusInvalid /* don't animate if the app was just opened */ ) {

            removeAllCloudAnimations();

            [UIView animateWithDuration:0.5 * animationTimeStretchFactor delay:0 options:UIViewAnimationOptionCurveEaseInOut animations:^{
                connectingLayout();
            } completion:nil];
        } else {
            connectingLayout();
        }
    }
    else if (s == VPNStatusConnected) {

        if (previousState != VPNStatusConnected
            && previousState != VPNStatusInvalid /* don't animate if the app was just opened */ ) {

            // Connected

            removeAllCloudAnimations();

            [UIView animateWithDuration:0.25 * animationTimeStretchFactor delay:0 options:UIViewAnimationOptionCurveEaseInOut animations:^{

                self->cloudMiddleLeftHorizontalConstraint.constant = -cloudWidth; // hidden
                self->cloudMiddleRightHorizontalConstraint.constant = cloudWidth/2 + cloudMiddleLeftOffset;
                self->cloudTopRightHorizontalConstraint.constant = -self.view.frame.size.width - cloudWidth/2 + cloudTopRightOffset;
                self->cloudBottomRightHorizontalConstraint.constant = -self.view.frame.size.width - cloudWidth/2 + cloudBottomRightOffset;
                [self.view layoutIfNeeded];

            } completion:^(BOOL finished) {

                if (finished) {
                    // We want all the clouds to animate at the same speed so we put them all at the
                    // same distance from their final point.
                    CGFloat maxOffset = MAX(MAX(ABS(cloudMiddleLeftOffset), ABS(cloudTopRightOffset)), ABS(cloudBottomRightOffset));
                    self->cloudMiddleLeftHorizontalConstraint.constant = -cloudWidth/2 - (maxOffset + cloudMiddleLeftOffset);
                    self->cloudMiddleRightHorizontalConstraint.constant = cloudWidth/2 - (maxOffset + cloudMiddleLeftOffset);
                    self->cloudTopRightHorizontalConstraint.constant = cloudWidth/2 + (maxOffset + cloudTopRightOffset);
                    self->cloudBottomRightHorizontalConstraint.constant = cloudWidth/2 + (maxOffset + cloudBottomRightOffset);
                    [self.view layoutIfNeeded];

                    [UIView animateWithDuration:0.25 * animationTimeStretchFactor delay:0 options:UIViewAnimationOptionCurveEaseOut animations:^{
                        disconnectedAndConnectedLayout();
                    } completion:nil];
                }
            }];
        } else {
            disconnectedAndConnectedLayout();
        }
    }
    else {
        // Disconnected

        removeAllCloudAnimations();

        disconnectedAndConnectedLayout();
    }

    previousState = s;
}

- (void)setupStartAndStopButton {
    startAndStopButton.translatesAutoresizingMaskIntoConstraints = NO;
    [startAndStopButton addTarget:self action:@selector(onStartStopTap:) forControlEvents:UIControlEventTouchUpInside];
    
    // Setup autolayout
    [startAndStopButton.centerXAnchor constraintEqualToAnchor:self.view.centerXAnchor].active = YES;
    [startAndStopButton.centerYAnchor constraintEqualToAnchor:self.view.centerYAnchor constant:05].active = YES;

    [self setStartButtonSizeConstraints:self.view.bounds.size];
}

- (void)setStartButtonSizeConstraints:(CGSize)size {
    if (startButtonWidth) {
        startButtonWidth.active = NO;
    }

    if (startButtonHeight) {
        startButtonHeight.active = NO;
    }

    CGFloat startButtonMaxSize = 200;
    CGFloat startButtonSize = MIN(MIN(size.width, size.height)*0.388, startButtonMaxSize);
    startButtonWidth = [startAndStopButton.widthAnchor constraintEqualToConstant:startButtonSize];
    startButtonHeight = [startAndStopButton.heightAnchor constraintEqualToAnchor:startAndStopButton.widthAnchor];

    startButtonWidth.active = YES;
    startButtonHeight.active = YES;
}

- (void)setupStatusLabel {
    statusLabel.translatesAutoresizingMaskIntoConstraints = NO;
    statusLabel.adjustsFontSizeToFitWidth = YES;
    [self setStatusLabelText:[self getVPNStatusDescription:VPNStatusInvalid]];
    statusLabel.textAlignment = NSTextAlignmentCenter;
    statusLabel.textColor = UIColor.blueGreyColor;
    statusLabel.font = [UIFont avenirNextBold:14.5];
    
    // Setup autolayout
    CGFloat labelHeight = [statusLabel getLabelHeight];
    [statusLabel.heightAnchor constraintEqualToConstant:labelHeight].active = YES;
    [statusLabel.topAnchor constraintEqualToAnchor:startAndStopButton.bottomAnchor constant:20].active = YES;
    [statusLabel.centerXAnchor constraintEqualToAnchor:self.view.centerXAnchor].active = YES;
}

- (void)setStatusLabelText:(NSString*)s {
    NSString *upperCased = [s localizedUppercaseString];
    NSMutableAttributedString *mutableStr = [[NSMutableAttributedString alloc]
      initWithString:upperCased];

    [mutableStr addAttribute:NSKernAttributeName
                       value:@1.1
                       range:NSMakeRange(0, mutableStr.length)];
    statusLabel.attributedText = mutableStr;
}

- (void)setupRegionSelectionButton {
    [regionSelectionButton addTarget:self action:@selector(onRegionSelectionButtonTap:) forControlEvents:UIControlEventTouchUpInside];

    [regionSelectionButton update];

    // Add constraints
    regionSelectionButton.translatesAutoresizingMaskIntoConstraints = NO;
    NSLayoutConstraint *idealBottomSpacing = [regionSelectionButton.bottomAnchor constraintEqualToAnchor:bottomBarBackground.topAnchor constant:-25.f];
    [idealBottomSpacing setPriority:999];

    [NSLayoutConstraint activateConstraints:@[
        idealBottomSpacing,
        [regionSelectionButton.topAnchor constraintGreaterThanOrEqualToAnchor:statusLabel.bottomAnchor
                                                                     constant:15.0],
        [regionSelectionButton.leadingAnchor constraintEqualToAnchor:viewWidthGuide.leadingAnchor],
        [regionSelectionButton.trailingAnchor constraintEqualToAnchor:settingsButton.leadingAnchor
                                                             constant:-10.f]
    ]];

}

- (void)setupVersionLabel {
    CGFloat padding = 10.0f;
    
    versionLabel.translatesAutoresizingMaskIntoConstraints = NO;
    [versionLabel setTitle:[NSString stringWithFormat:@"V.%@",
                            [[NSBundle mainBundle]
                             objectForInfoDictionaryKey:@"CFBundleShortVersionString"]]
                  forState:UIControlStateNormal];
    [versionLabel setTitleColor:UIColor.nepalGreyBlueColor forState:UIControlStateNormal];
    versionLabel.titleLabel.adjustsFontSizeToFitWidth = YES;
    versionLabel.titleLabel.font = [UIFont avenirNextBold:12.f];
    versionLabel.userInteractionEnabled = FALSE;
    versionLabel.contentEdgeInsets = UIEdgeInsetsMake(padding, padding, padding, padding);

#if DEBUG
    versionLabel.userInteractionEnabled = TRUE;
    [versionLabel addTarget:self
                     action:@selector(onVersionLabelTap:)
           forControlEvents:UIControlEventTouchUpInside];
    
    if (AppInfo.runningUITest == TRUE) {
        // Hide the version label when generating screenshots.
        versionLabel.hidden = YES;
    }
#endif
    // Setup autolayout
    [NSLayoutConstraint activateConstraints:@[
      [versionLabel.trailingAnchor constraintEqualToAnchor:psiCashWidget.trailingAnchor
                                                  constant:padding + 15.f],
      [versionLabel.topAnchor constraintEqualToAnchor:psiphonTitle.topAnchor constant:-padding]
    ]];
}

- (void)setupBottomBarBackground {
    bottomBarBackground.translatesAutoresizingMaskIntoConstraints = NO;
    bottomBarBackground.backgroundColor = [UIColor clearColor];
    
    // Setup autolayout
    [NSLayoutConstraint activateConstraints:@[
      [bottomBarBackground.topAnchor constraintEqualToAnchor:subscriptionBarView.topAnchor],
      [bottomBarBackground.bottomAnchor constraintEqualToAnchor:self.view.bottomAnchor],
      [bottomBarBackground.leadingAnchor constraintEqualToAnchor:self.view.leadingAnchor],
      [bottomBarBackground.trailingAnchor constraintEqualToAnchor:self.view.trailingAnchor]
    ]];

    bottomBarBackgroundGradient = [CAGradientLayer layer];
    bottomBarBackgroundGradient.frame = bottomBarBackground.bounds; // frame reset in viewDidLayoutSubviews

    [bottomBarBackground.layer insertSublayer:bottomBarBackgroundGradient atIndex:0];
}

- (void)setupSubscriptionsBar {
    // Setup autolayout
    subscriptionBarView.translatesAutoresizingMaskIntoConstraints = FALSE;

    NSLayoutConstraint *maxHeightConstraint = [subscriptionBarView.heightAnchor
                                               constraintLessThanOrEqualToAnchor:self.view.safeHeightAnchor
                                               multiplier:0.14];
    
    maxHeightConstraint.priority = UILayoutPriorityDefaultHigh;
    maxHeightConstraint.active = TRUE;
    
    [NSLayoutConstraint activateConstraints:@[
        [subscriptionBarView.centerXAnchor constraintEqualToAnchor:bottomBarBackground.centerXAnchor],
        [subscriptionBarView.centerYAnchor constraintEqualToAnchor:bottomBarBackground.safeCenterYAnchor],
        [subscriptionBarView.widthAnchor constraintEqualToAnchor:self.view.widthAnchor],
        [subscriptionBarView.heightAnchor constraintGreaterThanOrEqualToConstant:90.0]
    ]];

}

#pragma mark - FeedbackViewControllerDelegate methods and helpers

- (void)userSubmittedFeedback:(NSInteger)selectedThumbIndex
                     comments:(NSString *)comments
                        email:(NSString *)email
            uploadDiagnostics:(BOOL)uploadDiagnostics {

    // Ensure any settings changes are persisted. E.g. upstream proxy configuration. 
    [self persistSettingsToSharedUserDefaults];

    [SwiftDelegate.bridge userSubmittedFeedbackWithSelectedThumbIndex:selectedThumbIndex
                                                             comments:comments
                                                                email:email
                                                    uploadDiagnostics:uploadDiagnostics];
}

- (void)userPressedURL:(NSURL *)URL {
    [[UIApplication sharedApplication] openURL:URL options:@{} completionHandler:nil];
}

#pragma mark - PsiphonSettingsViewControllerDelegate methods and helpers

- (void)notifyPsiphonConnectionState {
    // Unused
}

- (void)reloadAndOpenSettings {
    if (appSettingsViewController != nil) {
        [appSettingsViewController dismissViewControllerAnimated:NO completion:^{
            [[RegionAdapter sharedInstance] reloadTitlesForNewLocalization];
            [[AppDelegate sharedAppDelegate] reloadMainViewControllerAndImmediatelyOpenSettings];
        }];
    }
}

- (void)settingsWillDismissWithForceReconnect:(BOOL)forceReconnect {
    if (forceReconnect) {
        [self persistSettingsToSharedUserDefaults];
        [SwiftDelegate.bridge restartVPNIfActive];
    }
}

- (void)persistSettingsToSharedUserDefaults {
    [self persistDisableTimeouts];
    [self persistSelectedRegion];
    [self persistUpstreamProxySettings];
}

- (void)persistDisableTimeouts {
    NSUserDefaults *containerUserDefaults = [NSUserDefaults standardUserDefaults];
    NSUserDefaults *sharedUserDefaults = [[NSUserDefaults alloc] initWithSuiteName:PsiphonAppGroupIdentifier];
    [sharedUserDefaults setObject:@([containerUserDefaults boolForKey:kDisableTimeouts]) forKey:kDisableTimeouts];
}

- (void)persistSelectedRegion {
    [[PsiphonConfigUserDefaults sharedInstance] setEgressRegion:[RegionAdapter.sharedInstance getSelectedRegion].code];
}

- (void)persistUpstreamProxySettings {
    NSUserDefaults *userDefaults = [[NSUserDefaults alloc] initWithSuiteName:PsiphonAppGroupIdentifier];
    NSString *upstreamProxyUrl = [[UpstreamProxySettings sharedInstance] getUpstreamProxyUrl];
    [userDefaults setObject:upstreamProxyUrl forKey:PsiphonConfigUpstreamProxyURL];
    NSDictionary *upstreamProxyCustomHeaders = [[UpstreamProxySettings sharedInstance] getUpstreamProxyCustomHeaders];
    [userDefaults setObject:upstreamProxyCustomHeaders forKey:PsiphonConfigCustomHeaders];
}

- (BOOL)shouldEnableSettingsLinks {
    return YES;
}

#pragma mark - Psiphon Settings

- (void)notice:(NSString *)noticeJSON {
    NSLog(@"Got notice %@", noticeJSON);
}

- (void)openSettingsMenu {
    appSettingsViewController = [[SettingsViewController alloc] init];
    appSettingsViewController.delegate = appSettingsViewController;
    appSettingsViewController.showCreditsFooter = NO;
    appSettingsViewController.showDoneButton = YES;
    appSettingsViewController.neverShowPrivacySettings = YES;
    appSettingsViewController.settingsDelegate = self;
    appSettingsViewController.preferencesSnapshot = [[[NSUserDefaults standardUserDefaults] dictionaryRepresentation] copy];

    UINavigationController *navController = [[UINavigationController alloc]
      initWithRootViewController:appSettingsViewController];

    if (@available(iOS 13, *)) {
        // The default navigation controller in the iOS 13 SDK is not fullscreen and can be
        // dismissed by swiping it away.
        //
        // PsiphonSettingsViewController depends on being dismissed with the "done" button, which
        // is hooked into the InAppSettingsKit lifecycle. Swiping away the settings menu bypasses
        // this and results in the VPN not being restarted if: a new region was selected, the
        // disable timeouts settings was changed, etc. The solution is to force fullscreen
        // presentation until the settings menu can be refactored.
        navController.modalPresentationStyle = UIModalPresentationFullScreen;
    }

    [self presentViewController:navController animated:YES completion:nil];
}

#pragma mark - PsiCash

#pragma mark - PsiCash UI

- (void)presentPsiCashViewController:(PsiCashViewControllerTabs)tab {
    UIViewController *psiCashViewController = [SwiftDelegate.bridge
                                               makePsiCashViewController:tab];
    [self presentViewController:psiCashViewController animated:YES completion:nil];
}

- (void)addPsiCashButtonTapped {
    [self presentPsiCashViewController:PsiCashViewControllerTabsAddPsiCash];
}

- (void)speedBoostButtonTapped {
    [self presentPsiCashViewController:PsiCashViewControllerTabsSpeedBoost];
}

- (void)setupPsiphonLogoView {
    psiphonLargeLogo.translatesAutoresizingMaskIntoConstraints = NO;
    psiphonLargeLogo.contentMode = UIViewContentModeScaleAspectFill;

    CGFloat offset = 40.f;

    if (@available(iOS 11.0, *)) {
        [psiphonLargeLogo.centerXAnchor
         constraintEqualToAnchor:self.view.safeAreaLayoutGuide.centerXAnchor].active = TRUE;
    } else {
        [psiphonLargeLogo.centerXAnchor
         constraintEqualToAnchor:self.view.centerXAnchor].active = TRUE;
    }
    
    [psiphonLargeLogo.topAnchor
     constraintEqualToAnchor:psiphonTitle.bottomAnchor
     constant:offset].active = TRUE;
}

- (void)setupPsiphonTitle {
    psiphonTitle.translatesAutoresizingMaskIntoConstraints = NO;
    psiphonTitle.contentMode = UIViewContentModeScaleAspectFit;
    
    CGFloat topPadding = 15.0;
    CGFloat leadingPadding = 15.0;
    
    if (@available(iOS 11.0, *)) {
        [NSLayoutConstraint activateConstraints:@[
            [psiphonTitle.leadingAnchor
             constraintEqualToAnchor:self.view.safeAreaLayoutGuide.leadingAnchor
             constant:leadingPadding],
            [psiphonTitle.topAnchor
            constraintEqualToAnchor:self.view.safeAreaLayoutGuide.topAnchor
            constant:topPadding]
        ]];
    } else {
        [NSLayoutConstraint activateConstraints:@[
            [psiphonTitle.leadingAnchor
             constraintEqualToAnchor:self.view.leadingAnchor
             constant:leadingPadding],
            [psiphonTitle.topAnchor
            constraintEqualToAnchor:self.view.topAnchor
            constant:topPadding + 20]
        ]];
    }
}

- (void)setupNoConnectionBannerView {
    noConnectionBannerView.translatesAutoresizingMaskIntoConstraints = NO;
    
    [NSLayoutConstraint activateConstraints:@[
        [noConnectionBannerView.leadingAnchor constraintEqualToAnchor:self.view.leadingAnchor],
        [noConnectionBannerView.trailingAnchor constraintEqualToAnchor:self.view.trailingAnchor],
        [noConnectionBannerView.topAnchor constraintEqualToAnchor:self.view.topAnchor],
        [noConnectionBannerView.bottomAnchor constraintEqualToAnchor:psiphonTitle.bottomAnchor]
    ]];
    
}

- (void)setupPsiCashWidgetView {
    psiCashWidget.translatesAutoresizingMaskIntoConstraints = NO;

    [NSLayoutConstraint activateConstraints:@[
        [psiCashWidget.centerXAnchor constraintEqualToAnchor:self.view.centerXAnchor],
        [psiCashWidget.topAnchor constraintEqualToAnchor:psiphonTitle.bottomAnchor
                                                constant:25.0],
        [psiCashWidget.leadingAnchor constraintEqualToAnchor:viewWidthGuide.leadingAnchor],
        [psiCashWidget.trailingAnchor constraintEqualToAnchor:viewWidthGuide.trailingAnchor]
    ]];

    // Sets button action
    [psiCashWidget.addPsiCashButton addTarget:self action:@selector(addPsiCashButtonTapped) forControlEvents:UIControlEventTouchUpInside];
    [psiCashWidget.speedBoostButton addTarget:self action:@selector(speedBoostButtonTapped) forControlEvents:UIControlEventTouchUpInside];
    
    // Makes balance view tappable
    UITapGestureRecognizer *tapRecognizer = [[UITapGestureRecognizer alloc]
                                             initWithTarget:self
                                             action:@selector(addPsiCashButtonTapped)];
    [psiCashWidget.balanceViewWrapper.view addGestureRecognizer:tapRecognizer];
}

- (void)setPsiCashContentHidden:(BOOL)hidden {
    psiCashWidget.hidden = hidden;
    psiCashWidget.userInteractionEnabled = !hidden;

    // Show Psiphon large logo and hide Psiphon small logo when PsiCash is hidden.
    psiphonLargeLogo.hidden = !hidden;
    psiphonTitle.hidden = hidden;
}

#pragma mark - RegionAdapterDelegate protocol implementation

- (void)selectedRegionDisappearedThenSwitchedToBestPerformance {
    MainViewController *__weak weakSelf = self;
    dispatch_async_main(^{
        MainViewController *__strong strongSelf = weakSelf;
        [strongSelf->regionSelectionButton update];
    });
    [self persistSelectedRegion];
}

@end<|MERGE_RESOLUTION|>--- conflicted
+++ resolved
@@ -25,11 +25,6 @@
 #import "Asserts.h"
 #import "AvailableServerRegions.h"
 #import "DispatchUtils.h"
-<<<<<<< HEAD
-#import "FeedbackManager.h"
-=======
-#import "IAPViewController.h"
->>>>>>> bd334b70
 #import "Logging.h"
 #import "DebugViewController.h"
 #import "PsiphonConfigUserDefaults.h"
@@ -511,13 +506,8 @@
 
 #if DEBUG
 - (void)onVersionLabelTap:(UIButton *)sender {
-<<<<<<< HEAD
-    DebugViewController *v = [[DebugViewController alloc] init];
-    [self presentViewController:v animated:YES completion:nil];
-=======
     DebugViewController *viewController = [[DebugViewController alloc] init];
     [self presentViewController:viewController animated:YES completion:nil];
->>>>>>> bd334b70
 }
 #endif
 
