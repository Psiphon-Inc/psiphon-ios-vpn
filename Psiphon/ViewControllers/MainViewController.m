--- conflicted
+++ resolved
@@ -287,42 +287,7 @@
 
     [self.compoundDisposable addDisposable:disposable];
 
-<<<<<<< HEAD
-    // If MainViewController is asked to start VPN first, then initialize dependencies
-    // only after starting the VPN. Otherwise, we initialize the dependencies immediately.
-    {
-        __block RACDisposable *startDisposable = [[[[RACSignal return:@(self.startVPNOnFirstLoad)]
-          flattenMap:^RACSignal<RACUnit *> *(NSNumber *startVPNFirst) {
-
-              if ([startVPNFirst boolValue]) {
-                  return [[weakSelf startOrStopVPNSignalWithAd:FALSE]
-                    mapReplace:RACUnit.defaultUnit];
-              } else {
-                  return [RACSignal return:RACUnit.defaultUnit];
-              }
-          }]
-          doNext:^(RACUnit *x) {
-              // Start AdManager lifecycle.
-              // Important: dependencies might be initialized while the tunnel is connecting or
-              // when there is no active internet connection.
-              [[AdManager sharedInstance] initializeAdManager];
-              [[AdManager sharedInstance] initializeRewardedVideos];
-          }]
-          subscribeError:^(NSError *error) {
-              [weakSelf.compoundDisposable removeDisposable:startDisposable];
-          }
-          completed:^{
-              [weakSelf.compoundDisposable removeDisposable:startDisposable];
-          }];
-
-        [self.compoundDisposable addDisposable:startDisposable];
-    }
-
-    // Subscribes to `AppObservable.shared.psiCashBalance` subject
-    // to receive PsiCash balance updates.
-=======
     // Subscribes to `AppDelegate.psiCashBalance` subject to receive PsiCash balance updates.
->>>>>>> 1fa69961
     {
         [self.compoundDisposable addDisposable:[AppObservables.shared.psiCashBalance
                                 subscribeNext:^(BridgedBalanceViewBindingType * _Nullable balance) {
@@ -344,9 +309,8 @@
             }
         }]];
     }
-    
-<<<<<<< HEAD
-    // Subscribes to `AppObservable.shared.speedBoostExpiry` subject
+
+    // Observes reachability status.
     {
         [self.compoundDisposable addDisposable:
          [AppObservables.shared.reachabilityStatus subscribeNext:^(NSNumber * _Nullable statusObj) {
@@ -360,7 +324,8 @@
                 }
             }
         }]];
-=======
+    }
+    
     // Calls startStopVPN if startVPNOnFirstLoad is TRUE.
     {
         if (self.startVPNOnFirstLoad == TRUE) {
@@ -372,7 +337,6 @@
     {
         [[AdManager sharedInstance] initializeAdManager];
         [[AdManager sharedInstance] initializeRewardedVideos];
->>>>>>> 1fa69961
     }
 }
 
@@ -483,66 +447,6 @@
     }];
 }
 
-<<<<<<< HEAD
-// Emitted NSNumber is of type VPNIntent.
-- (RACSignal<RACTwoTuple<NSNumber*, SwitchedVPNStartStopIntent*> *> *)startOrStopVPNSignalWithAd:(BOOL)showAd {
-    
-    MainViewController *__weak weakSelf = self;
-    return [[[[RACSignal createSignal:^RACDisposable *(id <RACSubscriber> subscriber) {
-        [[SwiftDelegate.bridge switchVPNStartStopIntent]
-         then:^id _Nullable(SwitchedVPNStartStopIntent * newIntent) {
-            if (newIntent == nil) {
-                [NSException raise:@"nil found"
-                            format:@"expected non-nil SwitchedVPNStartStopIntent value"];
-            }
-            
-            VPNIntent vpnIntentValue;
-            
-            if (newIntent.intendToStart) {
-                
-                if (newIntent.vpnConfigInstalled) {
-                    if (newIntent.userSubscribed || !showAd) {
-                        vpnIntentValue = VPNIntentStartPsiphonTunnelWithoutAds;
-                    } else {
-                        vpnIntentValue = VPNIntentStartPsiphonTunnelWithAds;
-                    }
-                } else {
-                    // VPN Config is not installed. Skip ads.
-                    vpnIntentValue = VPNIntentStartPsiphonTunnelWithoutAds;
-                }
-            } else {
-                // The new intent is to stop the VPN.
-                vpnIntentValue = VPNIntentStopVPN;
-            }
-            
-            [subscriber sendNext:[RACTwoTuple pack:@(vpnIntentValue) :newIntent]];
-            [subscriber sendCompleted];
-            return nil;
-        }];
-        
-        return nil;
-    }] flattenMap:^RACSignal<RACTwoTuple *> *(RACTwoTuple<NSNumber*, SwitchedVPNStartStopIntent*> *value) {
-        VPNIntent vpnIntent = (VPNIntent)[value.first integerValue];
-        if (vpnIntent == VPNIntentStartPsiphonTunnelWithAds) {
-            // Start tunnel after ad presentation signal completes.
-            // We always want to start the tunnel after the presentation signal
-            // is completed, no matter if it presented an ad or it failed.
-            return [[weakSelf.adManager presentInterstitialOnViewController:weakSelf]
-                    then:^RACSignal * {
-                return [RACSignal return:value];
-            }];
-        } else {
-            return [RACSignal return:value];
-        }
-    }] doNext:^(RACTwoTuple<NSNumber*, SwitchedVPNStartStopIntent*> *value) {
-        dispatch_async_main(^{
-            [SwiftDelegate.bridge sendNewVPNIntent:value.second];
-        });
-    }] deliverOnMainThread];
-}
-
-=======
->>>>>>> 1fa69961
 #pragma mark - UI callbacks
 
 - (void)onStartStopTap:(UIButton *)sender {
