--- conflicted
+++ resolved
@@ -120,12 +120,8 @@
         // then the success value is added to `.pending` case.
         state.psiCashProducts = .pending(previousValue: state.psiCashProducts)
         
-<<<<<<< HEAD
-        let request = SKProductsRequest(productIdentifiers: environment.supportedPsiCashIAPProductIDs.values)
-=======
-        let requestingProductIDs = StoreProductIds.psiCash().values
+        let requestingProductIDs = environment.supportedPsiCashIAPProductIDs.values
         let request = SKProductsRequest(productIdentifiers: requestingProductIDs)
->>>>>>> cef422e8
         state.psiCashRequest = request
         return [
             .fireAndForget {
