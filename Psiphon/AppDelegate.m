--- conflicted
+++ resolved
@@ -102,12 +102,8 @@
     [self initializeDefaults];
     [[NSNotificationCenter defaultCenter] addObserver:self selector:@selector(switchViewControllerWhenAdsLoaded) name:@kAdsDidLoad object:adManager];
 
-<<<<<<< HEAD
-    [sharedDB truncateLogs];
     [[IAPHelper sharedInstance] startProductsRequest];
 
-=======
->>>>>>> 2eac3c78
     return YES;
 }
 
