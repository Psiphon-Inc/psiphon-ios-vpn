/*
 * Copyright (c) 2020, Psiphon Inc.
 * All rights reserved.
 *
 * This program is free software: you can redistribute it and/or modify
 * it under the terms of the GNU General Public License as published by
 * the Free Software Foundation, either version 3 of the License, or
 * (at your option) any later version.
 *
 * This program is distributed in the hope that it will be useful,
 * but WITHOUT ANY WARRANTY; without even the implied warranty of
 * MERCHANTABILITY or FITNESS FOR A PARTICULAR PURPOSE.  See the
 * GNU General Public License for more details.
 *
 * You should have received a copy of the GNU General Public License
 * along with this program.  If not, see <http://www.gnu.org/licenses/>.
 *
 */

import Foundation

// Swift counterpart to ObjC `Strings.m`.
//
// Translation notes:
// - Ensure uniqueness of the localized string keys.
// - Windows client translations can be found here:
//   https://github.com/Psiphon-Inc/psiphon-windows/blob/master/src/webui/_locales/en/messages.json

@objc final class UserStrings: NSObject {

    @objc static func Psiphon() -> String {
        // Psiphon is not translated or transliterated.
        return "Psiphon"
    }

    @objc static func PsiCash() -> String {
        // PsiCash is not translated or transliterated.
        return "PsiCash"
    }

    static func PsiCash_balance() -> String {
        return NSLocalizedString("PSICASH_BALANCE", tableName: nil, bundle: Bundle.main,
                                 value: "PsiCash Balance:",
                                 comment: "PsiCash is a type of credit. Do not translate or transliterate 'PsiCash'. Text shown next to the user's PsiCash balance (a numerical value). Keep colon if appropriate.")
    }

    static func PsiCash_transaction_pending() -> String {
        return NSLocalizedString("PSICASH_TRANSACTION_PENDING", tableName: nil, bundle: Bundle.main,
                                 value: "Transaction Pending",
                                 comment: "An error that signifies a state where the user has made a 'PsiCash' purchase, but extra action is needed from the user to finish the transaction. Do not translate or transliterate 'PsiCash'.")
    }

    static func Connect_to_finish_psicash_transaction() -> String {
        return NSLocalizedString("CONNECT_TO_FINISH_PSICASH_TRANSACTION", tableName: nil, bundle: Bundle.main,
                                 value: "Please connect to Psiphon to finish your transaction",
                                 comment: "Text shown to the user telling them to connect to 'Psiphon', to finish their unfinished transaction. Do not translate or transliterate 'Psiphon'.")
    }
    
    static func PsiCash_wait_for_transaction_to_be_verified() -> String {
        return NSLocalizedString("PSICASH_WAIT_TRANSACTION_VERIFIED", tableName: nil, bundle: Bundle.main,
                                 value: "Please wait while your transaction is being verified",
                                 comment: "Message when the user has made a purchase, and paid successfully, however the transaction is not complete yet and is pending verification")
    }

    static func PsiCash_balance_out_of_date() -> String {
        return NSLocalizedString("PSICASH_BALANCE_OUT_OF_DATE_ALERT_TITLE", tableName: nil, bundle: Bundle.main,
                                 value: "PsiCash Balance Out of Date",
                                 comment: "User's PsiCash balance is not up to date. PsiCash is a type of credit. Do not translate or transliterate 'PsiCash'. Text is shown on an alert pop up title")
    }

    static func Connect_to_psiphon_to_update_psiCash() -> String {
        return NSLocalizedString("PSICASH_BALANCE_OUT_OF_DATE_ALERT_BODY", tableName: nil, bundle: Bundle.main,
                                 value: "Connect to Psiphon to update your PsiCash balance.",
                                 comment: "User's PsiCash balance is not up to date. PsiCash is a type of credit. Do not translate or transliterate 'Psiphon'. Do not translate or transliterate 'PsiCash'. Text is shown on an alert pop up title")
    }

    static func PsiCash_unavailable() -> String {
        return NSLocalizedString("PSICASH_UNAVAILABLE", tableName: nil, bundle: Bundle.main,
                                 value: "PsiCash Unavailable",
                                 comment: "PsiCash currently unavailable. PsiCash is a type of credit. Do not translate or transliterate 'PsiCash'.")
    }

    static func Purchasing_psiCash() -> String {
        return NSLocalizedString("PURCHASING_PSICASH", tableName: nil, bundle: Bundle.main,
                                 value: "Purchasing PsiCash…",
                                 comment: "Shown when the user is purchasing PsiCash. PsiCash is a type of credit. Do not translate or transliterate 'PsiCash'. Including ellipses '…' if appropriate.")
    }

    static func Purchasing_speed_boost() -> String {
        return NSLocalizedString("PURCHASING_SPEED_BOOST", tableName: nil, bundle: Bundle.main,
                                 value: "Purchasing Speed Boost…",
                                 comment: "Purchasing 'Speed Boost' product. Including ellipses '…' if appropriate. Do not transliterate 'Speed Boost'. 'Speed Boost' is a product that can be purchased with PsiCash credit. It provides unlimited network connection speed through Psiphon. Other words that can be used to help with translation are: 'turbo' (like cars), 'accelerate', 'warp speed', 'blast off', or anything that indicates a fast or unrestricted speed.")
    }

    static func Speed_boost_active() -> String {
        return NSLocalizedString("SPEED_BOOST_ACTIVE", tableName: nil, bundle: Bundle.main,
                                 value: "Speed Boost Active",
                                 comment: "Do not transliterate 'Speed Boost'. 'Speed Boost' is a product that can be purchased with PsiCash credit. It provides unlimited network connection speed through Psiphon. Other words that can be used to help with translation are: 'turbo' (like cars), 'accelerate', 'warp speed', 'blast off', or anything that indicates a fast or unrestricted speed.")
    }

    static func Speed_boost_you_already_have() -> String {
        return NSLocalizedString("SPEED_BOOST_YOU_ALREADY_HAVE", tableName: nil, bundle: Bundle.main,
                                 value: "You already have Speed Boost",
                                 comment: "Do not transliterate 'Speed Boost'. 'Speed Boost' is a product that can be purchased with PsiCash credit. It provides unlimited network connection speed through Psiphon. Other words that can be used to help with translation are: 'turbo' (like cars), 'accelerate', 'warp speed', 'blast off', or anything that indicates a fast or unrestricted speed.")
    }

    static func Speed_boost_active(time: String) -> String {
        let format = NSLocalizedString("SPEED_BOOST_IS_ACTIVE", tableName: nil, bundle: Bundle.main,
                                       value: "Speed Boost Active %@",
                                       comment: "'%@' is going to be replace by a timer (e.g. '02:12'). Place the exact string '%@' at the appropriate place. This string is shown when the user's 'Speed Boost' is active. Do not transliterate 'Speed Boost'. 'Speed Boost' is a product that can be purchased with PsiCash credit. It provides unlimited network connection speed through Psiphon. Other words that can be used to help with translation are: 'turbo' (like cars), 'accelerate', 'warp speed', 'blast off', or anything that indicates a fast or unrestricted speed.")
        return String(format: format, time)
    }

    static func Add_psiCash() -> String {
        return NSLocalizedString("ADD_PSICASH", tableName: nil, bundle: Bundle.main,
                                 value: "Add PsiCash",
                                 comment: "Button title to add to user's PsiCash balance. PsiCash is a type of credit. Do not translate or transliterate 'PsiCash'.")
    }

    static func Speed_boost() -> String {
        return NSLocalizedString("SPEED_BOOST", tableName: nil, bundle: Bundle.main,
                                 value: "Speed Boost",
                                 comment: "Do not transliterate 'Speed Boost'. 'Speed Boost' is a reward that can be purchased with PsiCash credit. It provides unlimited network connection speed through Psiphon. Other words that can be used to help with translation are: 'turbo' (like cars), 'accelerate', 'warp speed', 'blast off', or anything that indicates a fast or unrestricted speed.")
    }

    static func Speed_boost_unavailable() -> String {
        return NSLocalizedString("SPEED_BOOST_UNAVAILABLE", tableName: nil, bundle: Bundle.main,
                                 value: "Speed Boost Unavailable",
                                 comment: "'Speed Boost' product is currently unavailable. Do not transliterate 'Speed Boost'. 'Speed Boost' is a reward that can be purchased with PsiCash credit. It provides unlimited network connection speed through Psiphon. Other words that can be used to help with translation are: 'turbo' (like cars), 'accelerate', 'warp speed', 'blast off', or anything that indicates a fast or unrestricted speed.")
    }

    static func Connect_to_psiphon_to_use_speed_boost() -> String {
        return NSLocalizedString("CONNECT_TO_USE_SPEED_BOOST", tableName: nil, bundle: Bundle.main,
                                 value: "Connect to Psiphon to use Speed Boost",
                                 comment: "User must connect to 'Psiphon' in order to use 'Speed Boost' product. Do not translate or transliterate 'Psiphon'. Do not transliterate 'Speed Boost'. 'Speed Boost' is a reward that can be purchased with PsiCash credit. It provides unlimited network connection speed through Psiphon. Other words that can be used to help with translation are: 'turbo' (like cars), 'accelerate', 'warp speed', 'blast off', or anything that indicates a fast or unrestricted speed.")
    }

    static func Insufficient_psiCash_balance() -> String {
        return NSLocalizedString("INSUFFICIENT_PSICASH_BALANCE", tableName: nil, bundle: Bundle.main,
                                 value: "Insufficient PsiCash balance",
                                 comment: "User does not have sufficient 'PsiCash' balance. PsiCash is a type of credit. Do not translate or transliterate 'PsiCash'.")

    }

    static func PsiCash_is_unavailable_while_subscribed() -> String {
        return NSLocalizedString("PSICASH_UNAVAILABLE_WHILE_SUBSCRIBED", tableName: nil, bundle: Bundle.main,
                                 value: "PsiCash is unavailable while subscribed",
                                 comment: "'PsiCash' features are unavailable while the user has a subscription. Do not translate or transliterate 'PsiCash'")
    }

    static func PsiCash_is_unavailable_while_connecting_to_psiphon() -> String {
        return NSLocalizedString("PSICASH_UNAVAILABLE_WHILE_CONNECTING", tableName: nil, bundle: Bundle.main,
                                 value: "PsiCash is unavailable while connecting to Psiphon",
                                 comment: "'PsiCash' features are unavailable while the app the connecting to 'Psiphon'. PsiCash is a type of credit. Do not translate or transliterate 'Psiphon'. Do not translate or transliterate 'PsiCash'")
    }
    
    static func PsiCash_is_unavailable_while_disconnecting_from_psiphon() -> String {
        return NSLocalizedString("PSICASH_UNAVAILABLE_WHILE_DISCONNECTING", tableName: nil, bundle: Bundle.main,
                                 value: "PsiCash is unavailable while disconnecting from Psiphon",
                                 comment: "'PsiCash' features are unavailable while the app the is disconnecting from 'Psiphon'. PsiCash is a type of credit. Do not translate or transliterate 'Psiphon'. Do not translate or transliterate 'PsiCash'")
    }
    
    static func PsiCash_non_account_purchase_notice() -> String {
        return NSLocalizedString("PSICASH_NON_ACCOUNT_SCREEN_NOTICE", tableName: nil, bundle: Bundle.main,
                                 value: "IMPORTANT: Your PsiCash will not be preserved if you uninstall Psiphon, unless you have created a PsiCash account and are logged into your PsiCash account.",
                                 comment: "PsiCash in-app purchase disclaimer that appears on the bottom of the screen where users can buy different amounts of PsiCash from the PlayStore.  Do not translate or transliterate terms PsiCash")
    }

    static func Connect_to_psiphon_button() -> String {
        return NSLocalizedString("CONNECT_TO_PSIPHON", tableName: nil, bundle: Bundle.main,
                                 value: "Connect to Psiphon",
                                 comment: "Button title that lets the user to connect to the Psiphon network. Do not translate or transliterate 'Psiphon'")
    }

    static func Psiphon_connection_required() -> String {
        return NSLocalizedString("PSIPHON_CONNECTION_REQUIRED", tableName: nil, bundle: Bundle.main,
                                 value: "Psiphon Connection Required",
                                 comment: "Alert message informing user that a Psip")
    }

    static func In_order_to_use_PsiCash_you_must_be_connected() -> String {
        return NSLocalizedString("PSICASH_MUST_BE_CONNECTED", tableName: nil, bundle: Bundle.main,
                                 value: "In order to use PsiCash, you must be connected to the Psiphon network.",
                                 comment: "Body text of a modal dialog shown when the user tries to use (spend, buy, etc.) PsiCash, if they not currently connected. 'Use' here means buy, spend, or otherwise interact with. 'Psiphon' must not be translated/transliterated. 'PsiCash' must not be translated/transliterated.")
    }

    static func Psiphon_is_not_connected() -> String {
        return NSLocalizedString("PSIPHON_IS_NOT_CONNECTED", tableName: nil, bundle: Bundle.main,
                                 value: "Psiphon is not connected",
                                 comment: "Shown when user is not connected to Psiphon network. Do not translate or transliterate 'Psiphon'")
    }

    static func Free() -> String {
        return NSLocalizedString("FREE_PSICASH_COIN", tableName: nil, bundle: Bundle.main,
                                 value: "Free",
                                 comment: "Button title for a product that is free. There is no cost or payment associated.")
    }
    
    static func Failed_to_load() -> String {
        return NSLocalizedString("FAILED_TO_LOAD", tableName: nil, bundle: Bundle.main,
                                 value: "Failed to load",
                                 comment: "Message shown when something fails to load")
    }
    
    static func Product_list_could_not_be_retrieved() -> String {
        return NSLocalizedString("PRODUCT_LIST_COULD_NOT_BE_RETRIEVED", tableName: nil, bundle: Bundle.main,
                                 value: "Product list could not be retrieved",
                                 comment: "Message shown when products available for purchase could not be retrieved.")

    }
    
    static func Failed_to_verify_psicash_purchase() -> String {
        return NSLocalizedString("FAILED_TO_VERIFY_PSICASH_IAP_PURCHASE", tableName: nil, bundle: Bundle.main,
                                 value: "Failed to verify purchase",
                                 comment: "Message shown when verification of a product already purchased fails.")
    }
    
    static func Tap_to_retry() -> String {
        return NSLocalizedString("TAP_TO_RETRY", tableName: nil, bundle: Bundle.main,
                                 value: "Tap to Retry",
                                 comment: "Button title shown when something fails to load. Asks the user to tap the button to retry the operation")
    }
    
    static func Purchase_not_recorded_by_AppStore() -> String {
        return NSLocalizedString("PURCHASE_NOT_RECORDED_BY_APPSTORE", tableName: nil, bundle: Bundle.main,
                                 value: "Purchase not recorded by App Store.",
                                 comment: "'App Store' refers to Apple's App Store, do not translate or transliterate 'App Store'. This alert message informs the user that the purchase they made has not been recorded by App Store.")
    }
    
    static func Refresh_app_receipt_to_try_again() -> String {
        return NSLocalizedString("REFRESH_APP_RECEIPT_TO_TRY_AGAIN", tableName: nil, bundle: Bundle.main,
                                 value: "Refresh the app receipt to try again.",
                                 comment: "This alert message informs the user that the purchase they made has not been recorded and that they can tap the button 'Refresh Receipt' to try again.")
    }
    
    static func Refresh_receipt_button_title() -> String {
        return NSLocalizedString("RECEIPT_REFRESH_BUTTON", tableName: nil, bundle: Bundle.main,
                                 value: "Refresh Receipt",
                                 comment: "Button title on an error alert that indicates it refreshes the user's purchase receipt on device.")
    }
    
    static func Onboarding_user_notification_permission_title() -> String {
        return NSLocalizedString("ONBOARDING_NOTIFICATION_PERMISSION_TITLE", tableName: nil, bundle: Bundle.main,
                                 value: "Get notified about important network events",
                                 comment: "Onboarding screen title that will be asking the user permission to send notifications about important network events while they use the app.")
    }
    
    static func Onboarding_user_notification_permission_body() -> String {
        return NSLocalizedString("ONBOARDING_NOTIFICATION_PERMISSION_BODY", tableName: nil, bundle: Bundle.main,
                                 value: "Allow Psiphon to send notifications so that you can be notified of important network events.",
                                 comment: "Do not translate or transliterate 'Psiphon'. Onboarding screen asking user to give the Psiphon app permission to send notifications about important network events while they use the app.")
    }
    
    static func Select_language() -> String {
        return NSLocalizedString("SELECT_LANG", tableName: nil, bundle: Bundle.main,
                                 value: "SELECT LANGUAGE",
                                 comment: "Title for screen that allows user to select language. Use all capital letters in the translation only if it makes sense.")
    }

    @objc static func Reset_admob_consent() -> String {
        return NSLocalizedString("SETTINGS_RESET_ADMOB_CONSENT", tableName: nil, bundle: Bundle.main,
                                 value: "Reset AdMob Consent",
                                 comment: "(Do not translate 'AdMob') Title of cell in settings menu which indicates the user can change or revoke the consent they've given to admob")
    }
    
    @objc static func PsiCash_account_management() -> String {
        return NSLocalizedString("PSICASH_ACCOUNT_MANAGEMENT", tableName: nil, bundle: Bundle.main,
                                 value: "Manage Account",
                                 comment: "Button title that opens 'PsiCash' account management.")
    }
    
    @objc static func Are_you_sure_psicash_account_logout() -> String {
        return NSLocalizedString("PSICASH_ACCOUNT_LOGOUT_CHECK_PROMPT", tableName: nil, bundle: Bundle.main,
                                 value: "Are you sure you want to log out of your PsiCash account?",
                                 comment: "Do not translate or transliterate 'PsiCash'. Alert message asking user if they are sure they would like to logout of their PsiCash account")
    }
    
    @objc static func Logout() -> String {
        return NSLocalizedString("LOG_OUT_BUTTON_TITLE", tableName: nil, bundle: Bundle.main,
                                 value: "Logout",
                                 comment: "Title of the button that lets users log out of their account")
    }
    
    @objc static func Logout_anyway() -> String {
        return NSLocalizedString("LOG_OUT_ANY_WAY_BUTTON_TITLE", tableName: nil, bundle: .main,
                                 value: "Logout anyway",
                                 comment: "Button in the modal dialog shown to users when they attempt to log out of their PsiCash account with no active Psiphon tunnel. Clicking this button will cause a local-only logout to be performed.")
    }
    
    @objc static func Connect() -> String {
        NSLocalizedString("CONNECT_BUTTON", tableName: nil, bundle: .main,
                          value: "Connect",
                          comment: "Button text telling the user that if they click it, Psiphon will start trying to connect to the network. This is shown to the user while Psiphon is disconnected.")
    }
    
    @objc static func PsiCash_logout_offline_body() -> String {
        return NSLocalizedString("PSICASH_LOGOUT_OFFLINE_BODY", tableName: nil, bundle: .main,
                                 value: "Being connected to the Psiphon network enables a more secure PsiCash logout. Would you like to connect before logging out?",
                                 comment: "Body of a modal dialog that appears when the user tries to log out of thier PsiCash account while not currently connected to the Psiphon network. We don't allow PsiCash network requests when not connected, so only an inferior localy-only logout is available. 'Psiphon' must not be translated/transliterated. The word 'PsiCash' must not be translated or transliterated.")
    }
    
    static func Sign_up_or_log_in() -> String {
        return NSLocalizedString("SIGN_UP_OR_LOG_IN", tableName: nil, bundle: Bundle.main,
                                 value: "Sign Up or Log In",
                                 comment: "Message title informing the user that they must sign up for an account or log in to their account")
    }
    
    static func Sign_up_or_login_to_psicash_account_to_continue() -> String {
        return NSLocalizedString("SIGN_UP_LOG_IN_TO_PSICASH_ACCOUNT_TO_CONTINUE", tableName: nil, bundle: Bundle.main,
                                 value: "Sign Up or Log In to your PsiCash account to continue",
                                 comment: "Do not translate or transliterate 'PsiCash'. Informs the user that they must sign up for a PsiCash account or log in to their PsiCash account in order to user PsiCash features.")
    }
    
    static func Psicash_account() -> String {
        return NSLocalizedString("PSICASH_ACCOUNT", tableName: nil, bundle: Bundle.main,
                                 value: "PsiCash Account",
                                 comment: "Do not translate or transliterate 'PsiCash'. Header of a box providing context that the actions inside the box are related to PsiCash accounts.")
    }
    
    static func Psicash_accounts_last_merge_warning() -> String {
        return NSLocalizedString("PSICASH_ACCOUNTS_LAST_MERGE_WARNING", tableName: nil, bundle: Bundle.main,
                                 value: "Note that this will be the last time that you can merge your PsiCash account.",
                                 comment: "Do not translate or transliterate 'PsiCash'.")
    }
    
    static func Incorrect_username_or_password() -> String {
        return NSLocalizedString("INCORRECT_USERNAME_OR_PASSWORD", tableName: nil, bundle: Bundle.main,
                                 value: "The username or password you entered is incorrect. Please try again.",
                                 comment: "Error message when username or password entered by the user to login into their account is incorrect.")
    }
    
    static func Psicash_logged_in_successfully() -> String {
        return NSLocalizedString("PSICASH_LOGGED_IN_SUCCESSFULLY", tableName: nil, bundle: Bundle.main,
                                 value: "You successfully logged into your PsiCash account.",
                                 comment: "Do not translate or transliterate 'PsiCash'. Alert message when the user has been able to successfully log into their PsiCash account.")
    }
    
    static func Psicash_logged_out_successfully() -> String {
        return NSLocalizedString("PSICASH_LOGGED_OUT_SUCCESSFULLY", tableName: nil, bundle: Bundle.main,
                                 value: "You successfully logged out of your PsiCash account.",
                                 comment: "Do not translate or transliterate 'PsiCash'. Alert message when the user has been able to successfully log out of their PsiCash account.")
    }

    static func Encourage_psicash_account_creation() -> String {
        // TODO: Localize
        return "We strongly encourage you to make a PsiCash account. Having an account allows you to share your balance between devices and protect your purchases."
    }

    static func Continue_without_an_account() -> String {
        // TODO: Localize
        return "Continue without an account"
    }

    static func Create_account() -> String {
        // TODO: Localize
        return "Create account"
    }

    static func Loading() -> String {
        return NSLocalizedString("LOADING", tableName: nil, bundle: Bundle.main,
                                 value: "Loading...",
                                 comment: "Text displayed while app loads")
    }
<<<<<<< HEAD

=======
    
    static func Speed_and_port_limits_header() -> String {
        return NSLocalizedString("PSICASH_SPEED_PORT_LIMITS_HEAD", tableName: nil, bundle: .main,
                                 value: "Speed and Port Limits",
                                 comment: "Heading for an information section explaining that there are port and speed restrictions when the user doesn't have Speed Boost active.")
    }
    
    static func Speed_and_port_limibts_body() -> String {
        return NSLocalizedString("PSICASH_SPEED_PORT_LIMITS_BODY", tableName: nil, bundle: .main,
                                 value: "Without active Speed Boost, your speed is limited and some internet traffic is not supported. Activate Speed Boost with PsiCash to unlock the full potential of your Psiphon experience.",
                                 comment: "Body of an information section explaining that there are port and speed restrictions when the user doesn't have Speed Boost active. The word 'PsiCash' must not be translated or transliterated. 'Speed Boost' is a reward that can be purchased with PsiCash credit. It provides unlimited network connection speed through Psiphon. Other words that can be used to help with translation are: 'turbo' (like cars), 'accelerate', 'warp speed', 'blast off', or anything that indicates a fast or unrestricted speed.")
    }
    
>>>>>>> b44e0f17
}

// MARK: Internet reachability
extension UserStrings{
    static func No_internet_connection() -> String {
        return NSLocalizedString("NO_INTERNET_CONNECTION_TITLE", tableName: nil, bundle: Bundle.main,
                                 value: "No internet connection",
                                 comment: "Message shown to the user when there is no internet connect.")
    }
}

// MARK: Rewarded Videos
extension UserStrings {
    static func Watch_rewarded_video_and_earn() -> String {
        return NSLocalizedString("WATCH_REWARDED_VIDEO_AND_EARN", tableName: nil, bundle: Bundle.main,
                                 value: "Watch Video and Earn",
                                 comment: "Button subtitle informing the user that if pressed a rewarded video ad will be displayed and they will earn credit.")
    }

    static func Rewarded_video_load_failed() -> String {
        return NSLocalizedString("REWARDED_VIDEO_LOAD_FAILED", tableName: nil, bundle: Bundle.main,
                                 value: "Failed to load rewarded video. Please try again later.",
                                 comment: "Shown in a pop-up alert if user's rewarded video ad failed to load.")
    }
    
    static func Disconnect_from_psiphon_to_watch_and_earn_psicash() -> String {
        return NSLocalizedString("DISCONNECT_TO_WATCH_AND_EARN_PSICASH", tableName: nil, bundle: Bundle.main,
                                 value: "You must disconnect from Psiphon to watch a video to earn PsiCash",
                                 comment: "Text next to the button indicating to the user that the rewarded video advertisement is only available when they are not connected to Psiphon. Do not translate or transliterate 'PsiCash'. Do not translate or transliterate 'Psiphon'.")
    }
    
}

// MARK: General Strings
extension UserStrings {
    @objc static func Operation_failed_please_try_again_alert_message() -> String {
        return NSLocalizedString("ALERT_BODY_OPERATION_FAILED", tableName: nil, bundle: Bundle.main,
                                 value: "Operation failed, please try again.",
                                 comment: "Alert dialog body when requested operation by the user failed.")
    }

    static func Please_try_again_later() -> String {
        return NSLocalizedString("PLEASE_TRY_AGAIN_LATER", tableName: nil, bundle: Bundle.main,
                                 value: "Please try again later.",
                                 comment: "Subtitle shown when the current operation failed, asking the user to try again at a later time.")
    }

    static func Purchase_failed() -> String {
        return NSLocalizedString("GENERIC_PURCHASE_FAILED", tableName: nil, bundle: Bundle.main,
                                 value: "Purchase Failed",
                                 comment: "Generic alert shown when purchase of a product fails.")
    }
    
    static func Create_your_PsiCash_account() -> String {
        return NSLocalizedString("CREATE_PSICASH_YOUR_ACCOUNT", tableName: nil, bundle: Bundle.main,
                                 value: "Create your PsiCash account",
                                 comment: "Title label next to a button that lets users create a PsiCash account. Do not translate or transliterate 'PsiCash'")
    }
    
    static func Create_new_account_button_title() -> String {
        return NSLocalizedString("CREATE_NEW_ACCOUNT_BUTTON_TITLE", tableName: nil, bundle: Bundle.main,
                                 value: "Create New Account",
                                 comment: "Button label that lets users create a new account.")
    }
    
    static func Sign_up() -> String {
        return NSLocalizedString("SIGN_UP_BUTTON_TITLE", tableName: nil, bundle: Bundle.main,
                                 value: "Sign Up",
                                 comment: "Title on a button that lets users sign up for an account")
    }
    
    static func Log_in() -> String {
        return NSLocalizedString("LOG_IN_BUTTON_TITLE", tableName: nil, bundle: Bundle.main,
                                 value: "Log In",
                                 comment: "Title on a button that lets users login to their account with the username and password they have entered.")
    }
    
    static func Username() -> String {
        return NSLocalizedString("USERNAME_TEXT_FIELD", tableName: nil, bundle: Bundle.main,
                                 value: "Username",
                                 comment: "Text field label where users can enter their account's username")
    }
    
    static func Password() -> String {
        return NSLocalizedString("PASSWORD_TEXT_FIELD", tableName: nil, bundle: Bundle.main,
                                 value: "Password",
                                 comment: "Text field label where users can enter their account's password")
    }
    
    static func Forgot_password_button_title() -> String {
        return NSLocalizedString("FORGOT_PASSWORD", tableName: nil, bundle: Bundle.main,
                                 value: "Forgot Password?",
                                 comment: "Button title that lets users reset their password if they forgot their account's password.")
    }
    
    static func Or() -> String {
        return NSLocalizedString("OR_SIGNUP_SIGNIN", tableName: nil, bundle: Bundle.main,
                                 value: "OR",
                                 comment: "Capitalize where it makes sense. Label visually separating Sign up section and sign in section of the app.")
    }
    
}

// MARK: Generic values
extension UserStrings {

    @objc static func Error_title() -> String {
            return  NSLocalizedString("ERROR_TITLE", tableName: nil, bundle: Bundle.main,
                                      value: "Error",
                                      comment: "Error alert title")
    }

    @objc static func Accept_button_title() -> String {
        return  NSLocalizedString("ACCEPT_BUTTON_TITLE", tableName: nil, bundle: Bundle.main,
                                  value: "Accept",
                                  comment: "Accept button title")
    }

    @objc static func Decline_button_title() -> String {
        return  NSLocalizedString("DECLINE_BUTTON_TITLE", tableName: nil, bundle: Bundle.main,
                                  value: "Decline",
                                  comment: "Decline button title")
    }

    @objc static func OK_button_title() -> String {
        return NSLocalizedString("OK_BUTTON", tableName: nil, bundle: Bundle.main,
                                 value: "OK",
                                 comment: "Alert OK Button")
    }

    @objc static func Dismiss_button_title() -> String {
        return NSLocalizedString("DISMISS_BUTTON_TITLE", tableName: nil, bundle: Bundle.main,
                                 value: "Dismiss",
                                 comment: "Dismiss button title. Dismisses pop-up alert when the user clicks on the button")
    }

    @objc static func Cancel_button_title() -> String {
        return  NSLocalizedString("CANCEL_BUTTON_TITLE", tableName: nil, bundle: Bundle.main,
                                  value: "Cancel",
                                  comment: "Title for a button that cancels an action. This should be generic enough to make sense whenever a cancel button is used.")
    }

    @objc static func Done_button_title() -> String {
        return NSLocalizedString("DONE_BUTTON_TITLE", tableName: nil, bundle: Bundle.main,
                                 value: "Done",
                                 comment: "Title of the button that dismisses a screen or a dialog")
    }
}

// MARK: VPN strings
extension UserStrings {
    
    @objc static func No_internet_alert_title() -> String {
        return NSLocalizedString("NO_INTERNET", tableName: nil, bundle: Bundle.main,
                                 value: "No Internet Connection",
                                 comment: "Alert title informing user there is no internet connection")
    }
    
    @objc static func No_internet_alert_body() -> String {
        return NSLocalizedString("TURN_ON_DATE", tableName: nil, bundle: Bundle.main,
                                 value: "Please turn on cellular data or use Wi-Fi.",
                                 comment: "Alert message informing user to turn on their cellular data or wifi to connect to the internet")
    }
    
    @objc static func Unable_to_start_alert_title() -> String {
        return NSLocalizedString("VPN_START_FAIL_TITLE", tableName: nil, bundle: Bundle.main,
                                 value: "Unable to start",
                                 comment: "Alert dialog title indicating to the user that Psiphon was unable to start")
    }
    
    @objc static func Error_while_start_psiphon_alert_body() -> String {
        return NSLocalizedString("VPN_START_FAIL_MESSAGE", tableName: nil, bundle: Bundle.main,
                                 value: "An error occurred while starting Psiphon. Please try again.",
                                 comment: "Alert dialog message informing the user that an error occurred while starting Psiphon (Do not translate 'Psiphon'). The user should try again, and if the problem persists, they should try reinstalling the app.")
    }
    
    @objc static func Reinstall_vpn_config() -> String {
        return NSLocalizedString("SETTINGS_REINSTALL_VPN_CONFIGURATION_CELL_TITLE", tableName: nil, bundle: Bundle.main,
                                 value: "Reinstall VPN profile",
                                 comment: "Title of cell in settings menu which, when pressed, reinstalls the user's VPN profile for Psiphon")
    }
    
    @objc static func Tunnel_provider_sync_failed_reinstall_config() -> String {
        return NSLocalizedString("VPN_SYNC_FAILED_REINSTALL_CONFIG", tableName: nil, bundle: Bundle.main,
                                 value: "If this error persists, please try 'Reinstall VPN Profile'.",
                                 comment: "Error message when something was wrong with the VPN. Asks the user that if the error persists, try tapping the 'Reinstall VPN Profile' button in the settings menu. 'Reinstall VPN Profile' translation has key SETTINGS_REINSTALL_VPN_CONFIGURATION_CELL_TITLE")
    }
    
    @objc static func Vpn_status_disconnected() -> String {
        return NSLocalizedString("VPN_STATUS_DISCONNECTED", tableName: nil, bundle: Bundle.main,
                                 value: "Disconnected",
                                 comment: "Status when the VPN is not connected to a Psiphon server, not trying to connect, and not in an error state")
    }

    @objc static func Vpn_status_invalid() -> String {
        return NSLocalizedString("VPN_STATUS_INVALID", tableName: nil, bundle: Bundle.main,
                                 value: "Disconnected",
                                 comment: "Status when the VPN is in an invalid state. For example, if the user doesn't give permission for the VPN configuration to be installed, and therefore the Psiphon VPN can't even try to connect.")
    }

    @objc static func Vpn_status_connected() -> String {
        return NSLocalizedString("VPN_STATUS_CONNECTED", tableName: nil, bundle: Bundle.main,
                                 value: "Connected",
                                 comment: "Status when the VPN is connected to a Psiphon server")
    }

    @objc static func Vpn_status_connecting() -> String {
        return NSLocalizedString("VPN_STATUS_CONNECTING", tableName: nil, bundle: Bundle.main,
                                 value: "Connecting",
                                 comment: "Status when the VPN is connecting; that is, trying to connect to a Psiphon server")
    }

    @objc static func Vpn_status_disconnecting() -> String {
        return NSLocalizedString("VPN_STATUS_DISCONNECTING", tableName: nil, bundle: Bundle.main,
                                 value: "Disconnecting",
                                 comment: "Status when the VPN is disconnecting. Sometimes going from connected to disconnected can take some time, and this is that state.")
    }

    @objc static func Vpn_status_reconnecting() -> String {
        return NSLocalizedString("VPN_STATUS_RECONNECTING", tableName: nil, bundle: Bundle.main,
                                 value: "Reconnecting",
                                 comment: "Status when the VPN was connected to a Psiphon server, got disconnected unexpectedly, and is currently trying to reconnect")
    }

    @objc static func Vpn_status_restarting() -> String {
        return NSLocalizedString("VPN_STATUS_RESTARTING", tableName: nil, bundle: Bundle.main,
                                 value: "Restarting",
                                 comment: "Status when the VPN is restarting.")
    }

}

// MARK: Subscription-related Strings
extension UserStrings {
    
    @objc static func Subscription() -> String {
        NSLocalizedString(
            "SETTINGS_SUBSCRIPTION_ACTIVE", tableName: nil, bundle: .main,
            value: "Subscriptions",
            comment: "Subscriptions item title in the app settings when user has an active subscription. Clicking this item opens subscriptions view")
    }
    
    static func Subscription_bar_header() -> String {
        return NSLocalizedString(
            "SUBSCRIPTION_BAR_HEADER_TEXT_SUBSCRIBED", tableName: nil, bundle: .main,
            value: "SUBSCRIPTION",
            comment: "Header text beside button that opens paid subscriptions manager UI. At this point the user is subscribed. Please keep this text concise as the width of the text box is restricted in size.")
    }
    
    static func Subscription_pending_bar_header() -> String {
        return NSLocalizedString(
            "SUBSCRIPTION_BAR_HEADER_TEXT_SUBSCRIPTION_PENDING", tableName: nil, bundle: .main,
            value: "SUBSCRIPTION PENDING",
            comment: "After a user successfully purchases a subscription, it needs to be activated. This title is displayed on the main screen indicating that the subscription is pending activation.")
    }
    
    static func Premium_max_speed_footer_subscribed() -> String {
        return NSLocalizedString(
            "SUBSCRIPTION_BAR_FOOTER_TEXT_SUBSCRIBED_V2", tableName: nil, bundle: .main,
            value: "Premium • Max Speed",
            comment: "Footer text beside button that opens paid subscriptions manager UI. At this point the user is subscribed. If “Premium” doesn't easily translate, please choose a term that conveys “Pro” or “Extra” or “Better” or “Elite”. Please keep this text concise as the width of the text box is restricted in size.")
    }
    
    static func Get_premium_header_not_subscribed() -> String {
        return NSLocalizedString(
            "SUBSCRIPTION_BAR_HEADER_TEXT_NOT_SUBSCRIBED", tableName: nil, bundle: .main,
            value: "GET PREMIUM",
            comment: "Header text beside button that opens paid subscriptions manager UI. At this point the user is not subscribed. If “Premium” doesn't easily translate, please choose a term that conveys “Pro” or “Extra” or “Better” or “Elite”. Please keep this text concise as the width of the text box is restricted in size.")
    }
    
    static func Remove_ads_max_speed_footer_not_subscribed() -> String {
        return NSLocalizedString(
            "SUBSCRIPTION_BAR_FOOTER_TEXT_NOT_SUBSCRIBED_2", tableName: nil, bundle: .main,
            value: "Remove ads • Max speed",
            comment: "Footer text beside button that opens paid subscriptions manager UI. At this point the user is not subscribed. Please keep this text concise as the width of the text box is restricted in size.")
    }
    
    static func Connect_to_activate_subscription() -> String {
        return NSLocalizedString(
            "SUBSCRIPTION_CONNECT_TO_ACTIVATE", tableName: nil, bundle: .main,
            value: "Connect to activate",
            comment: "After a user successfully purchases a subscription, it needs to be activated. Label with this text displayed on the main screen, indicating that the user needs to connect to Psiphon in order to activate the subscription.")
    }

    static func Failed_to_activate_subscription() -> String {
        return NSLocalizedString(
            "SUBSCRIPTION_FAILED_TO_ACTIVATE", tableName: nil, bundle: .main,
            value: "Failed to activate",
            comment: "After a user successfully purchases a subscription, it needs to be activated. Label with this text is displayed on the main screen, indicating that activation of user's subscription failed.")
    }
    
    static func Please_wait_while_activating_subscription() -> String {
        return NSLocalizedString(
            "SUBSCRIPTION_PLEASE_WAIT_WHILE_ACTIVATING", tableName: nil, bundle: .main,
            value: "Please wait while activating",
            comment: "After a user successfully purchases a subscription, it needs to be activated. Label with this text is displayed on the main screen, indicating to the user that the subscription is in the process of getting activated")
    }
    
    static func Manage_subscription_button_title() -> String {
        return NSLocalizedString(
            "SUBSCRIPTIONS_MANAGE_SUBSCRIPTION_BUTTON", tableName: nil, bundle: .main,
            value: "Manage",
            comment: "Label on a button which, when pressed, opens a screen where the user can manage their currently active subscription.")
    }

    static func Subscribe_action_button_title() -> String {
        return NSLocalizedString(
            "SUBSCRIPTIONS_SUBSCRIBE_BUTTON", tableName: nil, bundle: .main,
            value: "Subscribe",
            comment: "Label on a button which, when pressed, opens a screen where the user can choose from multiple subscription plans.")
    }
    
    static func Activating_subscription_title() -> String {
        return NSLocalizedString(
        "ACTIVATE_SUBSCRIPTION_BUTTON_TITILE", tableName: nil, bundle: .main,
        value: "Activating…",
        comment: "After a user successfully purchases a subscription, it needs to be activated. A label with this title is presented to the user indicating the the subscription is in the process of getting activated. Include the ellipses or equivalent symbol if it makes sense in the translated language.")
    }
    
    static func Connect_button_title() -> String {
        return NSLocalizedString(
            "CONNECT_BUTTON_TITLE", tableName: nil, bundle: .main,
            value: "Connect",
            comment: "Action button title, that when pressed connects the user to Psiphon network.")
    }

    static func Retry_button_title() -> String {
        return NSLocalizedString(
            "RETRY_BUTTON_TITLE", tableName: nil, bundle: .main,
            value: "Retry",
            comment: "Action button title, that when pressed retries the recently failed operation.")
    }
    
}

// MARK: Disallowed traffic
extension UserStrings {
    
    static func Upgrade_psiphon() -> String {
        return NSLocalizedString("UPGRADE_PSIPHON", tableName: nil, bundle: Bundle.main,
                                 value: "Upgrade Psiphon",
                                 comment: "Do not translate or transliterate 'Psiphon'. This is title of an alert which is shown to the user when Psiphon server detects an unsupported Internet traffic request.")
    }
    
    static func Disallowed_traffic_alert_message() -> String {
        return NSLocalizedString("DISALLOWED_TRAFFIC_ALERT_MESSAGE", tableName: nil, bundle: Bundle.main,
                                 value: "Some Internet traffic is not supported by the free version of Psiphon. Purchase a subscription or Speed Boost to unlock the full potential of your Psiphon experience.",
                                 comment: "Content of the alert dialog which is shown to the user when they click toolbar notification of unsupported Internet traffic request.")
    }
}

// MARK: Feedback upload
extension UserStrings {
    static func Submitted_feedback() -> String {
        return NSLocalizedString("FEEDBACK_UPLOAD_SUCCESSFUL_TITLE", tableName: nil, bundle: Bundle.main,
                                 value: "Thank you for helping improve Psiphon!",
                                 comment: "Alert dialog message thanking the user for helping improve the Psiphon network by submitting their feedback.")
    }
}<|MERGE_RESOLUTION|>--- conflicted
+++ resolved
@@ -361,9 +361,6 @@
                                  value: "Loading...",
                                  comment: "Text displayed while app loads")
     }
-<<<<<<< HEAD
-
-=======
     
     static func Speed_and_port_limits_header() -> String {
         return NSLocalizedString("PSICASH_SPEED_PORT_LIMITS_HEAD", tableName: nil, bundle: .main,
@@ -377,7 +374,6 @@
                                  comment: "Body of an information section explaining that there are port and speed restrictions when the user doesn't have Speed Boost active. The word 'PsiCash' must not be translated or transliterated. 'Speed Boost' is a reward that can be purchased with PsiCash credit. It provides unlimited network connection speed through Psiphon. Other words that can be used to help with translation are: 'turbo' (like cars), 'accelerate', 'warp speed', 'blast off', or anything that indicates a fast or unrestricted speed.")
     }
     
->>>>>>> b44e0f17
 }
 
 // MARK: Internet reachability
