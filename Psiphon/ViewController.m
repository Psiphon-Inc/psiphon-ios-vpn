--- conflicted
+++ resolved
@@ -67,10 +67,7 @@
     // App state variables
     BOOL shownHomepage;
     BOOL restartRequired;
-<<<<<<< HEAD
-=======
     BOOL canStartTunnel;
->>>>>>> 061a9d0a
 
     // UI Constraint
     NSLayoutConstraint *startButtonScreenWidth;
