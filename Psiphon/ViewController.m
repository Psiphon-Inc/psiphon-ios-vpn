
/*
 * Copyright (c) 2017, Psiphon Inc.
 * All rights reserved.
 *
 * This program is free software: you can redistribute it and/or modify
 * it under the terms of the GNU General Public License as published by
 * the Free Software Foundation, either version 3 of the License, or
 * (at your option) any later version.
 *
 * This program is distributed in the hope that it will be useful,
 * but WITHOUT ANY WARRANTY; without even the implied warranty of
 * MERCHANTABILITY or FITNESS FOR A PARTICULAR PURPOSE.  See the
 * GNU General Public License for more details.
 *
 * You should have received a copy of the GNU General Public License
 * along with this program.  If not, see <http://www.gnu.org/licenses/>.
 *
 */

#import <Foundation/Foundation.h>
#import <PsiphonTunnel/PsiphonTunnel.h>
#import "FeedbackUpload.h"
#import "LogViewControllerFullScreen.h"
#import "PsiphonConfigUserDefaults.h"
#import "PsiphonClientCommonLibraryConstants.h"
#import "PsiphonClientCommonLibraryHelpers.h"
#import "PsiphonDataSharedDB.h"
#import "RegionAdapter.h"
#import "RegionSelectionViewController.h"
#import "SharedConstants.h"
#import "Notifier.h"
#import "LaunchScreenViewController.h"
#import "UIImage+CountryFlag.h"
#import "UpstreamProxySettings.h"
#import "ViewController.h"
#import "VPNManager.h"

static BOOL (^safeStringsEqual)(NSString *, NSString *) = ^BOOL(NSString *a, NSString *b) {
    return (([a length] == 0) && ([b length] == 0)) || ([a isEqualToString:b]);
};

@import NetworkExtension;
@import GoogleMobileAds;

@interface ViewController ()

<<<<<<< HEAD
@property (nonatomic, retain) MPInterstitialAdController *untunneledInterstitial;
=======
@property (nonatomic) NEVPNManager *targetManager;
>>>>>>> c378f472

@end

@implementation ViewController {

    // VPN Manager
    VPNManager *vpnManager;

    PsiphonDataSharedDB *sharedDB;

    // Notifier
    Notifier *notifier;

    // UI elements
    UIButton *startStopButton;
    UILabel *statusLabel;
    UIButton *regionButton;
    UILabel *regionLabel;
    UILabel *versionLabel;
    UILabel *adLabel;

    // App state variables
    BOOL shownHomepage;
    BOOL adWillShow;     // Ad will show soon.

    // UI Constraint
    NSLayoutConstraint *startButtonScreenWidth;
    NSLayoutConstraint *startButtonScreenHeight;
    NSLayoutConstraint *startButtonWidth;

    // VPN Config user defaults
    PsiphonConfigUserDefaults *psiphonConfigUserDefaults;

    // Settings
    PsiphonSettingsViewController *appSettingsViewController;

    // Region Selection
    UINavigationController *regionSelectionNavController;
    NSString *selectedRegionSnapShot;
}

- (id)init {
    self = [super init];
    if (self) {
        vpnManager = [[VPNManager alloc] init];

        sharedDB = [[PsiphonDataSharedDB alloc] initForAppGroupIdentifier:APP_GROUP_IDENTIFIER];

        // Notifier
        notifier = [[Notifier alloc] initWithAppGroupIdentifier:APP_GROUP_IDENTIFIER];

        // VPN Config user defaults
        psiphonConfigUserDefaults = [PsiphonConfigUserDefaults sharedInstance];
        [self persistSettingsToSharedUserDefaults];

        // State variables
        [self resetAppState];
    }
    return self;
}

// Initializes/resets variables that track application state
- (void)resetAppState {
    shownHomepage = FALSE;
    adWillShow = FALSE;
}

#pragma mark - Lifecycle methods

- (void)viewDidLoad {
    [super viewDidLoad];

    // TODO: check if database exists first
    BOOL success = [sharedDB createDatabase];
    if (!success) {
        // TODO : do some error handling
    }

    // Add any available regions from shared db to region adapter
    [self updateAvailableRegions];

    // Setting up the UI
    [self.view setBackgroundColor:[UIColor whiteColor]];
    //  TODO: wrap this in a function which always
    //  calls them in the right order
    [self addSettingsButton];
    [self addStartAndStopButton];
    [self addStatusLabel];
    [self addRegionButton];
    [self addRegionLabel];
    [self addAdLabel];
    [self addVersionLabel];

<<<<<<< HEAD
=======
    // Load previous NETunnelProviderManager, if any.
    [NETunnelProviderManager loadAllFromPreferencesWithCompletionHandler:^(NSArray<NETunnelProviderManager *> * _Nullable managers, NSError * _Nullable error) {
        if (managers == nil) {
            return;
        }

        // TODO: should we do error checking here, or on call to startVPN only?
        if ([managers count] == 1) {
            self.targetManager = managers[0];
            if ([self isVPNActive]){
                startStopButton.selected = YES;
            } else {
                startStopButton.selected = NO;
            }
//            [self initializeAds];
        }
    }];

>>>>>>> c378f472
    // TODO: load/save config here to have the user immediately complete the permission prompt

    // TODO: perhaps this should be done through the AppDelegate
    [[NSNotificationCenter defaultCenter] addObserver:self selector:@selector(applicationWillResignActive) name:UIApplicationWillResignActiveNotification object:nil];

    [[NSNotificationCenter defaultCenter] addObserver:self selector:@selector(applicationDidBecomeActive) name:UIApplicationDidBecomeActiveNotification object:nil];
}

- (void)viewDidAppear:(BOOL)animated {
    [super viewDidAppear:animated];
    // Available regions may have changed in the background
    [self updateAvailableRegions];
    [self updateRegionButton];
    [self updateRegionLabel];
}

- (void)viewWillAppear:(BOOL)animated {
    [super viewWillAppear:animated];

    [[NSNotificationCenter defaultCenter]
      addObserver:self selector:@selector(vpnStatusDidChange) name:@kVPNStatusChange object:vpnManager];
}

- (void)viewWillDisappear:(BOOL)animated {
    [super viewWillDisappear:animated];
}

- (void)applicationDidBecomeActive {
    // Listen for messages from Network Extension
    [self listenForNEMessages];

    [sharedDB updateAppForegroundState:YES];

    // If the extension has been waiting for the app to come into foreground,
    // send the VPNManager startVPN message again.
    dispatch_async(dispatch_get_main_queue(), ^{
        // If the tunnel is in Connected state, and we're now showing ads
        // send startVPN message.
        if (!adWillShow && [sharedDB getTunnelConnectedState]) {
            [vpnManager startVPN];
        }
    });
}

- (void)applicationWillResignActive {

    [sharedDB updateAppForegroundState:NO];

    // Stop listening for diagnostic messages (we don't want to hold the shared db lock while backgrounded)
    // TODO: best place to stop listening for NE messages?
    [notifier stopListeningForAllNotifications];
}

// Reload when rotate
- (void)viewWillTransitionToSize:(CGSize)size withTransitionCoordinator:(id<UIViewControllerTransitionCoordinator>)coordinator {
    [self.view removeConstraint:startButtonWidth];

    if (size.width > size.height) {
        [self.view removeConstraint:startButtonScreenWidth];
        [self.view addConstraint:startButtonScreenHeight];
    } else {
        [self.view removeConstraint:startButtonScreenHeight];
        [self.view addConstraint:startButtonScreenWidth];
    }

    [self.view addConstraint:startButtonWidth];
    [coordinator animateAlongsideTransition:nil completion:^(id<UIViewControllerTransitionCoordinatorContext> context) {
    }];

    [super viewWillTransitionToSize:size withTransitionCoordinator:coordinator];
}

#pragma mark - UI callbacks

- (void)vpnStatusDidChange {
    // Update UI
    startStopButton.selected = [vpnManager isVPNActive];
    statusLabel.text = [self getVPNStatusDescription:[vpnManager getVPNStatus]];

    if ([vpnManager getVPNStatus] == VPNStatusDisconnected) {
        // The VPN is stopped. Initialize ads after a delay:
        //    - to ensure regular untunneled networking is ready
        //    - because it's likely the user will be leaving the app, so we don't want to request
        //      another ad right away
        dispatch_after(dispatch_time(DISPATCH_TIME_NOW, 5 * NSEC_PER_SEC), dispatch_get_main_queue(), ^{
            [self initializeAds];
        });
    } else {
        [self initializeAds];
    }
}

- (void)onStartStopTap:(UIButton *)sender {
    if (![vpnManager isVPNActive]) {
        [self showUntunneledInterstitial];
    } else {
        NSLog(@"call targetManager.connection.stopVPNTunnel()");
        [vpnManager stopVPN];
    }
}

- (void)onSettingsButtonTap:(UIButton *)sender {
    [self openSettingsMenu];
}

- (void)onRegionButtonTap:(UIButton *)sender {
    [self openRegionSelection];
}

- (void)onVersionLabelTap:(UILabel *)sender {
    LogViewControllerFullScreen *log = [[LogViewControllerFullScreen alloc] init];

    UINavigationController *nav = [[UINavigationController alloc] initWithRootViewController:log];
    nav.modalPresentationStyle = UIModalPresentationFullScreen;
    nav.modalTransitionStyle = UIModalTransitionStyleCoverVertical;

    [self presentViewController:nav animated:YES completion:nil];
}

# pragma mark - Network Extension

<<<<<<< HEAD
=======
- (void)startVPN {
    NSLog(@"startVPN: call loadAllFromPreferencesWithCompletionHandler");

    [self resetAppState];

    // TODO: Need a better way to stop ads loading when VPN started (If it's not already loaded
    if (self.untunneledInterstitial != nil) {
        NSLog(@"Nil untunneledintersitial ads reference when VPN started");
        self.untunneledInterstitial = nil;
    }

    [NETunnelProviderManager loadAllFromPreferencesWithCompletionHandler:^(NSArray<NETunnelProviderManager *> * _Nullable allManagers, NSError * _Nullable error) {

        if (allManagers == nil) {
            return;
        }

        // If there are no configurations, create one
        // if there is more than one, abort!
        if ([allManagers count] == 0) {
            NSLog(@"startVPN: np VPN configurations found");
            NETunnelProviderManager *newManager = [[NETunnelProviderManager alloc] init];
            NETunnelProviderProtocol *providerProtocol = [[NETunnelProviderProtocol alloc] init];
            providerProtocol.providerBundleIdentifier = @"ca.psiphon.Psiphon.PsiphonVPN";
            newManager.protocolConfiguration = providerProtocol;
            newManager.protocolConfiguration.serverAddress = @"localhost";
            self.targetManager = newManager;
        } else if ([allManagers count] > 1) {
            NSLog(@"startVPN: %lu VPN configurations found, only expected 1. Aborting", (unsigned long)[allManagers count]);
            return;
        }

        // setEnabled becomes false if the user changes the
        // enabled VPN Configuration from the prefrences.
        [self.targetManager setEnabled:TRUE];


        NSLog(@"startVPN: call saveToPreferencesWithCompletionHandler");

        [self.targetManager saveToPreferencesWithCompletionHandler:^(NSError * _Nullable error) {
            if (error != nil) {
                // User denied permission to add VPN Configuration.
                startStopButton.selected = NO;
                NSLog(@"startVPN: failed to save the configuration: %@", error);
                return;
            }

            [self.targetManager loadFromPreferencesWithCompletionHandler:^(NSError * _Nullable error) {
                if (error != nil) {
                    NSLog(@"startVPN: second loadFromPreferences failed");
                    return;
                }

                NSLog(@"startVPN: call targetManager.connection.startVPNTunnel()");
                NSError *vpnStartError;
                NSDictionary *extensionOptions = @{EXTENSION_OPTION_START_FROM_CONTAINER : @YES};

                BOOL vpnStartSuccess = [self.targetManager.connection startVPNTunnelWithOptions:extensionOptions
                  andReturnError:&vpnStartError];
                if (!vpnStartSuccess) {
                    NSLog(@"startVPN: startVPNTunnel failed: %@", vpnStartError);
                }

                NSLog(@"startVPN: startVPNTunnel success");
            }];
        }];
    }];
}

- (void)restartVPN {
    if (self.targetManager.connection) {
        restartRequired = TRUE;
        [self.targetManager.connection stopVPNTunnel];
    }
}

>>>>>>> c378f472
- (void)listenForNEMessages {
    [notifier listenForNotification:@"NE.newHomepages" listener:^{
        dispatch_async(dispatch_get_global_queue(DISPATCH_QUEUE_PRIORITY_DEFAULT, 0), ^{
            if (!shownHomepage) {
                NSArray<Homepage *> *homepages = [sharedDB getAllHomepages];
                if ([homepages count] > 0) {
                    NSUInteger randIndex = arc4random() % [homepages count];
                    Homepage *homepage = homepages[randIndex];

                    [[UIApplication sharedApplication] openURL:homepage.url options:@{}
                                             completionHandler:^(BOOL success) {
                                                 shownHomepage = success;
                                             }];

                }
            }
        });
    }];

    [notifier listenForNotification:@"NE.tunnelConnected" listener:^{
        // If we haven't had a chance to load an Ad, and the
        // tunnel is already connected, give up on the Ad and
        // start the VPN. Otherwise the startVPN message will be
        // sent after the Ad has disappeared.
        if (!adWillShow) {
            [vpnManager startVPN];
        }
    }];

    [notifier listenForNotification:@"NE.onAvailableEgressRegions" listener:^{ // TODO should be put in a constants file
        [self updateAvailableRegions];
    }];
}

<<<<<<< HEAD
=======
# pragma mark - Property getters/setters

- (void)setTargetManager:(NEVPNManager *)targetManager {
    _targetManager = targetManager;
    statusLabel.text = [self getVPNStatusDescription];

    // Listening for NEVPNStatusDidChangeNotification
    [[NSNotificationCenter defaultCenter] addObserverForName:NEVPNStatusDidChangeNotification
      object:_targetManager.connection queue:NSOperationQueue.mainQueue
      usingBlock:^(NSNotification * _Nonnull note) {

          if (_targetManager.connection.status == NEVPNStatusDisconnected) {
              if (restartRequired) {
                  restartRequired = FALSE;
                  dispatch_async(dispatch_get_main_queue(), ^{
                      [self startVPN];
                  });
              } else {
                  // The VPN is stopped. Initialize ads after a delay:
                  //    - to ensure regular untunneled networking is ready
                  //    - because it's likely the user will be leaving the app, so we don't want to request
                  //      another ad right away
                  dispatch_after(dispatch_time(DISPATCH_TIME_NOW, 5 * NSEC_PER_SEC), dispatch_get_main_queue(), ^{
//                      [self initializeAds];
                  });
              }
          } else {
//              [self initializeAds];
          }

          NSLog(@"received NEVPNStatusDidChangeNotification %@", [self getVPNStatusDescription]);
          statusLabel.text = [self getVPNStatusDescription];
          if ([self isVPNActive]){
              startStopButton.selected = YES;
          } else {
              startStopButton.selected = NO;
          }
    }];
}


>>>>>>> c378f472
# pragma mark - UI helper functions

- (NSString *)getVPNStatusDescription:(VPNStatus) status {
    switch(status) {
        case VPNStatusDisconnected: return NSLocalizedStringWithDefaultValue(@"VPN_STATUS_DISCONNECTED", nil, [NSBundle mainBundle], @"Disconnected", @"Status when the VPN is not connected to a Psiphon server, not trying to connect, and not in an error state");
        case VPNStatusInvalid: return NSLocalizedStringWithDefaultValue(@"VPN_STATUS_INVALID", nil, [NSBundle mainBundle], @"Invalid", @"Status when the VPN is in an invalid state. For example, if the user doesn't give permission for the VPN configuration to be installed, and therefore the Psiphon VPN can't even try to connect.");
        case VPNStatusConnected: return NSLocalizedStringWithDefaultValue(@"VPN_STATUS_CONNECTED", nil, [NSBundle mainBundle], @"Connected", @"Status when the VPN is connected to a Psiphon server");
        case VPNStatusConnecting: return NSLocalizedStringWithDefaultValue(@"VPN_STATUS_CONNECTING", nil, [NSBundle mainBundle], @"Connecting", @"Status when the VPN is connecting; that is, trying to connect to a Psiphon server");
        case VPNStatusDisconnecting: return NSLocalizedStringWithDefaultValue(@"VPN_STATUS_DISCONNECTING", nil, [NSBundle mainBundle], @"Disconnecting", @"Status when the VPN is disconnecting. Sometimes going from connected to disconnected can take some time, and this is that state.");
        case VPNStatusReasserting: return NSLocalizedStringWithDefaultValue(@"VPN_STATUS_RECONNECTING", nil, [NSBundle mainBundle], @"Reconnecting", @"Status when the VPN was connected to a Psiphon server, got disconnected unexpectedly, and is currently trying to reconnect");
        case VPNStatusRestarting: return NSLocalizedStringWithDefaultValue(@"VPN_STATUS_RESTARTING", nil, [NSBundle mainBundle], @"Restarting", @"Status when the VPN is restarting.");
    }
    return nil;
}

- (void)addSettingsButton {
    UIButton *settingsButton = [[UIButton alloc] init];
    settingsButton.translatesAutoresizingMaskIntoConstraints = NO;
    [settingsButton setImage:[UIImage imageNamed:@"settings"] forState:UIControlStateNormal];
    [self.view addSubview:settingsButton];

    // Setup autolayout
    [self.view addConstraint:[NSLayoutConstraint constraintWithItem:settingsButton
                                                          attribute:NSLayoutAttributeTop
                                                          relatedBy:NSLayoutRelationEqual
                                                             toItem:self.topLayoutGuide
                                                          attribute:NSLayoutAttributeBottom
                                                         multiplier:1.0
                                                           constant:-5]];

    [self.view addConstraint:[NSLayoutConstraint constraintWithItem:settingsButton
                                                          attribute:NSLayoutAttributeRight
                                                          relatedBy:NSLayoutRelationEqual
                                                             toItem:self.view
                                                          attribute:NSLayoutAttributeRight
                                                         multiplier:1.0
                                                           constant:-5]];

    [self.view addConstraint:[NSLayoutConstraint constraintWithItem:settingsButton
                                                          attribute:NSLayoutAttributeWidth
                                                          relatedBy:NSLayoutRelationEqual
                                                             toItem:nil
                                                          attribute:NSLayoutAttributeNotAnAttribute
                                                         multiplier:1.0
                                                           constant:40]];

    [self.view addConstraint:[NSLayoutConstraint constraintWithItem:settingsButton
                                                          attribute:NSLayoutAttributeHeight
                                                          relatedBy:NSLayoutRelationEqual
                                                             toItem:settingsButton
                                                          attribute:NSLayoutAttributeWidth
                                                         multiplier:1.0
                                                           constant:0.f]];

    [settingsButton addTarget:self action:@selector(onSettingsButtonTap:) forControlEvents:UIControlEventTouchUpInside];
}

- (void)addStartAndStopButton {
    UIImage *stopButtonImage = [UIImage imageNamed:@"StopButton"];
    UIImage *startButtonImage = [UIImage imageNamed:@"StartButton"];

    startStopButton = [UIButton buttonWithType:UIButtonTypeCustom];
    startStopButton.translatesAutoresizingMaskIntoConstraints = NO;
    startStopButton.contentHorizontalAlignment = UIControlContentHorizontalAlignmentFill;
    startStopButton.contentVerticalAlignment = UIControlContentVerticalAlignmentFill;

    [startStopButton setImage:startButtonImage forState:UIControlStateNormal];
    [startStopButton setImage:stopButtonImage forState:UIControlStateSelected];

    [startStopButton addTarget:self action:@selector(onStartStopTap:) forControlEvents:UIControlEventTouchUpInside];
    [self.view addSubview:startStopButton];

    // Setup autolayout
    [self.view addConstraint:[NSLayoutConstraint constraintWithItem:startStopButton
                                                          attribute:NSLayoutAttributeCenterY
                                                          relatedBy:NSLayoutRelationEqual
                                                             toItem:self.view
                                                          attribute:NSLayoutAttributeCenterY
                                                         multiplier:1.0
                                                           constant:0]];

    [self.view addConstraint:[NSLayoutConstraint constraintWithItem:startStopButton
                                                          attribute:NSLayoutAttributeCenterX
                                                          relatedBy:NSLayoutRelationEqual
                                                             toItem:self.view
                                                          attribute:NSLayoutAttributeCenterX
                                                         multiplier:1.0
                                                           constant:0]];

    startButtonScreenHeight = [NSLayoutConstraint constraintWithItem:startStopButton
                                                           attribute:NSLayoutAttributeHeight
                                                           relatedBy:NSLayoutRelationEqual
                                                              toItem:self.view
                                                           attribute:NSLayoutAttributeHeight
                                                          multiplier:0.5f
                                                            constant:0];

    startButtonScreenWidth = [NSLayoutConstraint constraintWithItem:startStopButton
                                                          attribute:NSLayoutAttributeWidth
                                                          relatedBy:NSLayoutRelationEqual
                                                             toItem:self.view
                                                          attribute:NSLayoutAttributeWidth
                                                         multiplier:0.5f
                                                           constant:0];

    startButtonWidth = [NSLayoutConstraint constraintWithItem:startStopButton
                                                    attribute:NSLayoutAttributeHeight
                                                    relatedBy:NSLayoutRelationEqual
                                                       toItem:startStopButton
                                                    attribute:NSLayoutAttributeWidth
                                                   multiplier:1.0
                                                     constant:0];

    CGSize viewSize = self.view.bounds.size;

    if (viewSize.width > viewSize.height) {
        [self.view addConstraint:startButtonScreenHeight];
    } else {
        [self.view addConstraint:startButtonScreenWidth];
    }

    [self.view addConstraint:startButtonWidth];
}

- (void)addStatusLabel {
    statusLabel = [[UILabel alloc] init];
    statusLabel.translatesAutoresizingMaskIntoConstraints = NO;
    statusLabel.adjustsFontSizeToFitWidth = YES;
    statusLabel.text = @"...";
    statusLabel.textAlignment = NSTextAlignmentCenter;
    [self.view addSubview:statusLabel];

    // Setup autolayout
    [self.view addConstraint:[NSLayoutConstraint constraintWithItem:statusLabel
                                                          attribute:NSLayoutAttributeBottom
                                                          relatedBy:NSLayoutRelationGreaterThanOrEqual
                                                             toItem:startStopButton
                                                          attribute:NSLayoutAttributeTop
                                                         multiplier:1.0
                                                           constant:-30.0]];

    [self.view addConstraint:[NSLayoutConstraint constraintWithItem:statusLabel
                                                          attribute:NSLayoutAttributeLeft
                                                          relatedBy:NSLayoutRelationEqual
                                                             toItem:self.view
                                                          attribute:NSLayoutAttributeLeft
                                                         multiplier:1.0
                                                           constant:15.0]];

    [self.view addConstraint:[NSLayoutConstraint constraintWithItem:statusLabel
                                                          attribute:NSLayoutAttributeRight
                                                          relatedBy:NSLayoutRelationEqual
                                                             toItem:self.view
                                                          attribute:NSLayoutAttributeRight
                                                         multiplier:1.0
                                                           constant:-15.0]];
}

- (void)addRegionButton {
    regionButton = [[UIButton alloc] init];
    regionButton.translatesAutoresizingMaskIntoConstraints = NO;
    [regionButton addTarget:self action:@selector(onRegionButtonTap:) forControlEvents:UIControlEventTouchUpInside];

    [self.view addSubview:regionButton];

    [self updateRegionButton];

    // Setup autolayout
    [self.view addConstraint:[NSLayoutConstraint constraintWithItem:regionButton
                                                          attribute:NSLayoutAttributeTop
                                                          relatedBy:NSLayoutRelationLessThanOrEqual
                                                             toItem:startStopButton
                                                          attribute:NSLayoutAttributeBottom
                                                         multiplier:1.0
                                                           constant:30.0]];

    [self.view addConstraint:[NSLayoutConstraint constraintWithItem:regionButton
                                                          attribute:NSLayoutAttributeCenterX
                                                          relatedBy:NSLayoutRelationEqual
                                                             toItem:self.view
                                                          attribute:NSLayoutAttributeCenterX
                                                         multiplier:1.0
                                                           constant:0]];

    [self.view addConstraint:[NSLayoutConstraint constraintWithItem:regionButton
                                                          attribute:NSLayoutAttributeWidth
                                                          relatedBy:NSLayoutRelationEqual
                                                             toItem:self.view
                                                          attribute:NSLayoutAttributeWidth
                                                         multiplier:1.0
                                                           constant:.2]];
}

- (void)addRegionLabel {
    regionLabel = [[UILabel alloc] init];
    regionLabel.translatesAutoresizingMaskIntoConstraints = NO;
    regionLabel.adjustsFontSizeToFitWidth = YES;
    regionLabel.numberOfLines = 0;
    regionLabel.textAlignment = NSTextAlignmentCenter;
    regionLabel.font = [UIFont systemFontOfSize:15.f];
    [self.view addSubview:regionLabel];

    [self updateRegionLabel];

    // Setup autolayout
    [self.view addConstraint:[NSLayoutConstraint constraintWithItem:regionLabel
                                                          attribute:NSLayoutAttributeTop
                                                          relatedBy:NSLayoutRelationEqual
                                                             toItem:regionButton
                                                          attribute:NSLayoutAttributeBottom
                                                         multiplier:1.0
                                                           constant:5.0]];

    [self.view addConstraint:[NSLayoutConstraint constraintWithItem:regionLabel
                                                          attribute:NSLayoutAttributeBottom
                                                          relatedBy:NSLayoutRelationLessThanOrEqual
                                                             toItem:self.view
                                                          attribute:NSLayoutAttributeBottom
                                                         multiplier:1.0
                                                           constant:0.0]];

    [self.view addConstraint:[NSLayoutConstraint constraintWithItem:regionLabel
                                                          attribute:NSLayoutAttributeCenterX
                                                          relatedBy:NSLayoutRelationEqual
                                                             toItem:regionButton
                                                          attribute:NSLayoutAttributeCenterX
                                                         multiplier:1.0
                                                           constant:0]];

    [self.view addConstraint:[NSLayoutConstraint constraintWithItem:regionLabel
                                                          attribute:NSLayoutAttributeWidth
                                                          relatedBy:NSLayoutRelationEqual
                                                             toItem:self.view
                                                          attribute:NSLayoutAttributeWidth
                                                         multiplier:1.0
                                                           constant:.1]];
}

- (void)addVersionLabel {
    versionLabel = [[UILabel alloc] init];
    versionLabel.translatesAutoresizingMaskIntoConstraints = NO;
    versionLabel.adjustsFontSizeToFitWidth = YES;
    versionLabel.text = [NSString stringWithFormat:NSLocalizedStringWithDefaultValue(@"APP_VERSION", nil, [NSBundle mainBundle], @"Version %@", @"Text showing the app version. The '%@' placeholder is the version number. So it will look like 'Version 2'."),[[NSBundle mainBundle] objectForInfoDictionaryKey:@"CFBundleShortVersionString"]];
    ;
    versionLabel.userInteractionEnabled = YES;

    UITapGestureRecognizer *tapRecognizer = [[UITapGestureRecognizer alloc]
      initWithTarget:self action:@selector(onVersionLabelTap:)];
    tapRecognizer.numberOfTapsRequired = 2;
    [versionLabel addGestureRecognizer:tapRecognizer];

    [self.view addSubview:versionLabel];

    // Setup autolayout
    [self.view addConstraint:[NSLayoutConstraint constraintWithItem:versionLabel
                                                          attribute:NSLayoutAttributeRight
                                                          relatedBy:NSLayoutRelationEqual
                                                             toItem:self.view
                                                          attribute:NSLayoutAttributeRight
                                                         multiplier:1.0
                                                          constant:-30.0]];

    [self.view addConstraint:[NSLayoutConstraint constraintWithItem:versionLabel
                                                          attribute:NSLayoutAttributeBottom
                                                          relatedBy:NSLayoutRelationEqual
                                                             toItem:self.view
                                                          attribute:NSLayoutAttributeBottom
                                                         multiplier:1.0
                                                           constant:-30.0]];
}

- (void)addAdLabel {
    adLabel = [[UILabel alloc] init];
    adLabel.translatesAutoresizingMaskIntoConstraints = NO;
    adLabel.text = NSLocalizedStringWithDefaultValue(@"AD_LOADED", nil, [NSBundle mainBundle], @"Ad Loaded", @"Text for button that plays the main screen ad");
    adLabel.textAlignment = NSTextAlignmentCenter;
    [self.view addSubview:adLabel];
    if (!self.untunneledInterstitial.ready){
        adLabel.hidden = true;
    }

    // Setup autolayout
    [self.view addConstraint:[NSLayoutConstraint constraintWithItem:adLabel
                                                          attribute:NSLayoutAttributeTop
                                                          relatedBy:NSLayoutRelationGreaterThanOrEqual
                                                             toItem:self.topLayoutGuide
                                                          attribute:NSLayoutAttributeBottom
                                                         multiplier:1.0
                                                           constant:0]];

    [self.view addConstraint:[NSLayoutConstraint constraintWithItem:adLabel
                                                          attribute:NSLayoutAttributeBottom
                                                          relatedBy:NSLayoutRelationEqual
                                                             toItem:statusLabel
                                                          attribute:NSLayoutAttributeTop
                                                         multiplier:1.0
                                                           constant:-20.0]];

    [self.view addConstraint:[NSLayoutConstraint constraintWithItem:adLabel
                                                          attribute:NSLayoutAttributeLeft
                                                          relatedBy:NSLayoutRelationEqual
                                                             toItem:self.view
                                                          attribute:NSLayoutAttributeLeft
                                                         multiplier:1.0
                                                           constant:15.0]];

    [self.view addConstraint:[NSLayoutConstraint constraintWithItem:adLabel
                                                          attribute:NSLayoutAttributeRight
                                                          relatedBy:NSLayoutRelationEqual
                                                             toItem:self.view
                                                          attribute:NSLayoutAttributeRight
                                                         multiplier:1.0
                                                           constant:-15.0]];
}

# pragma mark - Ads

- (void)initializeAds {
    NSLog(@"initializeAds");
    if ([self shouldShowUntunneledAds]) {
        [GADMobileAds configureWithApplicationID:@"ca-app-pub-1072041961750291~2085686375"];
        [self loadUntunneledInterstitial];
    } else {
        adLabel.hidden = true;
    }
}

- (bool)shouldShowUntunneledAds {
    return [vpnManager getVPNStatus] == VPNStatusDisconnected;
}

- (void)loadUntunneledInterstitial {
    NSLog(@"loadUntunneledInterstitial");
    self.untunneledInterstitial = [MPInterstitialAdController
      interstitialAdControllerForAdUnitId:@"4250ebf7b28043e08ddbe04d444d79e4"];
    self.untunneledInterstitial.delegate = self;
    [self.untunneledInterstitial loadAd];
}

- (void)showUntunneledInterstitial {
    if (self.untunneledInterstitial.ready) {
<<<<<<< HEAD
        adWillShow = YES;
=======
        NSLog(@"showUntunneledInterstitial");
>>>>>>> c378f472
        [self.untunneledInterstitial showFromViewController:self];
    }

    // Start the tunnel in parallel with showing ads.
    // VPN won't start until [vpnManager startVPN] message is sent.
    [vpnManager startTunnelWithCompletionHandler:^(BOOL success) {
        // TODO:
    }];
}

- (void)interstitialDidLoadAd:(MPInterstitialAdController *)interstitial {
    NSLog(@"Interstitial loaded");
    adLabel.hidden = false;
    [[NSNotificationCenter defaultCenter]
            postNotificationName:@adsDidLoad object:self];
}

- (void)interstitialDidFailToLoadAd:(MPInterstitialAdController *)interstitial {
    NSLog(@"Interstitial failed to load");
    // Don't retry.
}

- (void)interstitialDidExpire:(MPInterstitialAdController *)interstitial {
    NSLog(@"Interstitial expired");
    adLabel.hidden = true;
    [interstitial loadAd];
}

- (void)interstitialDidDisappear:(MPInterstitialAdController *)interstitial {
    NSLog(@"Interstitial dismissed");
    // TODO: start the tunnel? or set a flag indicating that the tunnel should be started when returning to the UI?
    adLabel.hidden = true;

    adWillShow = NO;

    // Post message to the extension to start the VPN
    // when the tunnel is established.
    [vpnManager startVPN];
}

#pragma mark - FeedbackViewControllerDelegate methods and helpers

- (NSString *)getPsiphonConfig {
    return [PsiphonClientCommonLibraryHelpers getPsiphonConfigForFeedbackUpload];
}

- (void)userSubmittedFeedback:(NSUInteger)selectedThumbIndex comments:(NSString *)comments email:(NSString *)email uploadDiagnostics:(BOOL)uploadDiagnostics {
    // Ensure psiphon data is populated with latest logs
    // TODO: should this be a delegate method of Psiphon Data in shared library/
    dispatch_async(dispatch_get_global_queue(DISPATCH_QUEUE_PRIORITY_DEFAULT, 0), ^{
        NSArray<DiagnosticEntry *> *logs = [sharedDB getNewLogs];
        [[PsiphonData sharedInstance] addDiagnosticEntries:logs];
    });

    __weak ViewController *weakSelf = self;
    SendFeedbackHandler sendFeedbackHandler = ^(NSString *jsonString, NSString *pubKey, NSString *uploadServer, NSString *uploadServerHeaders){
        PsiphonTunnel *inactiveTunnel = [PsiphonTunnel newPsiphonTunnel:self]; // TODO: we need to update PsiphonTunnel framework not require this and fix this warning
        [inactiveTunnel sendFeedback:jsonString publicKey:pubKey uploadServer:uploadServer uploadServerHeaders:uploadServerHeaders];
    };

    [FeedbackUpload generateAndSendFeedback:selectedThumbIndex
                                   comments:comments
                                      email:email
                         sendDiagnosticInfo:uploadDiagnostics
                          withPsiphonConfig:[self getPsiphonConfig]
                         withConnectionType:[self getConnectionType]
                               isJailbroken:[JailbreakCheck isDeviceJailbroken]
                        sendFeedbackHandler:sendFeedbackHandler];
}

- (void)userPressedURL:(NSURL *)URL {
    [[UIApplication sharedApplication] openURL:URL options:@{} completionHandler:nil];
}

// Get connection type for feedback
- (NSString*)getConnectionType {

    Reachability *reachability = [Reachability reachabilityForInternetConnection];

    NetworkStatus status = [reachability currentReachabilityStatus];

    if(status == NotReachable)
    {
        return @"none";
    }
    else if (status == ReachableViaWiFi)
    {
        return @"WIFI";
    }
    else if (status == ReachableViaWWAN)
    {
        return @"mobile";
    }

    return @"error";
}

#pragma mark - PsiphonSettingsViewControllerDelegate methods and helpers

- (void)notifyPsiphonConnectionState {
    // Unused
}

- (void)reloadAndOpenSettings {
    if (appSettingsViewController != nil) {
        __weak ViewController *weakSelf = self;
        [appSettingsViewController dismissViewControllerAnimated:NO completion:^{
            [[RegionAdapter sharedInstance] reloadTitlesForNewLocalization];
            [weakSelf openSettingsMenu];
        }];
    }
}

- (void)settingsWillDismissWithForceReconnect:(BOOL)forceReconnect {
    if (forceReconnect) {
        [self persistSettingsToSharedUserDefaults];
        [vpnManager restartVPN];
    }
}

- (void)persistSettingsToSharedUserDefaults {
    [self persistDisableTimeouts];
    [self persistSelectedRegion];
    [self persistUpstreamProxySettings];
}

- (void)persistDisableTimeouts {
    NSUserDefaults *containerUserDefaults = [NSUserDefaults standardUserDefaults];
    NSUserDefaults *sharedUserDefaults = [[NSUserDefaults alloc] initWithSuiteName:APP_GROUP_IDENTIFIER];
    [sharedUserDefaults setObject:@([containerUserDefaults boolForKey:kDisableTimeouts]) forKey:kDisableTimeouts];
}

- (void)persistSelectedRegion {
    [[PsiphonConfigUserDefaults sharedInstance] setEgressRegion:[RegionAdapter.sharedInstance getSelectedRegion].code];
}

- (void)persistUpstreamProxySettings {
    NSString *upstreamProxyUrl = [[UpstreamProxySettings sharedInstance] getUpstreamProxyUrl];
    NSUserDefaults *userDefaults = [[NSUserDefaults alloc] initWithSuiteName:APP_GROUP_IDENTIFIER];
    [userDefaults setObject:upstreamProxyUrl forKey:PSIPHON_CONFIG_UPSTREAM_PROXY_URL];
}

- (BOOL)shouldEnableSettingsLinks {
    return YES;
}

#pragma mark - Psiphon Settings

- (void)openSettingsMenu {
    appSettingsViewController = [[PsiphonSettingsViewController alloc] init];
    appSettingsViewController.delegate = appSettingsViewController;
    appSettingsViewController.showCreditsFooter = NO;
    appSettingsViewController.showDoneButton = YES;
    appSettingsViewController.neverShowPrivacySettings = YES;
    appSettingsViewController.settingsDelegate = self;
    appSettingsViewController.preferencesSnapshot = [[[NSUserDefaults standardUserDefaults] dictionaryRepresentation] copy];

    UINavigationController *navController = [[UINavigationController alloc] initWithRootViewController:appSettingsViewController];
    [self presentViewController:navController animated:YES completion:nil];
}

#pragma mark - Region Selection

- (void)openRegionSelection {
    selectedRegionSnapShot = [[RegionAdapter sharedInstance] getSelectedRegion].code;
    RegionSelectionViewController *regionSelectionViewController = [[RegionSelectionViewController alloc] init];
    regionSelectionNavController = [[UINavigationController alloc] initWithRootViewController:regionSelectionViewController];
    UIBarButtonItem *doneButton = [[UIBarButtonItem alloc] initWithTitle:NSLocalizedStringWithDefaultValue(@"DONE_ACTION", nil, [NSBundle mainBundle], @"Done", @"Title of the button that dismisses region selection dialog")
                                                                   style:UIBarButtonItemStyleDone target:self
                                                                  action:@selector(regionSelectionDidEnd)];
    regionSelectionViewController.navigationItem.rightBarButtonItem = doneButton;

    [self presentViewController:regionSelectionNavController animated:YES completion:nil];
}

- (void)regionSelectionDidEnd {
    NSString *selectedRegion = [[RegionAdapter sharedInstance] getSelectedRegion].code;//[[[NSUserDefaults alloc] initWithSuiteName:APP_GROUP_IDENTIFIER] stringForKey:kRegionSelectionSpecifierKey];
    if (!safeStringsEqual(selectedRegion, selectedRegionSnapShot)) {
        [self persistSelectedRegion];
        [self updateRegionButton];
        [self updateRegionLabel];
        [vpnManager restartVPN];
    }
    [regionSelectionNavController dismissViewControllerAnimated:YES completion:nil];
    regionSelectionNavController = nil;
}

- (void)updateAvailableRegions {
    dispatch_async(dispatch_get_global_queue(DISPATCH_QUEUE_PRIORITY_DEFAULT, 0), ^{
        NSArray<NSString *> *regions = [sharedDB getAllEgressRegions];
        [[RegionAdapter sharedInstance] onAvailableEgressRegions:regions];
    });
}

- (void)updateRegionButton {
    Region *selectedRegion = [[RegionAdapter sharedInstance] getSelectedRegion];
    UIImage *flag = [[PsiphonClientCommonLibraryHelpers imageFromCommonLibraryNamed:selectedRegion.flagResourceId] countryFlag];
    [regionButton setImage:flag forState:UIControlStateNormal];
}

- (void)updateRegionLabel {
    Region *selectedRegion = [[RegionAdapter sharedInstance] getSelectedRegion];
    NSString *serverRegionText = NSLocalizedStringWithDefaultValue(@"SERVER_REGION", nil, [NSBundle mainBundle], @"Server region", @"Title which is displayed beside the flag of the country which the user has chosen to connect to.");
    NSString *regionText = [[RegionAdapter sharedInstance] getLocalizedRegionTitle:selectedRegion.code];
    regionLabel.text = [serverRegionText stringByAppendingString:[NSString stringWithFormat:@":\n%@", regionText]];
}

@end<|MERGE_RESOLUTION|>--- conflicted
+++ resolved
@@ -45,11 +45,7 @@
 
 @interface ViewController ()
 
-<<<<<<< HEAD
-@property (nonatomic, retain) MPInterstitialAdController *untunneledInterstitial;
-=======
 @property (nonatomic) NEVPNManager *targetManager;
->>>>>>> c378f472
 
 @end
 
@@ -143,27 +139,6 @@
     [self addAdLabel];
     [self addVersionLabel];
 
-<<<<<<< HEAD
-=======
-    // Load previous NETunnelProviderManager, if any.
-    [NETunnelProviderManager loadAllFromPreferencesWithCompletionHandler:^(NSArray<NETunnelProviderManager *> * _Nullable managers, NSError * _Nullable error) {
-        if (managers == nil) {
-            return;
-        }
-
-        // TODO: should we do error checking here, or on call to startVPN only?
-        if ([managers count] == 1) {
-            self.targetManager = managers[0];
-            if ([self isVPNActive]){
-                startStopButton.selected = YES;
-            } else {
-                startStopButton.selected = NO;
-            }
-//            [self initializeAds];
-        }
-    }];
-
->>>>>>> c378f472
     // TODO: load/save config here to have the user immediately complete the permission prompt
 
     // TODO: perhaps this should be done through the AppDelegate
@@ -249,10 +224,10 @@
         //    - because it's likely the user will be leaving the app, so we don't want to request
         //      another ad right away
         dispatch_after(dispatch_time(DISPATCH_TIME_NOW, 5 * NSEC_PER_SEC), dispatch_get_main_queue(), ^{
-            [self initializeAds];
+//            [self initializeAds];
         });
     } else {
-        [self initializeAds];
+//        [self initializeAds];
     }
 }
 
@@ -285,85 +260,6 @@
 
 # pragma mark - Network Extension
 
-<<<<<<< HEAD
-=======
-- (void)startVPN {
-    NSLog(@"startVPN: call loadAllFromPreferencesWithCompletionHandler");
-
-    [self resetAppState];
-
-    // TODO: Need a better way to stop ads loading when VPN started (If it's not already loaded
-    if (self.untunneledInterstitial != nil) {
-        NSLog(@"Nil untunneledintersitial ads reference when VPN started");
-        self.untunneledInterstitial = nil;
-    }
-
-    [NETunnelProviderManager loadAllFromPreferencesWithCompletionHandler:^(NSArray<NETunnelProviderManager *> * _Nullable allManagers, NSError * _Nullable error) {
-
-        if (allManagers == nil) {
-            return;
-        }
-
-        // If there are no configurations, create one
-        // if there is more than one, abort!
-        if ([allManagers count] == 0) {
-            NSLog(@"startVPN: np VPN configurations found");
-            NETunnelProviderManager *newManager = [[NETunnelProviderManager alloc] init];
-            NETunnelProviderProtocol *providerProtocol = [[NETunnelProviderProtocol alloc] init];
-            providerProtocol.providerBundleIdentifier = @"ca.psiphon.Psiphon.PsiphonVPN";
-            newManager.protocolConfiguration = providerProtocol;
-            newManager.protocolConfiguration.serverAddress = @"localhost";
-            self.targetManager = newManager;
-        } else if ([allManagers count] > 1) {
-            NSLog(@"startVPN: %lu VPN configurations found, only expected 1. Aborting", (unsigned long)[allManagers count]);
-            return;
-        }
-
-        // setEnabled becomes false if the user changes the
-        // enabled VPN Configuration from the prefrences.
-        [self.targetManager setEnabled:TRUE];
-
-
-        NSLog(@"startVPN: call saveToPreferencesWithCompletionHandler");
-
-        [self.targetManager saveToPreferencesWithCompletionHandler:^(NSError * _Nullable error) {
-            if (error != nil) {
-                // User denied permission to add VPN Configuration.
-                startStopButton.selected = NO;
-                NSLog(@"startVPN: failed to save the configuration: %@", error);
-                return;
-            }
-
-            [self.targetManager loadFromPreferencesWithCompletionHandler:^(NSError * _Nullable error) {
-                if (error != nil) {
-                    NSLog(@"startVPN: second loadFromPreferences failed");
-                    return;
-                }
-
-                NSLog(@"startVPN: call targetManager.connection.startVPNTunnel()");
-                NSError *vpnStartError;
-                NSDictionary *extensionOptions = @{EXTENSION_OPTION_START_FROM_CONTAINER : @YES};
-
-                BOOL vpnStartSuccess = [self.targetManager.connection startVPNTunnelWithOptions:extensionOptions
-                  andReturnError:&vpnStartError];
-                if (!vpnStartSuccess) {
-                    NSLog(@"startVPN: startVPNTunnel failed: %@", vpnStartError);
-                }
-
-                NSLog(@"startVPN: startVPNTunnel success");
-            }];
-        }];
-    }];
-}
-
-- (void)restartVPN {
-    if (self.targetManager.connection) {
-        restartRequired = TRUE;
-        [self.targetManager.connection stopVPNTunnel];
-    }
-}
-
->>>>>>> c378f472
 - (void)listenForNEMessages {
     [notifier listenForNotification:@"NE.newHomepages" listener:^{
         dispatch_async(dispatch_get_global_queue(DISPATCH_QUEUE_PRIORITY_DEFAULT, 0), ^{
@@ -398,50 +294,6 @@
     }];
 }
 
-<<<<<<< HEAD
-=======
-# pragma mark - Property getters/setters
-
-- (void)setTargetManager:(NEVPNManager *)targetManager {
-    _targetManager = targetManager;
-    statusLabel.text = [self getVPNStatusDescription];
-
-    // Listening for NEVPNStatusDidChangeNotification
-    [[NSNotificationCenter defaultCenter] addObserverForName:NEVPNStatusDidChangeNotification
-      object:_targetManager.connection queue:NSOperationQueue.mainQueue
-      usingBlock:^(NSNotification * _Nonnull note) {
-
-          if (_targetManager.connection.status == NEVPNStatusDisconnected) {
-              if (restartRequired) {
-                  restartRequired = FALSE;
-                  dispatch_async(dispatch_get_main_queue(), ^{
-                      [self startVPN];
-                  });
-              } else {
-                  // The VPN is stopped. Initialize ads after a delay:
-                  //    - to ensure regular untunneled networking is ready
-                  //    - because it's likely the user will be leaving the app, so we don't want to request
-                  //      another ad right away
-                  dispatch_after(dispatch_time(DISPATCH_TIME_NOW, 5 * NSEC_PER_SEC), dispatch_get_main_queue(), ^{
-//                      [self initializeAds];
-                  });
-              }
-          } else {
-//              [self initializeAds];
-          }
-
-          NSLog(@"received NEVPNStatusDidChangeNotification %@", [self getVPNStatusDescription]);
-          statusLabel.text = [self getVPNStatusDescription];
-          if ([self isVPNActive]){
-              startStopButton.selected = YES;
-          } else {
-              startStopButton.selected = NO;
-          }
-    }];
-}
-
-
->>>>>>> c378f472
 # pragma mark - UI helper functions
 
 - (NSString *)getVPNStatusDescription:(VPNStatus) status {
@@ -782,12 +634,9 @@
 }
 
 - (void)showUntunneledInterstitial {
+    NSLog(@"showUntunneledInterstitial");
     if (self.untunneledInterstitial.ready) {
-<<<<<<< HEAD
         adWillShow = YES;
-=======
-        NSLog(@"showUntunneledInterstitial");
->>>>>>> c378f472
         [self.untunneledInterstitial showFromViewController:self];
     }
 
