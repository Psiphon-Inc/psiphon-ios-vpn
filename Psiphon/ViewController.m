--- conflicted
+++ resolved
@@ -29,19 +29,14 @@
 #import "RegionSelectionViewController.h"
 #import "SharedConstants.h"
 #import "Notifier.h"
-<<<<<<< HEAD
 #import "UIImage+CountryFlag.h"
 #import "UpstreamProxySettings.h"
 #import "ViewController.h"
+#import "VPNManager.h"
 
 static BOOL (^safeStringsEqual)(NSString *, NSString *) = ^BOOL(NSString *a, NSString *b) {
     return (([a length] == 0) && ([b length] == 0)) || ([a isEqualToString:b]);
 };
-=======
-#import "PsiphonConfigUserDefaults.h"
-#import "LogViewControllerFullScreen.h"
-#import "VPNManager.h"
->>>>>>> f9532fd2
 
 @import NetworkExtension;
 @import GoogleMobileAds;
@@ -72,7 +67,6 @@
 
     // App state variables
     BOOL shownHomepage;
-//    BOOL restartRequired;
     BOOL adWillShow;
 
     // UI Constraint
@@ -82,7 +76,6 @@
 
     // VPN Config user defaults
     PsiphonConfigUserDefaults *psiphonConfigUserDefaults;
-<<<<<<< HEAD
 
     // Settings
     PsiphonSettingsViewController *appSettingsViewController;
@@ -90,10 +83,6 @@
     // Region Selection
     UINavigationController *regionSelectionNavController;
     NSString *selectedRegionSnapShot;
-}
-=======
->>>>>>> f9532fd2
-
 }
 
 - (id)init {
@@ -112,10 +101,6 @@
 
         // State variables
         [self resetAppState];
-<<<<<<< HEAD
-=======
-        adWillShow = FALSE;
->>>>>>> f9532fd2
     }
     return self;
 }
@@ -123,7 +108,7 @@
 // Initializes/resets variables that track application state
 - (void)resetAppState {
     shownHomepage = FALSE;
-//    restartRequired = FALSE;
+    adWillShow = FALSE;
 }
 
 #pragma mark - Lifecycle methods
@@ -144,12 +129,7 @@
     [self.view setBackgroundColor:[UIColor whiteColor]];
     //  TODO: wrap this in a function which always
     //  calls them in the right order
-<<<<<<< HEAD
     [self addSettingsButton];
-=======
-    [self addAdButton];
-    [self addStatusLabel];
->>>>>>> f9532fd2
     [self addStartAndStopButton];
     [self addStatusLabel];
     [self addRegionButton];
@@ -157,41 +137,6 @@
     [self addAdLabel];
     [self addVersionLabel];
 
-<<<<<<< HEAD
-    // Load previous NETunnelProviderManager, if any.
-    [NETunnelProviderManager loadAllFromPreferencesWithCompletionHandler:^(NSArray<NETunnelProviderManager *> * _Nullable managers, NSError * _Nullable error) {
-        if (managers == nil) {
-            return;
-        }
-
-        // TODO: should we do error checking here, or on call to startVPN only?
-        if ([managers count] == 1) {
-            self.targetManager = managers[0];
-            if ([self isVPNActive]){
-                startStopButton.selected = YES;
-            } else {
-                startStopButton.selected = NO;
-            }
-            [self initializeAds];
-        }
-    }];
-
-=======
-//    // Load previous NETunnelProviderManager, if any.
-//    [NETunnelProviderManager loadAllFromPreferencesWithCompletionHandler:^(NSArray<NETunnelProviderManager *> * _Nullable managers, NSError * _Nullable error) {
-//        if (managers == nil) {
-//            return;
-//        }
-//
-//        // TODO: should we do error checking here, or on call to startTunnel only?
-//        if ([managers count] == 1) {
-//            self.targetManager = managers[0];
-//            [startStopButton setSelected:[self isVPNActive]];
-//            [self initializeAds];
-//        }
-//    }];
-    
->>>>>>> f9532fd2
     // TODO: load/save config here to have the user immediately complete the permission prompt
 
     // TODO: perhaps this should be done through the AppDelegate
@@ -200,7 +145,6 @@
     [[NSNotificationCenter defaultCenter] addObserver:self selector:@selector(applicationDidBecomeActive) name:UIApplicationDidBecomeActiveNotification object:nil];
 }
 
-<<<<<<< HEAD
 - (void)viewDidAppear:(BOOL)animated {
     [super viewDidAppear:animated];
     // Available regions may have changed in the background
@@ -209,7 +153,6 @@
     [self updateRegionLabel];
 }
 
-=======
 - (void)viewWillAppear:(BOOL)animated {
     [super viewWillAppear:animated];
 
@@ -217,14 +160,8 @@
       addObserver:self selector:@selector(vpnStatusDidChange) name:@kVPNStatusChange object:vpnManager];
 }
 
-
->>>>>>> f9532fd2
 - (void)viewWillDisappear:(BOOL)animated {
     [super viewWillDisappear:animated];
-
-    // Stop watching for status change notifications.
-//    [[NSNotificationCenter defaultCenter] removeObserver:self
-//       name:NEVPNStatusDidChangeNotification object:self.targetManager.connection];
 }
 
 - (void)applicationDidBecomeActive {
@@ -259,17 +196,15 @@
     [coordinator animateAlongsideTransition:nil completion:^(id<UIViewControllerTransitionCoordinatorContext> context) {
     }];
 
-<<<<<<< HEAD
     [super viewWillTransitionToSize:size withTransitionCoordinator:coordinator];
 }
 
 #pragma mark - UI callbacks
-=======
+
 - (void)vpnStatusDidChange {
     startStopButton.selected = [vpnManager isVPNActive];
     statusLabel.text = [self getVPNStatusDescription:[vpnManager getVPNStatus]];
 }
->>>>>>> f9532fd2
 
 - (void)onStartStopTap:(UIButton *)sender {
     if (![vpnManager isVPNActive]) {
@@ -280,20 +215,12 @@
     }
 }
 
-<<<<<<< HEAD
 - (void)onSettingsButtonTap:(UIButton *)sender {
     [self openSettingsMenu];
 }
 
 - (void)onRegionButtonTap:(UIButton *)sender {
     [self openRegionSelection];
-=======
-- (void)onRegionTap:(UIButton *)sender {
-    if ([psiphonConfigUserDefaults setEgressRegion:@""]) {
-        
-    }
-    [vpnManager restartVPN];
->>>>>>> f9532fd2
 }
 
 - (void)onVersionLabelTap:(UILabel *)sender {
@@ -311,85 +238,6 @@
 }
 
 # pragma mark - Network Extension
-
-<<<<<<< HEAD
-- (void)startVPN {
-    NSLog(@"startVPN: call loadAllFromPreferencesWithCompletionHandler");
-
-    [self resetAppState];
-
-    [NETunnelProviderManager loadAllFromPreferencesWithCompletionHandler:^(NSArray<NETunnelProviderManager *> * _Nullable allManagers, NSError * _Nullable error) {
-
-        if (allManagers == nil) {
-            return;
-        }
-
-        // If there are no configurations, create one
-        // if there is more than one, abort!
-        if ([allManagers count] == 0) {
-            NSLog(@"startVPN: np VPN configurations found");
-            NETunnelProviderManager *newManager = [[NETunnelProviderManager alloc] init];
-            NETunnelProviderProtocol *providerProtocol = [[NETunnelProviderProtocol alloc] init];
-            providerProtocol.providerBundleIdentifier = @"ca.psiphon.Psiphon.PsiphonVPN";
-            newManager.protocolConfiguration = providerProtocol;
-            newManager.protocolConfiguration.serverAddress = @"localhost";
-            self.targetManager = newManager;
-        } else if ([allManagers count] > 1) {
-            NSLog(@"startVPN: %lu VPN configurations found, only expected 1. Aborting", (unsigned long)[allManagers count]);
-            return;
-        }
-
-        // setEnabled becomes false if the user changes the
-        // enabled VPN Configuration from the prefrences.
-        [self.targetManager setEnabled:TRUE];
-
-
-        NSLog(@"startVPN: call saveToPreferencesWithCompletionHandler");
-
-        [self.targetManager saveToPreferencesWithCompletionHandler:^(NSError * _Nullable error) {
-            if (error != nil) {
-                // User denied permission to add VPN Configuration.
-                startStopButton.selected = NO;
-                NSLog(@"startVPN: failed to save the configuration: %@", error);
-                return;
-            }
-
-            [self.targetManager loadFromPreferencesWithCompletionHandler:^(NSError * _Nullable error) {
-                if (error != nil) {
-                    NSLog(@"startVPN: second loadFromPreferences failed");
-                    return;
-                }
-
-                NSLog(@"startVPN: call targetManager.connection.startVPNTunnel()");
-                NSError *vpnStartError;
-                NSDictionary *extensionOptions = @{EXTENSION_OPTION_START_FROM_CONTAINER : @YES};
-
-                BOOL vpnStartSuccess = [self.targetManager.connection startVPNTunnelWithOptions:extensionOptions
-                  andReturnError:&vpnStartError];
-                if (!vpnStartSuccess) {
-                    NSLog(@"startVPN: startVPNTunnel failed: %@", vpnStartError);
-                }
-
-                NSLog(@"startVPN: startVPNTunnel success");
-            }];
-        }];
-    }];
-}
-
-- (void)restartVPN {
-    if (self.targetManager.connection) {
-        restartRequired = TRUE;
-        [self.targetManager.connection stopVPNTunnel];
-    }
-}
-=======
-//- (void)restartVPN {
-//    if (self.targetManager.connection) {
-//        restartRequired = TRUE;
-//        [self.targetManager.connection stopVPNTunnel];
-//    }
-//}
->>>>>>> f9532fd2
 
 - (void)listenForNEMessages {
     [notifier listenForNotification:@"NE.newHomepages" listener:^{
@@ -424,88 +272,19 @@
     }];
 }
 
-<<<<<<< HEAD
-# pragma mark - Property getters/setters
-
-- (void)setTargetManager:(NEVPNManager *)targetManager {
-    _targetManager = targetManager;
-    statusLabel.text = [self getVPNStatusDescription];
-
-    // Listening for NEVPNStatusDidChangeNotification
-    [[NSNotificationCenter defaultCenter] addObserverForName:NEVPNStatusDidChangeNotification
-      object:_targetManager.connection queue:NSOperationQueue.mainQueue
-      usingBlock:^(NSNotification * _Nonnull note) {
-
-          if (_targetManager.connection.status == NEVPNStatusDisconnected) {
-              if (restartRequired) {
-                  restartRequired = FALSE;
-                  dispatch_async(dispatch_get_main_queue(), ^{
-                      [self startVPN];
-                  });
-              } else {
-                  // The VPN is stopped. Initialize ads after a delay:
-                  //    - to ensure regular untunneled networking is ready
-                  //    - because it's likely the user will be leaving the app, so we don't want to request
-                  //      another ad right away
-                  dispatch_after(dispatch_time(DISPATCH_TIME_NOW, 5 * NSEC_PER_SEC), dispatch_get_main_queue(), ^{
-                      [self initializeAds];
-                  });
-              }
-          } else {
-              [self initializeAds];
-          }
-
-          NSLog(@"received NEVPNStatusDidChangeNotification %@", [self getVPNStatusDescription]);
-          statusLabel.text = [self getVPNStatusDescription];
-          if ([self isVPNActive]){
-              startStopButton.selected = YES;
-          } else {
-              startStopButton.selected = NO;
-          }
-    }];
-}
-
-
-=======
->>>>>>> f9532fd2
 # pragma mark - UI helper functions
 
-/*!
- @brief Returns targetManager current connection status description.
- */
-<<<<<<< HEAD
-- (NSString *)getVPNStatusDescription {
-    switch(self.targetManager.connection.status) {
-        case NEVPNStatusDisconnected: return NSLocalizedStringWithDefaultValue(@"VPN_STATUS_DISCONNECTED", nil, [NSBundle mainBundle], @"Disconnected", @"Status when the VPN is not connected to a Psiphon server, not trying to connect, and not in an error state");
-        case NEVPNStatusInvalid: return NSLocalizedStringWithDefaultValue(@"VPN_STATUS_INVALID", nil, [NSBundle mainBundle], @"Invalid", @"Status when the VPN is in an invalid state. For example, if the user doesn't give permission for the VPN configuration to be installed, and therefore the Psiphon VPN can't even try to connect.");
-        case NEVPNStatusConnected: return NSLocalizedStringWithDefaultValue(@"VPN_STATUS_CONNECTED", nil, [NSBundle mainBundle], @"Connected", @"Status when the VPN is connected to a Psiphon server");
-        case NEVPNStatusConnecting: return NSLocalizedStringWithDefaultValue(@"VPN_STATUS_CONNECTING", nil, [NSBundle mainBundle], @"Connecting", @"Status when the VPN is connecting; that is, trying to connect to a Psiphon server");
-        case NEVPNStatusDisconnecting: return NSLocalizedStringWithDefaultValue(@"VPN_STATUS_DISCONNECTING", nil, [NSBundle mainBundle], @"Disconnecting", @"Status when the VPN is disconnecting. Sometimes going from connected to disconnected can take some time, and this is that state.");
-        case NEVPNStatusReasserting: return NSLocalizedStringWithDefaultValue(@"VPN_STATUS_RECONNECTING", nil, [NSBundle mainBundle], @"Reconnecting", @"Status when the VPN was connected to a Psiphon server, got disconnected unexpectedly, and is currently trying to reconnect");
-=======
 - (NSString *)getVPNStatusDescription:(VPNStatus) status {
     switch(status) {
-        case VPNStatusDisconnected: return @"Disconnected";
-        case VPNStatusInvalid: return @"Invalid";
-        case VPNStatusConnected: return @"Connected";
-        case VPNStatusConnecting: return @"Connecting";
-        case VPNStatusDisconnecting: return @"Disconnecting";
-        case VPNStatusReasserting: return @"Reconnecting";
-        case VPNStatusRestarting: return @"Restarting";
-        default: return @"Invalid";
->>>>>>> f9532fd2
-    }
-}
-
-<<<<<<< HEAD
-/*!
- @brief Returns true if NEVPNConnectionStatus is Connected, Connecting or Reasserting.
- */
-- (BOOL)isVPNActive {
-    NEVPNStatus status = self.targetManager.connection.status;
-    return (status == NEVPNStatusConnecting
-      || status == NEVPNStatusConnected
-      || status == NEVPNStatusReasserting);
+        case VPNStatusDisconnected: return NSLocalizedStringWithDefaultValue(@"VPN_STATUS_DISCONNECTED", nil, [NSBundle mainBundle], @"Disconnected", @"Status when the VPN is not connected to a Psiphon server, not trying to connect, and not in an error state");
+        case VPNStatusInvalid: return NSLocalizedStringWithDefaultValue(@"VPN_STATUS_INVALID", nil, [NSBundle mainBundle], @"Invalid", @"Status when the VPN is in an invalid state. For example, if the user doesn't give permission for the VPN configuration to be installed, and therefore the Psiphon VPN can't even try to connect.");
+        case VPNStatusConnected: return NSLocalizedStringWithDefaultValue(@"VPN_STATUS_CONNECTED", nil, [NSBundle mainBundle], @"Connected", @"Status when the VPN is connected to a Psiphon server");
+        case VPNStatusConnecting: return NSLocalizedStringWithDefaultValue(@"VPN_STATUS_CONNECTING", nil, [NSBundle mainBundle], @"Connecting", @"Status when the VPN is connecting; that is, trying to connect to a Psiphon server");
+        case VPNStatusDisconnecting: return NSLocalizedStringWithDefaultValue(@"VPN_STATUS_DISCONNECTING", nil, [NSBundle mainBundle], @"Disconnecting", @"Status when the VPN is disconnecting. Sometimes going from connected to disconnected can take some time, and this is that state.");
+        case VPNStatusReasserting: return NSLocalizedStringWithDefaultValue(@"VPN_STATUS_RECONNECTING", nil, [NSBundle mainBundle], @"Reconnecting", @"Status when the VPN was connected to a Psiphon server, got disconnected unexpectedly, and is currently trying to reconnect");
+        case VPNStatusRestarting: return NSLocalizedStringWithDefaultValue(@"VPN_STATUS_RESTARTING", nil, [NSBundle mainBundle], @"Restarting", @"Status when the VPN is restarting.");
+    }
+    return nil;
 }
 
 - (void)addSettingsButton {
@@ -549,17 +328,6 @@
 
     [settingsButton addTarget:self action:@selector(onSettingsButtonTap:) forControlEvents:UIControlEventTouchUpInside];
 }
-=======
-///*!
-// @brief Returns true if NEVPNConnectionStatus is Connected, Connecting or Reasserting.
-// */
-//- (BOOL) isVPNActive{
-//    NEVPNStatus status = self.targetManager.connection.status;
-//    return (status == NEVPNStatusConnecting
-//      || status == NEVPNStatusConnected
-//      || status == NEVPNStatusReasserting);
-//}
->>>>>>> f9532fd2
 
 - (void)addStartAndStopButton {
     UIImage *stopButtonImage = [UIImage imageNamed:@"StopButton"];
@@ -830,7 +598,7 @@
 }
 
 - (bool)shouldShowUntunneledAds {
-    return self.targetManager.connection.status == NEVPNStatusDisconnected && !restartRequired;
+    return [vpnManager getVPNStatus] == VPNStatusDisconnected;
 }
 
 - (void)loadUntunneledInterstitial {
@@ -852,7 +620,7 @@
     // VPN won't start until "C.startVPN" message is sent
     // to the extension.
     [vpnManager startTunnelWithCompletionHandler:^(BOOL success) {
-        // TODO:
+        [self resetAppState];
     }];
 }
 
@@ -960,7 +728,7 @@
 - (void)settingsWillDismissWithForceReconnect:(BOOL)forceReconnect {
     if (forceReconnect) {
         [self persistSettingsToSharedUserDefaults];
-        [self restartVPN];
+        [vpnManager restartVPN];
     }
 }
 
@@ -1025,7 +793,7 @@
         [self persistSelectedRegion];
         [self updateRegionButton];
         [self updateRegionLabel];
-        [self restartVPN];
+        [vpnManager restartVPN];
     }
     [regionSelectionNavController dismissViewControllerAnimated:YES completion:nil];
     regionSelectionNavController = nil;
