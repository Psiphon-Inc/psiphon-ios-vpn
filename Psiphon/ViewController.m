--- conflicted
+++ resolved
@@ -23,11 +23,7 @@
 #import "SharedConstants.h"
 #import "Notifier.h"
 #import "PsiphonConfigUserDefaults.h"
-<<<<<<< HEAD
 #import "LogViewControllerFullScreen.h"
-=======
-#import "FMDB.h"
->>>>>>> 58218e9a
 
 @import NetworkExtension;
 
@@ -52,11 +48,8 @@
     UILabel *toggleLabel;
     UILabel *statusLabel;
     UIButton *regionButton;
-<<<<<<< HEAD
     UILabel *versionLabel;
-=======
     UIButton *adButton;
->>>>>>> 58218e9a
 
     // App state variables
     BOOL shownHomepage;
@@ -110,14 +103,9 @@
     [self addStartAndStopToggle];
     [self addStatusLabel];
     [self addRegionButton];
-<<<<<<< HEAD
+    [self addAdButton];
     [self addVersionLabel];
 
-=======
-    [self addAdButton];
-    [self addLogViewController];
-    
->>>>>>> 58218e9a
     // Load previous NETunnelProviderManager, if any.
     [NETunnelProviderManager loadAllFromPreferencesWithCompletionHandler:^(NSArray<NETunnelProviderManager *> * _Nullable managers, NSError * _Nullable error) {
         if (managers == nil) {
@@ -176,7 +164,6 @@
     [self restartVPN];
 }
 
-<<<<<<< HEAD
 - (void)onVersionLabelTap:(UILabel *)sender {
     // TODO: logController should load data when it is loaded.
     LogViewControllerFullScreen *log = [[LogViewControllerFullScreen alloc] init];
@@ -186,10 +173,10 @@
     nav.modalTransitionStyle = UIModalTransitionStyleCoverVertical;
 
     [self presentViewController:nav animated:YES completion:nil];
-=======
+}
+
 - (void)onAdClick:(UIButton *)sender {
     [self showUntunneledInterstitial];
->>>>>>> 58218e9a
 }
 
 # pragma mark - Network Extension
@@ -344,51 +331,6 @@
       || status == NEVPNStatusReasserting);
 }
 
-<<<<<<< HEAD
-=======
-- (void)addLogViewController {
-    // Add LogViewController to UIViewController
-    LogViewController *controller = [[LogViewController alloc] init];
-    controller.view.translatesAutoresizingMaskIntoConstraints = NO;
-    [self addChildViewController:controller];
-    [self.view addSubview:controller.view];
-    [controller didMoveToParentViewController:self];
-    
-    // Add layout constraints
-    [self.view addConstraint:[NSLayoutConstraint constraintWithItem:controller.view
-                                                          attribute:NSLayoutAttributeLeft
-                                                          relatedBy:NSLayoutRelationEqual
-                                                          toItem:self.view
-                                                          attribute:NSLayoutAttributeLeft
-                                                          multiplier:1.0
-                                                           constant:0.0]];
-    
-    [self.view addConstraint:[NSLayoutConstraint constraintWithItem:controller.view
-                                                          attribute:NSLayoutAttributeRight
-                                                          relatedBy:NSLayoutRelationEqual
-                                                             toItem:self.view
-                                                          attribute:NSLayoutAttributeRight
-                                                         multiplier:1.0
-                                                           constant:0.0]];
-    
-    [self.view addConstraint:[NSLayoutConstraint constraintWithItem:controller.view
-                                                          attribute:NSLayoutAttributeTop
-                                                          relatedBy:NSLayoutRelationEqual
-                                                             toItem:adButton
-                                                          attribute:NSLayoutAttributeBottom
-                                                         multiplier:1.0
-                                                           constant:15.0]];
-    
-    [self.view addConstraint:[NSLayoutConstraint constraintWithItem:controller.view
-                                                          attribute:NSLayoutAttributeBottom
-                                                          relatedBy:NSLayoutRelationEqual
-                                                             toItem:self.view
-                                                          attribute:NSLayoutAttributeBottom
-                                                         multiplier:1.0
-                                                           constant:0.0]];
-}
-
->>>>>>> 58218e9a
 - (void)addToggleLabel {
     toggleLabel = [[UILabel alloc] init];
     toggleLabel.text = NSLocalizedString(@"Run Psiphon VPN", @"Label beside toggle button which starts the Psiphon Tunnel");
@@ -507,7 +449,6 @@
                                                            constant:-15.0]];
 }
 
-<<<<<<< HEAD
 - (void)addVersionLabel {
     versionLabel = [[UILabel alloc] init];
     versionLabel.translatesAutoresizingMaskIntoConstraints = NO;
@@ -520,12 +461,26 @@
     tapRecognizer.numberOfTapsRequired = 1;
     [versionLabel addGestureRecognizer:tapRecognizer];
 
-
     [self.view addSubview:versionLabel];
 
     // Setup autolayout
     [self.view addConstraint:[NSLayoutConstraint constraintWithItem:versionLabel
-=======
+                                                          attribute:NSLayoutAttributeRight
+                                                          relatedBy:NSLayoutRelationEqual
+                                                             toItem:self.view
+                                                          attribute:NSLayoutAttributeRight
+                                                         multiplier:1.0
+                                                          constant:-30.0]];
+
+    [self.view addConstraint:[NSLayoutConstraint constraintWithItem:versionLabel
+                                                          attribute:NSLayoutAttributeBottom
+                                                          relatedBy:NSLayoutRelationEqual
+                                                             toItem:self.view
+                                                          attribute:NSLayoutAttributeBottom
+                                                         multiplier:1.0
+                                                           constant:-30.0]];
+}
+
 - (void)addAdButton {
     adButton = [UIButton buttonWithType:UIButtonTypeSystem];
     adButton.translatesAutoresizingMaskIntoConstraints = NO;
@@ -533,7 +488,7 @@
     [adButton addTarget:self action:@selector(onAdClick:) forControlEvents:UIControlEventTouchUpInside];
     [self.view addSubview:adButton];
     [adButton setEnabled:false];
-    
+
     // Setup autolayout
     [self.view addConstraint:[NSLayoutConstraint constraintWithItem:adButton
                                                           attribute:NSLayoutAttributeTop
@@ -542,7 +497,7 @@
                                                           attribute:NSLayoutAttributeBottom
                                                          multiplier:1.0
                                                            constant:15.0]];
-    
+
     [self.view addConstraint:[NSLayoutConstraint constraintWithItem:adButton
                                                           attribute:NSLayoutAttributeLeft
                                                           relatedBy:NSLayoutRelationEqual
@@ -550,25 +505,13 @@
                                                           attribute:NSLayoutAttributeLeft
                                                          multiplier:1.0
                                                            constant:0.0]];
-    
+
     [self.view addConstraint:[NSLayoutConstraint constraintWithItem:adButton
->>>>>>> 58218e9a
-                                                          attribute:NSLayoutAttributeRight
-                                                          relatedBy:NSLayoutRelationEqual
-                                                             toItem:self.view
-                                                          attribute:NSLayoutAttributeRight
-                                                         multiplier:1.0
-<<<<<<< HEAD
-                                                           constant:-30.0]];
-
-    [self.view addConstraint:[NSLayoutConstraint constraintWithItem:versionLabel
-                                                          attribute:NSLayoutAttributeBottom
-                                                          relatedBy:NSLayoutRelationEqual
-                                                             toItem:self.view
-                                                          attribute:NSLayoutAttributeBottom
-                                                         multiplier:1.0
-                                                           constant:-30.0]];
-=======
+                                                          attribute:NSLayoutAttributeRight
+                                                          relatedBy:NSLayoutRelationEqual
+                                                             toItem:self.view
+                                                          attribute:NSLayoutAttributeRight
+                                                         multiplier:1.0
                                                            constant:-15.0]];
 }
 
@@ -616,7 +559,6 @@
 
 - (void)interstitialDidDisappear:(MPInterstitialAdController *)interstitial {
     // TODO: start the tunnel? or set a flag indicating that the tunnel should be started when returning to the UI?
->>>>>>> 58218e9a
 }
 
 @end