
/*
 * Copyright (c) 2017, Psiphon Inc.
 * All rights reserved.
 *
 * This program is free software: you can redistribute it and/or modify
 * it under the terms of the GNU General Public License as published by
 * the Free Software Foundation, either version 3 of the License, or
 * (at your option) any later version.
 *
 * This program is distributed in the hope that it will be useful,
 * but WITHOUT ANY WARRANTY; without even the implied warranty of
 * MERCHANTABILITY or FITNESS FOR A PARTICULAR PURPOSE.  See the
 * GNU General Public License for more details.
 *
 * You should have received a copy of the GNU General Public License
 * along with this program.  If not, see <http://www.gnu.org/licenses/>.
 *
 */

#import <Foundation/Foundation.h>
#import "ViewController.h"
#import "PsiphonDataSharedDB.h"
#import "SharedConstants.h"
#import "Notifier.h"
#import "PsiphonConfigUserDefaults.h"
#import "LogViewControllerFullScreen.h"

@import NetworkExtension;
@import GoogleMobileAds;


@interface ViewController ()

@property (nonatomic) NEVPNManager *targetManager;
@property (nonatomic, retain) MPInterstitialAdController *untunneledInterstitial;

@end

@implementation ViewController {

    PsiphonDataSharedDB *sharedDB;

    // Notifier
    Notifier *notifier;

    // UI elements
    UISwitch *startStopToggle;
    UIButton *startStopButton;
    UILabel *toggleLabel;
    UILabel *statusLabel;
    UIButton *regionButton;
    UILabel *versionLabel;
    UILabel *adLabel;

    // App state variables
    BOOL shownHomepage;
    BOOL restartRequired;
    BOOL canStartTunnel;
    
    // UI Constraint
    NSLayoutConstraint *startButtonScreenWidth;
    NSLayoutConstraint *startButtonScreenHeight;
    NSLayoutConstraint *startButtonWidth;

    // VPN Config user defaults
    PsiphonConfigUserDefaults *psiphonConfigUserDefaults;
}

@synthesize targetManager = _targetManager;

- (id)init {
    self = [super init];
    if (self) {
        self.targetManager = [NEVPNManager sharedManager];

        sharedDB = [[PsiphonDataSharedDB alloc] initForAppGroupIdentifier:APP_GROUP_IDENTIFIER];
        
        // Notifier
        notifier = [[Notifier alloc] initWithAppGroupIdentifier:APP_GROUP_IDENTIFIER];

        // VPN Config user defaults
        psiphonConfigUserDefaults = [[PsiphonConfigUserDefaults alloc] initWithSuiteName:APP_GROUP_IDENTIFIER];

        [self resetAppState];

    }
    return self;
}

// Initializes/resets variables that track application state
- (void)resetAppState {
    shownHomepage = FALSE;
    restartRequired = FALSE;
}

#pragma mark - Lifecycle methods

- (void)viewDidLoad {
    [super viewDidLoad];
    
    // TODO: check if database exists first
    BOOL success = [sharedDB createDatabase];
    if (!success) {
        // TODO : do some error handling
    }

    // Setting up the UI
    [self.view setBackgroundColor:[UIColor whiteColor]];
    //  TODO: wrap this in a function which always
    //  calls them in the right order
    [self addStartAndStopButton];
    [self addStatusLabel];
    [self addRegionButton];
    [self addAdLabel];
    [self addVersionLabel];
    
    // Load previous NETunnelProviderManager, if any.
    [NETunnelProviderManager loadAllFromPreferencesWithCompletionHandler:^(NSArray<NETunnelProviderManager *> * _Nullable managers, NSError * _Nullable error) {
        if (managers == nil) {
            return;
        }
        
        // TODO: should we do error checking here, or on call to startVPN only?
        if ([managers count] == 1) {
            self.targetManager = managers[0];
            if ([self isVPNActive]){
                startStopButton.selected = YES;
            } else {
                startStopButton.selected = NO;
            }
            [self initializeAds];
        }
    }];
    
    // TODO: load/save config here to have the user immediately complete the permission prompt
    
    // TODO: perhaps this should be done through the AppDelegate
    [[NSNotificationCenter defaultCenter] addObserver:self selector:@selector(applicationWillResignActive) name:UIApplicationWillResignActiveNotification object:nil];
    
    [[NSNotificationCenter defaultCenter] addObserver:self selector:@selector(applicationDidBecomeActive) name:UIApplicationDidBecomeActiveNotification object:nil];
}

- (void)viewWillDisappear:(BOOL)animated {
    [super viewWillDisappear:animated];
    
    // Stop watching for status change notifications.
    [[NSNotificationCenter defaultCenter] removeObserver:self name:NEVPNStatusDidChangeNotification object:self.targetManager.connection];
}

- (void)applicationDidBecomeActive {
    // Listen for messages from Network Extension
    [self listenForNEMessages];
}

- (void)applicationWillResignActive {
    // Stop listening for diagnostic messages (we don't want to hold the shared db lock while backgrounded)
    // TODO: best place to stop listening for NE messages?
    [notifier stopListeningForAllNotifications];
}

// Reload when rotate
- (void)viewWillTransitionToSize:(CGSize)size withTransitionCoordinator:(id<UIViewControllerTransitionCoordinator>)coordinator
{
    [coordinator animateAlongsideTransition:nil completion:^(id<UIViewControllerTransitionCoordinatorContext> context)
     {
         [self.view removeConstraint:startButtonWidth];
         CGSize viewSize = self.view.bounds.size;
         
         if (viewSize.width > viewSize.height) {
             [self.view removeConstraint:startButtonScreenWidth];
             [self.view addConstraint:startButtonScreenHeight];
         } else {
             [self.view removeConstraint:startButtonScreenHeight];
             [self.view addConstraint:startButtonScreenWidth];
         }
         
         [self.view addConstraint:startButtonWidth];
     }];
    
    [super viewWillTransitionToSize:size withTransitionCoordinator:coordinator];
}

#pragma mark - UI callbacks

- (void)onStartStopTap:(UIButton *)sender {
    if (![self isVPNActive]) {
        [self showUntunneledInterstitial];
        // Then Start VPN
    } else {
        NSLog(@"call targetManager.connection.stopVPNTunnel()");
        [self.targetManager.connection stopVPNTunnel];
    }
}

- (void)onRegionTap:(UIButton *)sender {
    if ([psiphonConfigUserDefaults setEgressRegion:@""]) {
        
    }
    [self restartVPN];
}

- (void)onVersionLabelTap:(UILabel *)sender {
    LogViewControllerFullScreen *log = [[LogViewControllerFullScreen alloc] init];

    UINavigationController *nav = [[UINavigationController alloc] initWithRootViewController:log];
    nav.modalPresentationStyle = UIModalPresentationFullScreen;
    nav.modalTransitionStyle = UIModalTransitionStyleCoverVertical;

    [self presentViewController:nav animated:YES completion:nil];
}

- (void)onAdClick:(UIButton *)sender {
    [self showUntunneledInterstitial];
}

# pragma mark - Network Extension

- (void)startVPN {
    NSLog(@"startVPN: call loadAllFromPreferencesWithCompletionHandler");

    [self resetAppState];

    [NETunnelProviderManager loadAllFromPreferencesWithCompletionHandler:^(NSArray<NETunnelProviderManager *> * _Nullable allManagers, NSError * _Nullable error) {
        
        if (allManagers == nil) {
            return;
        }
        
        // If there are no configurations, create one
        // if there is more than one, abort!
        if ([allManagers count] == 0) {
            NSLog(@"startVPN: np VPN configurations found");
            NETunnelProviderManager *newManager = [[NETunnelProviderManager alloc] init];
            NETunnelProviderProtocol *providerProtocol = [[NETunnelProviderProtocol alloc] init];
            providerProtocol.providerBundleIdentifier = @"ca.psiphon.Psiphon.PsiphonVPN";
            newManager.protocolConfiguration = providerProtocol;
            newManager.protocolConfiguration.serverAddress = @"localhost";
            self.targetManager = newManager;
        } else if ([allManagers count] > 1) {
            NSLog(@"startVPN: %lu VPN configurations found, only expected 1. Aborting", (unsigned long)[allManagers count]);
            return;
        }
        
        // setEnabled becomes false if the user changes the
        // enabled VPN Configuration from the prefrences.
        [self.targetManager setEnabled:TRUE];
        
        
        NSLog(@"startVPN: call saveToPreferencesWithCompletionHandler");

        [self.targetManager saveToPreferencesWithCompletionHandler:^(NSError * _Nullable error) {
            if (error != nil) {
                // User denied permission to add VPN Configuration.
                startStopButton.selected = NO;
                NSLog(@"startVPN: failed to save the configuration: %@", error);
                return;
            }
            
            [self.targetManager loadFromPreferencesWithCompletionHandler:^(NSError * _Nullable error) {
                if (error != nil) {
                    NSLog(@"startVPN: second loadFromPreferences failed");
                    return;
                }

                NSLog(@"startVPN: call targetManager.connection.startVPNTunnel()");
                NSError *vpnStartError;
                NSDictionary *extensionOptions = @{EXTENSION_OPTION_START_FROM_CONTAINER : @YES};

                BOOL vpnStartSuccess = [self.targetManager.connection startVPNTunnelWithOptions:extensionOptions
                  andReturnError:&vpnStartError];
                if (!vpnStartSuccess) {
                    NSLog(@"startVPN: startVPNTunnel failed: %@", vpnStartError);
                }
                
                NSLog(@"startVPN: startVPNTunnel success");
            }];
        }];
    }];
}

- (void)restartVPN {
    if (self.targetManager.connection) {
        restartRequired = TRUE;
        [self.targetManager.connection stopVPNTunnel];
    }
}

- (void)listenForNEMessages {

    [notifier listenForNotification:@"NE.newHomepages" listener:^{
        dispatch_async(dispatch_get_global_queue(DISPATCH_QUEUE_PRIORITY_DEFAULT, 0), ^{
            if (!shownHomepage) {
                NSArray<Homepage *> *homepages = [sharedDB getAllHomepages];
                if ([homepages count] > 0) {
                    NSUInteger randIndex = arc4random() % [homepages count];
                    Homepage *homepage = homepages[randIndex];

                    [[UIApplication sharedApplication] openURL:homepage.url options:@{}
                                             completionHandler:^(BOOL success) {
                                                 shownHomepage = success;
                                             }];

                }
            }
        });
    }];

    [notifier listenForNotification:@"NE.onConnected" listener:^{
    }];

}

# pragma mark - Property getters/setters

- (void)setTargetManager:(NEVPNManager *)targetManager {
    _targetManager = targetManager;
    statusLabel.text = [self getVPNStatusDescription];
    
    // Listening for NEVPNStatusDidChangeNotification
    [[NSNotificationCenter defaultCenter] addObserverForName:NEVPNStatusDidChangeNotification
      object:_targetManager.connection queue:NSOperationQueue.mainQueue
      usingBlock:^(NSNotification * _Nonnull note) {

          if (_targetManager.connection.status == NEVPNStatusDisconnected) {
              if (restartRequired) {
                  restartRequired = FALSE;
                  dispatch_async(dispatch_get_main_queue(), ^{
                      [self startVPN];
                  });
              } else {
                  // Start a timer and call initialized ads when timer expired. (asyncronzed sleep(5)) then init ads
                  // else init ads
                  [self initializeAds];
              }
          } else {
              [self initializeAds];
          }

          NSLog(@"received NEVPNStatusDidChangeNotification %@", [self getVPNStatusDescription]);
          statusLabel.text = [self getVPNStatusDescription];
          if ([self isVPNActive]){
              startStopButton.selected = YES;
          } else {
              startStopButton.selected = NO;
          }
    }];
}


# pragma mark - UI helper functions

/*!
 @brief Returns targetManager current connection status description.
 */
- (NSString *)getVPNStatusDescription {
    switch(self.targetManager.connection.status) {
        case NEVPNStatusDisconnected: return @"Disconnected";
        case NEVPNStatusInvalid: return @"Invalid";
        case NEVPNStatusConnected: return @"Connected";
        case NEVPNStatusConnecting: return @"Connecting";
        case NEVPNStatusDisconnecting: return @"Disconnecting";
        case NEVPNStatusReasserting: return @"Reconnecting";
    }
    return nil;
}

/*!
 @brief Returns true if NEVPNConnectionStatus is Connected, Connecting or Reasserting.
 */
- (BOOL) isVPNActive{
    NEVPNStatus status = self.targetManager.connection.status;
    return (status == NEVPNStatusConnecting
      || status == NEVPNStatusConnected
      || status == NEVPNStatusReasserting);
}

- (void)addStartAndStopButton {
    UIImage *stopButtonImage = [UIImage imageNamed:@"StopButton"];
    UIImage *startButtonImage = [UIImage imageNamed:@"StartButton"];
    
    startStopButton = [UIButton buttonWithType:UIButtonTypeCustom];
    startStopButton.translatesAutoresizingMaskIntoConstraints = NO;
    startStopButton.contentHorizontalAlignment = UIControlContentHorizontalAlignmentFill;
    startStopButton.contentVerticalAlignment = UIControlContentVerticalAlignmentFill;
    
    [startStopButton setImage:startButtonImage forState:UIControlStateNormal];
    [startStopButton setImage:stopButtonImage forState:UIControlStateSelected];
    
    [startStopButton addTarget:self action:@selector(onStartStopTap:) forControlEvents:UIControlEventTouchUpInside];
    [self.view addSubview:startStopButton];
    
    // Setup autolayout
    [self.view addConstraint:[NSLayoutConstraint constraintWithItem:startStopButton
                                                          attribute:NSLayoutAttributeCenterY
                                                          relatedBy:NSLayoutRelationEqual
                                                             toItem:self.view
                                                          attribute:NSLayoutAttributeCenterY
                                                         multiplier:1.0
                                                           constant:0]];
    
    [self.view addConstraint:[NSLayoutConstraint constraintWithItem:startStopButton
                                                          attribute:NSLayoutAttributeCenterX
                                                          relatedBy:NSLayoutRelationEqual
                                                             toItem:self.view
                                                          attribute:NSLayoutAttributeCenterX
                                                         multiplier:1.0
                                                           constant:0]];
    
    startButtonScreenHeight = [NSLayoutConstraint constraintWithItem:startStopButton
                                                     attribute:NSLayoutAttributeHeight
                                                     relatedBy:NSLayoutRelationEqual
                                                        toItem:self.view
                                                     attribute:NSLayoutAttributeHeight
                                                    multiplier:0.5f
                                                      constant:0];
    
    startButtonScreenWidth = [NSLayoutConstraint constraintWithItem:startStopButton
                                                          attribute:NSLayoutAttributeWidth
                                                          relatedBy:NSLayoutRelationEqual
                                                             toItem:self.view
                                                          attribute:NSLayoutAttributeWidth
                                                         multiplier:0.5f
                                                           constant:0];
    
    startButtonWidth = [NSLayoutConstraint constraintWithItem:startStopButton
                                                    attribute:NSLayoutAttributeHeight
                                                    relatedBy:NSLayoutRelationEqual
                                                       toItem:startStopButton
                                                    attribute:NSLayoutAttributeWidth
                                                   multiplier:1.0
                                                     constant:0];
    
    CGSize viewSize = self.view.bounds.size;
    
    if (viewSize.width > viewSize.height) {
        [self.view addConstraint:startButtonScreenHeight];
    } else {
        [self.view addConstraint:startButtonScreenWidth];
    }
    
    [self.view addConstraint:startButtonWidth];
}

- (void)addStatusLabel {
    statusLabel = [[UILabel alloc] init];
    statusLabel.translatesAutoresizingMaskIntoConstraints = NO;
    statusLabel.adjustsFontSizeToFitWidth = YES;
    statusLabel.text = @"...";
    statusLabel.textAlignment = NSTextAlignmentCenter;
    [self.view addSubview:statusLabel];
    
    // Setup autolayout
    [self.view addConstraint:[NSLayoutConstraint constraintWithItem:statusLabel
                                                          attribute:NSLayoutAttributeBottom
                                                          relatedBy:NSLayoutRelationEqual
                                                             toItem:startStopButton
                                                          attribute:NSLayoutAttributeTop
                                                         multiplier:1.0
                                                           constant:-30.0]];
    
    [self.view addConstraint:[NSLayoutConstraint constraintWithItem:statusLabel
                                                          attribute:NSLayoutAttributeLeft
                                                          relatedBy:NSLayoutRelationEqual
                                                             toItem:self.view
                                                          attribute:NSLayoutAttributeLeft
                                                         multiplier:1.0
                                                           constant:15.0]];
    
    [self.view addConstraint:[NSLayoutConstraint constraintWithItem:statusLabel
                                                          attribute:NSLayoutAttributeRight
                                                          relatedBy:NSLayoutRelationEqual
                                                             toItem:self.view
                                                          attribute:NSLayoutAttributeRight
                                                         multiplier:1.0
                                                           constant:-15.0]];
}

- (void)addRegionButton {
    regionButton = [UIButton buttonWithType:UIButtonTypeSystem];
    regionButton.translatesAutoresizingMaskIntoConstraints = NO;
    [regionButton setTitle:@"Set Region" forState:UIControlStateNormal];
    [regionButton addTarget:self action:@selector(onRegionTap:) forControlEvents:UIControlEventTouchUpInside];

    [self.view addSubview:regionButton];

    // Setup autolayout
    [self.view addConstraint:[NSLayoutConstraint constraintWithItem:regionButton
                                                          attribute:NSLayoutAttributeTop
                                                          relatedBy:NSLayoutRelationEqual
                                                             toItem:startStopButton
                                                          attribute:NSLayoutAttributeBottom
                                                         multiplier:1.0
                                                           constant:30.0]];

    [self.view addConstraint:[NSLayoutConstraint constraintWithItem:regionButton
                                                          attribute:NSLayoutAttributeLeft
                                                          relatedBy:NSLayoutRelationEqual
                                                             toItem:self.view
                                                          attribute:NSLayoutAttributeLeft
                                                         multiplier:1.0
                                                           constant:15.0]];

    [self.view addConstraint:[NSLayoutConstraint constraintWithItem:regionButton
                                                          attribute:NSLayoutAttributeRight
                                                          relatedBy:NSLayoutRelationEqual
                                                             toItem:self.view
                                                          attribute:NSLayoutAttributeRight
                                                         multiplier:1.0
                                                           constant:-15.0]];
}

- (void)addVersionLabel {
    versionLabel = [[UILabel alloc] init];
    versionLabel.translatesAutoresizingMaskIntoConstraints = NO;
    versionLabel.adjustsFontSizeToFitWidth = YES;
    versionLabel.text = [NSString stringWithFormat:@"Version %@",[[NSBundle mainBundle] objectForInfoDictionaryKey:@"CFBundleShortVersionString"]];
    ;
    versionLabel.userInteractionEnabled = YES;

    UITapGestureRecognizer *tapRecognizer = [[UITapGestureRecognizer alloc]
      initWithTarget:self action:@selector(onVersionLabelTap:)];
    tapRecognizer.numberOfTapsRequired = 2;
    [versionLabel addGestureRecognizer:tapRecognizer];

    [self.view addSubview:versionLabel];

    // Setup autolayout
    [self.view addConstraint:[NSLayoutConstraint constraintWithItem:versionLabel
                                                          attribute:NSLayoutAttributeRight
                                                          relatedBy:NSLayoutRelationEqual
                                                             toItem:self.view
                                                          attribute:NSLayoutAttributeRight
                                                         multiplier:1.0
                                                          constant:-30.0]];

    [self.view addConstraint:[NSLayoutConstraint constraintWithItem:versionLabel
                                                          attribute:NSLayoutAttributeBottom
                                                          relatedBy:NSLayoutRelationEqual
                                                             toItem:self.view
                                                          attribute:NSLayoutAttributeBottom
                                                         multiplier:1.0
                                                           constant:-30.0]];
}

- (void)addAdLabel {
    adLabel = [[UILabel alloc] init];
    adLabel.translatesAutoresizingMaskIntoConstraints = NO;
    adLabel.text = @"Ad Loaded";
    adLabel.textAlignment = NSTextAlignmentCenter;
    [self.view addSubview:adLabel];
    adLabel.hidden = true;

    // Setup autolayout
    [self.view addConstraint:[NSLayoutConstraint constraintWithItem:adLabel
                                                          attribute:NSLayoutAttributeBottom
                                                          relatedBy:NSLayoutRelationEqual
                                                             toItem:statusLabel
                                                          attribute:NSLayoutAttributeTop
                                                         multiplier:1.0
                                                           constant:-20.0]];

    [self.view addConstraint:[NSLayoutConstraint constraintWithItem:adLabel
                                                          attribute:NSLayoutAttributeLeft
                                                          relatedBy:NSLayoutRelationEqual
                                                             toItem:self.view
                                                          attribute:NSLayoutAttributeLeft
                                                         multiplier:1.0
                                                           constant:15.0]];

    [self.view addConstraint:[NSLayoutConstraint constraintWithItem:adLabel
                                                          attribute:NSLayoutAttributeRight
                                                          relatedBy:NSLayoutRelationEqual
                                                             toItem:self.view
                                                          attribute:NSLayoutAttributeRight
                                                         multiplier:1.0
                                                           constant:-15.0]];
}

# pragma mark - Ads

- (void)initializeAds {
    NSLog(@"initializeAds");
    if ([self isVPNActive]) {
<<<<<<< HEAD
        adLabel.hidden = true;
    } else if (self.targetManager.connection.status == NEVPNStatusDisconnected && !restartRequired) {
=======
        [adButton setEnabled:false];
    } else if ([self shouldShowUntunneledAds]) {
>>>>>>> fb57add0
        [GADMobileAds configureWithApplicationID:@"ca-app-pub-1072041961750291~2085686375"];
        [self loadUntunneledInterstitial];
    }
}

- (bool)shouldShowUntunneledAds {
    return self.targetManager.connection.status == NEVPNStatusDisconnected && !restartRequired;
}

- (void)loadUntunneledInterstitial {
    NSLog(@"loadUntunneledInterstitial");
    self.untunneledInterstitial = [MPInterstitialAdController
                                   interstitialAdControllerForAdUnitId:@"4250ebf7b28043e08ddbe04d444d79e4"];
    self.untunneledInterstitial.delegate = self;
    [self.untunneledInterstitial loadAd];
}

- (void)showUntunneledInterstitial {
    NSLog(@"showUntunneledInterstitial");
    if (self.untunneledInterstitial.ready) {
        [self.untunneledInterstitial showFromViewController:self];
    }else{
        [self startVPN];
    }
}

- (void)interstitialDidLoadAd:(MPInterstitialAdController *)interstitial {
    NSLog(@"Interstitial loaded");
<<<<<<< HEAD
    adLabel.hidden = false;
=======
    if ([self shouldShowUntunneledAds]) {
        [adButton setEnabled:true];
    }
>>>>>>> fb57add0
}

- (void)interstitialDidFailToLoadAd:(MPInterstitialAdController *)interstitial {
    NSLog(@"Interstitial failed to load");
    // Don't retry.
}

- (void)interstitialDidExpire:(MPInterstitialAdController *)interstitial {
    NSLog(@"Interstitial expired");
    adLabel.hidden = true;
    [interstitial loadAd];
}

- (void)interstitialDidDisappear:(MPInterstitialAdController *)interstitial {
    NSLog(@"Interstitial dismissed");
    // TODO: start the tunnel? or set a flag indicating that the tunnel should be started when returning to the UI?
    adLabel.hidden = true;
    [self startVPN];
}

@end<|MERGE_RESOLUTION|>--- conflicted
+++ resolved
@@ -582,13 +582,8 @@
 - (void)initializeAds {
     NSLog(@"initializeAds");
     if ([self isVPNActive]) {
-<<<<<<< HEAD
         adLabel.hidden = true;
     } else if (self.targetManager.connection.status == NEVPNStatusDisconnected && !restartRequired) {
-=======
-        [adButton setEnabled:false];
-    } else if ([self shouldShowUntunneledAds]) {
->>>>>>> fb57add0
         [GADMobileAds configureWithApplicationID:@"ca-app-pub-1072041961750291~2085686375"];
         [self loadUntunneledInterstitial];
     }
@@ -617,13 +612,7 @@
 
 - (void)interstitialDidLoadAd:(MPInterstitialAdController *)interstitial {
     NSLog(@"Interstitial loaded");
-<<<<<<< HEAD
     adLabel.hidden = false;
-=======
-    if ([self shouldShowUntunneledAds]) {
-        [adButton setEnabled:true];
-    }
->>>>>>> fb57add0
 }
 
 - (void)interstitialDidFailToLoadAd:(MPInterstitialAdController *)interstitial {
