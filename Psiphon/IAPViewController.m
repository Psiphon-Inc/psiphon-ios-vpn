/*
 * Copyright (c) 2017, Psiphon Inc.
 * All rights reserved.
 *
 * This program is free software: you can redistribute it and/or modify
 * it under the terms of the GNU General Public License as published by
 * the Free Software Foundation, either version 3 of the License, or
 * (at your option) any later version.
 *
 * This program is distributed in the hope that it will be useful,
 * but WITHOUT ANY WARRANTY; without even the implied warranty of
 * MERCHANTABILITY or FITNESS FOR A PARTICULAR PURPOSE.  See the
 * GNU General Public License for more details.
 *
 * You should have received a copy of the GNU General Public License
 * along with this program.  If not, see <http://www.gnu.org/licenses/>.
 *
 */

#import "IAPViewController.h"
#import "AppDelegate.h"
#import "IAPStoreHelper.h"
#import "MBProgressHUD.h"
#import "NSDate+Comparator.h"
#import "PsiphonClientCommonLibraryHelpers.h"
#import "PsiphonDataSharedDB.h"
#import "SharedConstants.h"
#import "IAPHelpViewController.h"
#import "UIColor+Additions.h"
#import "UIFont+Additions.h"

static NSString *iapCellID = @"IAPTableCellID";

@interface IAPTableViewCell : UITableViewCell
@end

@interface IAPViewController () <UITableViewDataSource, UITableViewDelegate>

@property (nonatomic) UITableView *tableView;
@property (nonatomic) NSNumberFormatter *priceFormatter;
@property (nonatomic) UIRefreshControl *refreshControl;

@property (nonatomic) BOOL hasActiveSubscription;
@property (nonatomic) SKProduct *latestSubscriptionProduct;
@property (nonatomic) NSDate *latestSubscriptionExpirationDate;

@end

@implementation IAPViewController {
    MBProgressHUD *buyProgressAlert;
    NSTimer *buyProgressAlertTimer;
    CAGradientLayer *bannerGradient;
    CAGradientLayer *manageSubsButtonGradient;
}

- (UIStatusBarStyle)preferredStatusBarStyle {
    return UIStatusBarStyleLightContent;
}

- (instancetype)init {
    self = [super init];
    if (self) {
        _latestSubscriptionExpirationDate = nil;
        _latestSubscriptionProduct = nil;
        _hasActiveSubscription = FALSE;

        _priceFormatter = [[NSNumberFormatter alloc] init];
        _priceFormatter.formatterBehavior = NSNumberFormatterBehavior10_4;
        _priceFormatter.numberStyle = NSNumberFormatterCurrencyStyle;
    }
    return self;
}

- (void)loadView {

    self.tableView = [[UITableView alloc] initWithFrame:CGRectZero style:UITableViewStyleGrouped];
    self.tableView.rowHeight = UITableViewAutomaticDimension;
    self.tableView.estimatedRowHeight = 70.0;
    self.tableView.separatorInset = UIEdgeInsetsMake(0, 0, 0, 0);
    self.tableView.delegate = self;
    self.tableView.dataSource = self;
    self.view = self.tableView;
    
    self.refreshControl = [[UIRefreshControl alloc] init];
    [self.refreshControl addTarget:self action:@selector(startProductsRequest) forControlEvents:UIControlEventValueChanged];
    [self.tableView addSubview:self.refreshControl];
    [self.tableView sendSubviewToBack:self.refreshControl];
}

- (void)viewDidLoad {
    [super viewDidLoad];

    // Sets screen background and navigation bar colours.
    self.view.backgroundColor = UIColor.whiteColor;
    self.navigationController.navigationBar.tintColor = UIColor.lightishBlueTwo;  // Navigation bar items color
    self.navigationController.navigationBar.titleTextAttributes = @{NSForegroundColorAttributeName:UIColor.offWhite, NSFontAttributeName:[UIFont avenirNextBold:18.f]};

    // Sets navigation bar title.
    self.title = NSLocalizedStringWithDefaultValue(@"SUBSCRIPTIONS", nil, [NSBundle mainBundle], @"Subscriptions", @"Title of the dialog for available in-app paid subscriptions");

    // Set back button title of any child view controllers pushed onto the current navigation controller
    self.navigationItem.backBarButtonItem = [[UIBarButtonItem alloc] initWithTitle:NSLocalizedStringWithDefaultValue(@"BACK_BUTTON", nil, [NSBundle mainBundle], @"Back", @"Title of the button which takes the user to the previous screen. Text should be short and one word when possible.") style:UIBarButtonItemStylePlain target:nil action:nil];

    // Adds "Done" button (dismiss action) to the navigation bar if it is not opened from Setting menu.
    if (!self.openedFromSettings) {
        self.navigationItem.rightBarButtonItem = [[UIBarButtonItem alloc]
                                                  initWithTitle:NSLocalizedStringWithDefaultValue(@"DONE_ACTION", nil, [NSBundle mainBundle], @"Done", @"Title of the button that dismisses the subscriptions menu")
                                                  style:UIBarButtonItemStyleDone
                                                  target:self
                                                  action:@selector(dismissViewController)];
    }

    // Listens to IAPStoreHelper transaction states.
    [[NSNotificationCenter defaultCenter] addObserver:self
                                             selector:@selector(onPaymentTransactionUpdate:)
                                                 name:IAPHelperPaymentTransactionUpdateNotification
                                               object:nil];
    
    [[NSNotificationCenter defaultCenter] addObserver:self
                                             selector:@selector(reloadProducts)
                                                 name:IAPSKProductsRequestDidFailWithErrorNotification
                                               object:nil];
    
    [[NSNotificationCenter defaultCenter] addObserver:self
                                             selector:@selector(reloadProducts)
                                                 name:IAPSKProductsRequestDidReceiveResponseNotification
                                               object:nil];
    
    [[NSNotificationCenter defaultCenter] addObserver:self
                                             selector:@selector(reloadProducts)
                                                 name:IAPSKRequestRequestDidFinishNotification
                                               object:nil];
    
    [[NSNotificationCenter defaultCenter] addObserver:self
                                             selector:@selector(reloadProducts)
                                                 name:IAPHelperUpdatedSubscriptionDictionaryNotification
                                               object:nil];

    [self updateHasActiveSubscription];
}

- (void)viewWillAppear:(BOOL)animated {
    [super viewWillAppear:animated];
    
    if([[IAPStoreHelper sharedInstance].storeProducts count] == 0) {
        // retry getting products from the store
        [self startProductsRequest];
    }
}

- (void)viewWillDisappear:(BOOL)animated {
    [super viewWillDisappear:animated];

    [[NSNotificationCenter defaultCenter] removeObserver:self];
}

#pragma mark - Table view data source

- (NSInteger)numberOfSectionsInTableView:(UITableView *)tableView {

    NSInteger numOfSections = 0;

    if ([[IAPStoreHelper sharedInstance].storeProducts count] > 0) {
        self.tableView.separatorStyle = UITableViewCellSeparatorStyleSingleLine;
        numOfSections = 1;
        tableView.tableHeaderView = [[UIView alloc] initWithFrame:CGRectMake(0.0f, 0.0f, self.tableView.bounds.size.width, 0.01f)];

    } else {
        UITextView *noProductsTextView = [[UITextView alloc] initWithFrame:CGRectMake(0, 0, tableView.bounds.size.width, tableView.bounds.size.height)];
        noProductsTextView.backgroundColor = UIColor.whiteColor;
        noProductsTextView.editable = NO;
        noProductsTextView.font =  [UIFont fontWithName:@"Helvetica" size:15.0f];
        noProductsTextView.textContainerInset = UIEdgeInsetsMake(60, 10, 0, 10);
        noProductsTextView.text = NSLocalizedStringWithDefaultValue(@"NO_PRODUCTS_TEXT", nil, [NSBundle mainBundle],
                                                                    @"Could not retrieve subscriptions from the App Store. Pull to refresh or try again later.",
                                                                    @"Subscriptions view text that is visible when the list of subscriptions is not available");
        noProductsTextView.textColor = [UIColor colorWithRed:0.29 green:0.29 blue:0.29 alpha:1.0];
        noProductsTextView.textAlignment = NSTextAlignmentCenter;
        tableView.tableHeaderView = noProductsTextView;
        tableView.separatorStyle = UITableViewCellSeparatorStyleNone;
    }
    
    return numOfSections;
}

- (NSInteger)tableView:(UITableView *)tableView numberOfRowsInSection:(NSInteger)section {

    NSInteger numRows = 2;  // Start count with number of rows that are always visible.

    if (!self.hasActiveSubscription) {
        numRows += [[IAPStoreHelper sharedInstance].storeProducts count];
    }

    return numRows;
}

#pragma mark - TableView header

- (void)viewDidLayoutSubviews {
    [super viewDidLayoutSubviews];
    bannerGradient.frame = bannerGradient.superlayer.bounds;
    manageSubsButtonGradient.frame = manageSubsButtonGradient.superlayer.bounds;
}

- (CGFloat)tableView:(UITableView *)tableView heightForHeaderInSection:(NSInteger)section {
    return 103;
}

- (UIView *)tableView:(UITableView *)tableView viewForHeaderInSection:(NSInteger)section {
    UIView *cellView = [[UIView alloc] initWithFrame:CGRectZero];

    // Banner image
    UIView *banner = [[UIView alloc] init];
    banner.backgroundColor = UIColor.clearColor;
    banner.translatesAutoresizingMaskIntoConstraints = FALSE;
    [cellView addSubview:banner];

    // Banner label
    UILabel *label = [[UILabel alloc] initWithFrame:CGRectMake(0, 0, cellView.bounds.size.width, cellView.bounds.size.height)];
    label.numberOfLines = 0;
    label.lineBreakMode = NSLineBreakByWordWrapping;
    label.textColor = UIColor.whiteColor;
    label.translatesAutoresizingMaskIntoConstraints = NO;
    label.textAlignment = NSTextAlignmentCenter;
    label.font = [UIFont avenirNextDemiBold:label.font.pointSize];

    if(self.hasActiveSubscription) {

        label.text = NSLocalizedStringWithDefaultValue(@"ACTIVE_SUBSCRIPTION_SECTION_TITLE",
          nil,
          [NSBundle mainBundle],
          @"You're subscribed!",
          @"Title of the section in the subscription dialog that shows currently active subscription information.");

    } else {
        label.text = NSLocalizedStringWithDefaultValue(@"SUBSCRIPTIONS_PAGE_BANNER_TITLE",
                                                       nil,
                                                       [NSBundle mainBundle],
                                                       @"Get 3 days of premium FREE when subscribing to any plan",
                                                       @"Title of the banner on the subscriptions page that tells the user how many initial free days they get once subscribed");

    }
    [cellView addSubview:label];

    // Header layout constraints
    [banner.leadingAnchor constraintEqualToAnchor:cellView.leadingAnchor].active = TRUE;
    [banner.trailingAnchor constraintEqualToAnchor:cellView.trailingAnchor].active = TRUE;
    [banner.heightAnchor constraintGreaterThanOrEqualToAnchor:cellView.heightAnchor].active = TRUE;

    [label.leadingAnchor constraintEqualToAnchor:banner.leadingAnchor constant:10.0].active = TRUE;
    [label.trailingAnchor constraintEqualToAnchor:banner.trailingAnchor constant:-10.0].active = TRUE;
    [label.centerYAnchor constraintEqualToAnchor:banner.centerYAnchor].active = TRUE;

    // Add background gradient
    bannerGradient = [CAGradientLayer layer];
    bannerGradient.colors = @[(id)UIColor.lightRoyalBlueTwo.CGColor, (id)UIColor.lightishBlue.CGColor];
    [cellView.layer insertSublayer:bannerGradient atIndex:0];

    return cellView;
}

#pragma mark - TableView Cells

// Helper method that creates views to add to manage subscription cell.
- (void)createManageSubscriptionCellContent:(UITableViewCell *)cell {

    cell.backgroundColor = UIColor.clearColor;
    cell.selectionStyle = UITableViewCellSelectionStyleNone;

    // "Manage your subscription" button
    UIButton *manageSubsButton = [UIButton buttonWithType:UIButtonTypeRoundedRect];
    manageSubsButton.backgroundColor = UIColor.clearColor;
    manageSubsButton.layer.cornerRadius = 8;
    manageSubsButton.layer.masksToBounds = FALSE;
    manageSubsButton.titleEdgeInsets = UIEdgeInsetsMake(0.0, 24.0, 0.0, 24.0);
    [manageSubsButton setTitle:NSLocalizedStringWithDefaultValue(@"SUBSCRIPTIONS_PAGE_MANAGE_SUBSCRIPTION_BUTTON",
                                                                 nil,
                                                                 [NSBundle mainBundle],
                                                                 @"Manage your subscription",
                                                                 @"Title of the button on the subscriptions page which takes the user of of the app to iTunes where they can view detailed information about their subscription")
                      forState:UIControlStateNormal];
    [manageSubsButton setTitleColor:UIColor.whiteColor forState:UIControlStateNormal];
    manageSubsButton.titleLabel.font = [UIFont avenirNextDemiBold:16.f];
    [manageSubsButton addTarget:self action:@selector(onManageSubscriptionTap) forControlEvents:UIControlEventTouchUpInside];
    [cell.contentView addSubview:manageSubsButton];

    // "Manage your subscription" button constraints
    manageSubsButton.translatesAutoresizingMaskIntoConstraints = FALSE;
    [manageSubsButton.centerXAnchor constraintEqualToAnchor:cell.contentView.centerXAnchor].active = TRUE;
    [manageSubsButton.widthAnchor constraintEqualToConstant:250].active = TRUE;
    [manageSubsButton.heightAnchor constraintEqualToConstant:50].active = TRUE;

    [manageSubsButton.topAnchor constraintEqualToAnchor:cell.contentView.topAnchor
                                               constant:16.f].active = TRUE;
    if (self.hasActiveSubscription) {
        // Pins manageSubsButton to cell's bottom, since restoreSubsButton will no longer be displayed.
        [manageSubsButton.bottomAnchor constraintEqualToAnchor:cell.contentView.bottomAnchor
                                                      constant:-16.f].active = TRUE;
    }

    // Add background gradient
    manageSubsButtonGradient = [CAGradientLayer layer];
    manageSubsButtonGradient.colors = @[(id)UIColor.lightRoyalBlueTwo.CGColor, (id)UIColor.lightishBlue.CGColor];
    manageSubsButtonGradient.cornerRadius = manageSubsButton.layer.cornerRadius;
    [manageSubsButton.layer insertSublayer:manageSubsButtonGradient atIndex:0];

    // Restore subscription button is added if there is no active subscription.
    if (!self.hasActiveSubscription) {
        UIButton *restoreSubsButton = [UIButton buttonWithType:UIButtonTypeSystem];
        [restoreSubsButton setTitle:NSLocalizedStringWithDefaultValue(@"SUBSCRIPTIONS_PAGE_RESTORE_SUBSCRIPTION_BUTTON",
                                                                      nil,
                                                                      [NSBundle mainBundle],
                                                                      @"I don't see my subscription",
                                                                      @"Title of the button on the subscriptions page which, when pressed, navigates the user to the page where they can restore their existing subscription")
                           forState:UIControlStateNormal];
        [restoreSubsButton setTitleColor:UIColor.lightishBlueTwo forState:UIControlStateNormal];
        restoreSubsButton.titleLabel.font = [UIFont avenirNextDemiBold:16.f];
        [restoreSubsButton addTarget:self action:@selector(onSubscriptionHelpTap) forControlEvents:UIControlEventTouchUpInside];
        [cell.contentView addSubview:restoreSubsButton];

        // Restore subscription button constraints
        restoreSubsButton.translatesAutoresizingMaskIntoConstraints = FALSE;
        [restoreSubsButton.centerXAnchor constraintEqualToAnchor:cell.contentView.centerXAnchor].active = TRUE;
        [restoreSubsButton.widthAnchor constraintEqualToConstant:250].active = TRUE;
        [restoreSubsButton.heightAnchor constraintEqualToConstant:30].active = TRUE;
        [restoreSubsButton.topAnchor constraintEqualToAnchor:manageSubsButton.bottomAnchor constant:16.0].active = TRUE;
        [restoreSubsButton.bottomAnchor constraintEqualToAnchor:cell.contentView.bottomAnchor
                                                       constant:-16.f].active = TRUE;
    }
}

// Helper method that create subscription detail text
- (void)createDetailTextCellContent:(UITableViewCell *)cell {
    cell.backgroundColor = UIColor.clearColor;
    cell.selectionStyle = UITableViewCellSelectionStyleNone;

    UILabel *label = [[UILabel alloc] initWithFrame:CGRectZero];
    label.numberOfLines = 0;
<<<<<<< HEAD
    label.font = [UIFont avenirNextMedium:15.f];
    label.textColor = UIColor.greyishBrown;
    label.text = NSLocalizedStringWithDefaultValue(@"BUY_SUBSCRIPTIONS_FOOTER_TEXT",
=======
    label.font = [label.font fontWithSize:15];
    label.textColor = UIColor.whiteColor;

    NSString *footerText = NSLocalizedStringWithDefaultValue(@"BUY_SUBSCRIPTIONS_FOOTER_TEXT",
>>>>>>> f192ac83
                                                   nil,
                                                   [NSBundle mainBundle],
                                                   @"A subscription is auto-renewable which means that once purchased it will be automatically renewed until you cancel it 24 hours prior to the end of the current period.\n\nYour iTunes Account will be charged for renewal within 24-hours prior to the end of the current period with the cost of the subscription.",
                                                   @"Buy subscription dialog footer text");

    NSString * cancelInstructions = NSLocalizedStringWithDefaultValue(@"BUY_SUBSCRIPTIONS_FOOTER_CANCEL_INSTRUCTIONS_TEXT",
                                                                      nil,
                                                                      [NSBundle mainBundle],
                                                                      @"You can cancel an active subscription in your iTunes Account Settings.",
                                                                      @"Buy subscription dialog footer text explaining where the user can cancel an active subscription");

    label.text = [NSString stringWithFormat:@"%@\n\n%@", footerText, cancelInstructions];

    label.textAlignment = NSTextAlignmentLeft;
    [cell.contentView addSubview:label];

    // label constraints
    label.translatesAutoresizingMaskIntoConstraints = NO;
    [label.centerXAnchor constraintEqualToAnchor:cell.contentView.centerXAnchor].active = TRUE;
    [label.topAnchor constraintEqualToAnchor:cell.contentView.topAnchor
                                    constant:16.f].active = TRUE;
    [label.bottomAnchor constraintEqualToAnchor:cell.contentView.bottomAnchor
                                       constant:-16.f].active = TRUE;
    [label.leadingAnchor constraintEqualToAnchor:cell.contentView.leadingAnchor
                                        constant:16.f].active = TRUE;
    [label.trailingAnchor constraintEqualToAnchor:cell.contentView.trailingAnchor
                                         constant:-16.f].active = TRUE;
}

- (UITableViewCell *)tableView:(UITableView *)tableView cellForRowAtIndexPath:(NSIndexPath *)indexPath {

    NSInteger numRows = [tableView numberOfRowsInSection:0];

    // If index is at the third last row, adds the "Manage subscription" button.
    if (indexPath.row == numRows - 2) {

        // Manage subscription cell (contains manage subscription and subscription restore buttons).
        UITableViewCell *cell = [[UITableViewCell alloc] init];
        [self createManageSubscriptionCellContent:cell];
        return cell;
    }

    // If index is at the second last row, add subscription detail text
    if (indexPath.row == numRows - 1) {
        UITableViewCell *cell = [[UITableViewCell alloc] init];
        [self createDetailTextCellContent:cell];
        return cell;
    }

    IAPTableViewCell *cell = [tableView dequeueReusableCellWithIdentifier:iapCellID];
    if (cell == nil) {
        cell = [[IAPTableViewCell alloc]initWithStyle:UITableViewCellStyleSubtitle reuseIdentifier:iapCellID];
        cell.backgroundColor = UIColor.clearColor;
    }
    SKProduct * product = (SKProduct *) [IAPStoreHelper sharedInstance].storeProducts[indexPath.row];
    [self.priceFormatter setLocale:product.priceLocale];
    NSString *localizedPrice = [self.priceFormatter stringFromNumber:product.price];

    cell.textLabel.text = product.localizedTitle;
    cell.textLabel.textColor = UIColor.greyishBrown;
    cell.textLabel.font = [UIFont avenirNextDemiBold:cell.textLabel.font.pointSize];

    cell.detailTextLabel.text = product.localizedDescription;
    cell.detailTextLabel.textColor = UIColor.greyishBrown;
    cell.detailTextLabel.font = [UIFont avenirNextMedium:cell.detailTextLabel.font.pointSize];
    cell.detailTextLabel.textColor = [UIColor colorWithRed:0.29 green:0.29 blue:0.29 alpha:1.0];

    if(self.hasActiveSubscription) {
        cell.accessoryType = UITableViewCellAccessoryCheckmark;
        cell.accessoryView = nil;
        cell.textLabel.text = self.latestSubscriptionProduct.localizedTitle;
        cell.detailTextLabel.text = @"";
    } else {
        UISegmentedControl *buyButton = [[UISegmentedControl alloc] initWithItems:[NSArray arrayWithObject:localizedPrice]];
        buyButton.tintColor = UIColor.lightishBlue;
        buyButton.momentary = YES;
        buyButton.tag = indexPath.row;
        [buyButton addTarget:self
                      action:@selector(buyButtonPressed:)
            forControlEvents:UIControlEventValueChanged];
        cell.accessoryView = buyButton;
    }

    return cell;
}

#pragma mark - Footer

- (nullable UIView *)tableView:(UITableView *)tableView viewForFooterInSection:(NSInteger)section {

    UIView *cell = [[UIView alloc] initWithFrame:CGRectZero];

    cell.backgroundColor = UIColor.clearColor;

    UIView *terms = [[UIView alloc] init];
    [cell addSubview:terms];

    UIButton *privacyPolicyButton = [UIButton buttonWithType:UIButtonTypeSystem];
    [privacyPolicyButton addTarget:self action:@selector(openPrivacyPolicy) forControlEvents:UIControlEventTouchUpInside];
    [privacyPolicyButton setTitle:NSLocalizedStringWithDefaultValue(@"SUBSCRIPTIONS_PRIVACY_POLICY_BUTTON_TEXT",
        nil,
        [NSBundle mainBundle],
        @"Privacy Policy",
        @"Title of button on subscriptions page which opens Psiphon's privacy policy webpage")
                         forState:UIControlStateNormal];
    privacyPolicyButton.titleLabel.adjustsFontSizeToFitWidth = YES;
    privacyPolicyButton.titleLabel.font = [UIFont avenirNextDemiBold:14.f];
    privacyPolicyButton.titleLabel.numberOfLines = 0;
    [privacyPolicyButton setTitleColor:UIColor.lightishBlueTwo forState:UIControlStateNormal];
    [terms addSubview:privacyPolicyButton];

    UIButton *tosButton = [UIButton buttonWithType:UIButtonTypeSystem];
    [tosButton addTarget:self action:@selector(openToS) forControlEvents:UIControlEventTouchUpInside];

    [tosButton setTitle:NSLocalizedStringWithDefaultValue(@"SUBSCRIPTIONS_TERMS_OF_USE_BUTTON_TEXT",
        nil,
        [NSBundle mainBundle],
        @"Terms of Use",
        @"Title of button on subscriptions page which opens Psiphon's terms of use webpage")
               forState:UIControlStateNormal];
    tosButton.titleLabel.adjustsFontSizeToFitWidth = YES;
    tosButton.titleLabel.font = [UIFont avenirNextDemiBold:14.f];
    tosButton.titleLabel.numberOfLines = 0;
    [tosButton setTitleColor:UIColor.lightishBlueTwo forState:UIControlStateNormal];
    [terms addSubview:tosButton];

    // Layout constraints
    terms.translatesAutoresizingMaskIntoConstraints = NO;
    tosButton.translatesAutoresizingMaskIntoConstraints = NO;
    privacyPolicyButton.translatesAutoresizingMaskIntoConstraints = NO;

    [terms.centerXAnchor constraintEqualToAnchor:cell.centerXAnchor].active = TRUE;
    [terms.topAnchor constraintEqualToAnchor:cell.topAnchor
                                    constant:20.f].active = TRUE;
    [terms.bottomAnchor constraintEqualToAnchor:cell.bottomAnchor
                                       constant:-16.f].active = TRUE;
    [terms.leadingAnchor constraintEqualToAnchor:cell.leadingAnchor
                                        constant:16.f].active = TRUE;
    [terms.trailingAnchor constraintEqualToAnchor:cell.trailingAnchor
                                         constant:-16.f].active = TRUE;

    [privacyPolicyButton.heightAnchor constraintEqualToAnchor:terms.heightAnchor].active = YES;
    [privacyPolicyButton.centerYAnchor constraintEqualToAnchor:terms.centerYAnchor].active = YES;
    [privacyPolicyButton.leadingAnchor constraintEqualToAnchor:terms.leadingAnchor].active = YES;
    [privacyPolicyButton.trailingAnchor constraintEqualToAnchor:terms.centerXAnchor].active = YES;

    [tosButton.heightAnchor constraintEqualToAnchor:terms.heightAnchor].active = YES;
    [tosButton.centerYAnchor constraintEqualToAnchor:terms.centerYAnchor].active = YES;
    [tosButton.leadingAnchor constraintEqualToAnchor:terms.centerXAnchor].active = YES;
    [tosButton.trailingAnchor constraintEqualToAnchor:terms.trailingAnchor].active = YES;

    return cell;

}

#pragma mark -

// Override to support conditional editing of the table view.
- (BOOL)tableView:(UITableView *)tableView canEditRowAtIndexPath:(NSIndexPath *)indexPath {
    // Return NO if you do not want the specified item to be editable.
    return NO;
}

// Override to support conditional rearranging of the table view.
- (BOOL)tableView:(UITableView *)tableView canMoveRowAtIndexPath:(NSIndexPath *)indexPath {
    // Return NO if you do not want the item to be re-orderable.
    return NO;
}

#pragma mark -

- (void)buyButtonPressed:(UISegmentedControl *)sender {
    int productID = (int)sender.tag;

    if([IAPStoreHelper sharedInstance].storeProducts.count > productID) {
        SKProduct* product = [IAPStoreHelper sharedInstance].storeProducts[productID];
        [[IAPStoreHelper sharedInstance] buyProduct:product];
    }
}

- (void)openURL:(NSURL*)url {
    if (url != nil) {
        dispatch_async(dispatch_get_main_queue(), ^{
            // Not officially documented by Apple, however a runtime warning is generated sometimes
            // stating that [UIApplication openURL:options:completionHandler:] must be used from
            // the main thread only.
            [[UIApplication sharedApplication] openURL:url
                                               options:@{}
                                     completionHandler:nil];
        });
    }
}

- (void)openPrivacyPolicy {
    NSURL *url = [NSURL URLWithString:NSLocalizedStringWithDefaultValue(@"PRIVACY_POLICY_URL", nil, [PsiphonClientCommonLibraryHelpers commonLibraryBundle], @"https://psiphon.ca/en/privacy.html", @"External link to the privacy policy page. Please update this with the correct language specific link (if available) e.g. https://psiphon.ca/fr/privacy.html for french.")];
    [self openURL:url];
}

- (void)openToS {
    NSURL *url = [NSURL URLWithString:NSLocalizedStringWithDefaultValue(@"LICENSE_PAGE_URL", nil, [PsiphonClientCommonLibraryHelpers commonLibraryBundle], @"https://psiphon.ca/en/license.html", "External link to the license page. Please update this with the correct language specific link (if available) e.g. https://psiphon.ca/fr/license.html for french.")];
    [self openURL:url];
}

- (void)onManageSubscriptionTap {
    // Apple docs: https://developer.apple.com/library/content/documentation/NetworkingInternet/Conceptual/StoreKitGuide/Chapters/Subscriptions.html#//apple_ref/doc/uid/TP40008267-CH7-SW6
    // Using "itmss" protocol to open iTunes directly. https://stackoverflow.com/a/18135776
    // If the iTunes app is uninstalled, the system will show a "Restore iTunes Store" dialog, this behaviour is the same
    // whether the "itmss" protocol is used or not.
    [self openURL:[NSURL URLWithString:@"itmss://buy.itunes.apple.com/WebObjects/MZFinance.woa/wa/manageSubscriptions"]];
}

- (void)onSubscriptionHelpTap {
    IAPHelpViewController *vc = [[IAPHelpViewController alloc]init];
    [self.navigationController pushViewController:vc animated:TRUE];
}

- (void)beginRefreshingUI {
    if (!self.refreshControl.isRefreshing) {
        [self.refreshControl beginRefreshing];
        [self.tableView setContentOffset:CGPointMake(0, self.tableView.contentOffset.y-self.refreshControl.frame.size.height) animated:YES];
    }

    // Timeout after 20 seconds
    dispatch_after(dispatch_time(DISPATCH_TIME_NOW, 20 * NSEC_PER_SEC), dispatch_get_main_queue(), ^{
        [self endRefreshingUI];
    });
}

- (void)endRefreshingUI {
    if (self.refreshControl.isRefreshing) {
        [self.refreshControl endRefreshing];
    }
}

- (void)dismissViewController {
    if (self.openedFromSettings) {
        [self.navigationController popViewControllerAnimated:YES];
    } else {
        [self dismissViewControllerAnimated:YES completion:nil];
    }
}

- (void)reloadProducts {
    [self endRefreshingUI];
    [self updateHasActiveSubscription];
    [self.tableView reloadData];
}

- (void)startProductsRequest {
    [self beginRefreshingUI];
    [[IAPStoreHelper sharedInstance] startProductsRequest];
}

- (void)onPaymentTransactionUpdate:(NSNotification *)notification {
    SKPaymentTransactionState transactionState = (SKPaymentTransactionState) [notification.userInfo[IAPHelperPaymentTransactionUpdateKey] integerValue];

    if (SKPaymentTransactionStatePurchasing == transactionState) {
        [self showProgressSpinnerAndBlockUI];
        [self setPurchaseButtonUIInterface:FALSE];
    } else {
        [self dismissProgressSpinnerAndUnblockUI];
        [self setPurchaseButtonUIInterface:TRUE];
    }
}

- (void)showProgressSpinnerAndBlockUI {
    if (buyProgressAlert != nil) {
        [buyProgressAlert hideAnimated:YES];
    }
    buyProgressAlert = [MBProgressHUD showHUDAddedTo:AppDelegate.getTopMostViewController.view animated:YES];

    buyProgressAlertTimer = [NSTimer scheduledTimerWithTimeInterval:60 repeats:NO block:^(NSTimer * _Nonnull timer) {
        if (buyProgressAlert  != nil) {
            [buyProgressAlert.button setTitle:NSLocalizedStringWithDefaultValue(@"BUY_REQUEST_PROGRESS_ALERT_DISMISS_BUTTON_TITLE", nil, [NSBundle mainBundle], @"Dismiss", @"Title of button on alert view which shows the progress of the user's buy request. Hitting this button dismisses the alert and the buy request continues processing in the background.") forState:UIControlStateNormal];
            [buyProgressAlert.button addTarget:self action:@selector(dismissProgressSpinnerAndUnblockUI) forControlEvents:UIControlEventTouchUpInside];
        }
    }];
}

- (void)dismissProgressSpinnerAndUnblockUI {
    if (buyProgressAlertTimer != nil) {
        [buyProgressAlertTimer invalidate];
        buyProgressAlertTimer = nil;
    }
    if (buyProgressAlert != nil) {
        [buyProgressAlert hideAnimated:YES];
        buyProgressAlert = nil;
    }
}

- (void)setPurchaseButtonUIInterface:(BOOL)interactionEnabled {
    NSInteger numSections = [self.tableView numberOfSections];

    if (numSections == 1) {

        NSInteger numRows = [self.tableView numberOfRowsInSection:0];

        for (NSInteger i = 0; i < numRows; i++) {
            UITableViewCell *cell = [self.tableView cellForRowAtIndexPath:[NSIndexPath indexPathForRow:i inSection:0]];

            if (cell.accessoryView
              && [cell.accessoryView isKindOfClass:[UISegmentedControl class]]
              && [cell isKindOfClass:[IAPTableViewCell class]]) {

                UISegmentedControl *buyButton = (UISegmentedControl *) cell.accessoryView;

                if (interactionEnabled) {
                    [buyButton setTintColor:self.view.tintColor];
                } else {
                    [buyButton setTintColor:UIColor.grayColor];
                }
                
                buyButton.userInteractionEnabled = interactionEnabled;
            }
        }
    }
}

- (void)updateHasActiveSubscription {
    // Load subscription information.
    if ([IAPStoreHelper hasActiveSubscriptionForNow]) {

        // Store latest product expiration date.
        self.latestSubscriptionExpirationDate = IAPStoreHelper.subscriptionDictionary[kLatestExpirationDate];

        NSString *productId = IAPStoreHelper.subscriptionDictionary[kProductId];

        for (SKProduct *product in [IAPStoreHelper sharedInstance].storeProducts) {
            if ([product.productIdentifier isEqualToString:productId]) {
                self.latestSubscriptionProduct = product;
                self.hasActiveSubscription = TRUE;

                break;
            }
        }
    }
}

@end

#pragma mark - IAPTableViewCell auto resizable cell implementation

@implementation IAPTableViewCell

- (id)initWithStyle:(UITableViewCellStyle)style reuseIdentifier:(NSString *)reuseIdentifier {
    self = [super initWithStyle:style reuseIdentifier:reuseIdentifier];
    if (self) {
        self.selectionStyle = UITableViewCellSelectionStyleNone;
        self.textLabel.lineBreakMode = NSLineBreakByWordWrapping;
        self.textLabel.numberOfLines = 0;
        self.textLabel.translatesAutoresizingMaskIntoConstraints = NO;
        self.detailTextLabel.lineBreakMode = NSLineBreakByWordWrapping;
        self.detailTextLabel.numberOfLines = 0;
        self.detailTextLabel.translatesAutoresizingMaskIntoConstraints = NO;
        self.detailTextLabel.textColor = [UIColor colorWithRed:0.29 green:0.29 blue:0.29 alpha:.3];
        
        [self.contentView addConstraints:[NSLayoutConstraint constraintsWithVisualFormat:@"H:|-[textLabel]-|" options:0 metrics:nil views:@{ @"textLabel": self.textLabel}]];
        [self.contentView addConstraints:[NSLayoutConstraint constraintsWithVisualFormat:@"H:|-[detailTextLabel]-|" options:0 metrics:nil views:@{ @"detailTextLabel": self.detailTextLabel}]];
        [self.contentView addConstraints:[NSLayoutConstraint constraintsWithVisualFormat:@"V:|-[textLabel][detailTextLabel]-|" options:0 metrics:nil views:@{ @"textLabel": self.textLabel, @"detailTextLabel": self.detailTextLabel}]];
    }
    
    return self;
}

@end<|MERGE_RESOLUTION|>--- conflicted
+++ resolved
@@ -336,16 +336,10 @@
 
     UILabel *label = [[UILabel alloc] initWithFrame:CGRectZero];
     label.numberOfLines = 0;
-<<<<<<< HEAD
     label.font = [UIFont avenirNextMedium:15.f];
     label.textColor = UIColor.greyishBrown;
-    label.text = NSLocalizedStringWithDefaultValue(@"BUY_SUBSCRIPTIONS_FOOTER_TEXT",
-=======
-    label.font = [label.font fontWithSize:15];
-    label.textColor = UIColor.whiteColor;
 
     NSString *footerText = NSLocalizedStringWithDefaultValue(@"BUY_SUBSCRIPTIONS_FOOTER_TEXT",
->>>>>>> f192ac83
                                                    nil,
                                                    [NSBundle mainBundle],
                                                    @"A subscription is auto-renewable which means that once purchased it will be automatically renewed until you cancel it 24 hours prior to the end of the current period.\n\nYour iTunes Account will be charged for renewal within 24-hours prior to the end of the current period with the cost of the subscription.",
