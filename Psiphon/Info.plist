<?xml version="1.0" encoding="UTF-8"?>
<!DOCTYPE plist PUBLIC "-//Apple//DTD PLIST 1.0//EN" "http://www.apple.com/DTDs/PropertyList-1.0.dtd">
<plist version="1.0">
    <dict>
        <key>CFBundleDevelopmentRegion</key>
        <string>en</string>
        <key>CFBundleExecutable</key>
        <string>$(EXECUTABLE_NAME)</string>
        <key>CFBundleIdentifier</key>
        <string>$(PRODUCT_BUNDLE_IDENTIFIER)</string>
        <key>CFBundleInfoDictionaryVersion</key>
        <string>6.0</string>
        <key>CFBundleName</key>
        <string>$(PRODUCT_NAME)</string>
        <key>CFBundlePackageType</key>
        <string>APPL</string>
        <key>CFBundleShortVersionString</key>
        <string>1.0.60</string>
        <key>CFBundleSignature</key>
        <string>????</string>
        <key>CFBundleURLTypes</key>
        <array>
            <dict>
                <key>CFBundleTypeRole</key>
                <string>Viewer</string>
                <key>CFBundleURLName</key>
                <string>ca.psiphon.Psiphon</string>
                <key>CFBundleURLSchemes</key>
                <array>
                    <string>psiphon</string>
                </array>
            </dict>
        </array>
        <key>CFBundleVersion</key>
<<<<<<< HEAD
        <string>227</string>
=======
        <string>229</string>
>>>>>>> 04aba856
        <key>ITSAppUsesNonExemptEncryption</key>
        <false/>
        <key>LSRequiresIPhoneOS</key>
        <true/>
        <key>NSAppTransportSecurity</key>
        <dict>
            <key>NSAllowsArbitraryLoads</key>
            <true/>
        </dict>
        <key>UILaunchStoryboardName</key>
        <string>LaunchScreen</string>
        <key>UIRequiredDeviceCapabilities</key>
        <array>
            <string>armv7</string>
        </array>
        <key>UIStatusBarStyle</key>
        <string>UIStatusBarStyleLightContent</string>
        <key>UISupportedInterfaceOrientations</key>
        <array>
            <string>UIInterfaceOrientationPortrait</string>
            <string>UIInterfaceOrientationLandscapeLeft</string>
            <string>UIInterfaceOrientationLandscapeRight</string>
            <string>UIInterfaceOrientationPortraitUpsideDown</string>
        </array>
        <key>UISupportedInterfaceOrientations~ipad</key>
        <array>
            <string>UIInterfaceOrientationPortrait</string>
            <string>UIInterfaceOrientationPortraitUpsideDown</string>
            <string>UIInterfaceOrientationLandscapeLeft</string>
            <string>UIInterfaceOrientationLandscapeRight</string>
        </array>
        <key>UIVPNPlugin</key>
        <array>
            <string>${PLUGIN_BUNDLE_ID}</string>
        </array>
        <key>UIViewControllerBasedStatusBarAppearance</key>
        <true/>
    </dict>
</plist><|MERGE_RESOLUTION|>--- conflicted
+++ resolved
@@ -32,11 +32,7 @@
             </dict>
         </array>
         <key>CFBundleVersion</key>
-<<<<<<< HEAD
-        <string>227</string>
-=======
         <string>229</string>
->>>>>>> 04aba856
         <key>ITSAppUsesNonExemptEncryption</key>
         <false/>
         <key>LSRequiresIPhoneOS</key>
