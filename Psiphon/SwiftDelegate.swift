--- conflicted
+++ resolved
@@ -454,8 +454,6 @@
                     userDefaultsConfig: self.userDefaultsConfig,
                     standardUserDefaults: UserDefaults.standard,
                     objcBridgeDelegate: objcBridge,
-<<<<<<< HEAD
-                    adConsent: AdConsent(),
                     dateCompare: self.dateCompare,
                     addToDate: { calendarComponent, value, date -> Date? in
                         Calendar.current.date(byAdding: calendarComponent, value: value, to: date)
@@ -465,10 +463,6 @@
                     getTopPresentedViewController: {
                         AppDelegate.getTopPresentedViewController()
                     }
-=======
-                    calendar: Calendar.current,
-                    topMostViewController: AppDelegate.getTopPresentedViewController
->>>>>>> 68d896af
                 )
                 self.environmentCleanup = cleanup
                 return environment
