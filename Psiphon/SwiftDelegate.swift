--- conflicted
+++ resolved
@@ -199,7 +199,6 @@
     private var psiCashLib: PsiCash
     private var environmentCleanup: (() -> Void)?
     
-<<<<<<< HEAD
     private override init() {
         dateCompare = DateCompare(
             getCurrentTime: { Date () },
@@ -209,8 +208,7 @@
         
         psiCashLib = PsiCash(feedbackLogger: self.feedbackLogger)
     }
-    
-=======
+
     // Should be called early in the application lifecycle.
     @objc static func setupDebugFlags() {
         #if DEBUG
@@ -221,8 +219,7 @@
         Debugging = DebugFlags.disabled(buildConfig: .release)
         #endif
     }
-
->>>>>>> 67b286e8
+    
 }
 
 // MARK: Bridge API
