--- conflicted
+++ resolved
@@ -78,14 +78,7 @@
     
     // UI Layer
     CAGradientLayer *backgroundGradient;
-<<<<<<< HEAD
-    
-    // VPN Config user defaults
-    PsiphonConfigUserDefaults *psiphonConfigUserDefaults;
-    
-=======
-
->>>>>>> 2eac3c78
+
     // Settings
     PsiphonSettingsViewController *appSettingsViewController;
     UIButton *settingsButton;
@@ -109,13 +102,7 @@
         
         // Notifier
         notifier = [[Notifier alloc] initWithAppGroupIdentifier:APP_GROUP_IDENTIFIER];
-<<<<<<< HEAD
-        
-        // VPN Config user defaults
-        psiphonConfigUserDefaults = [PsiphonConfigUserDefaults sharedInstance];
-=======
-
->>>>>>> 2eac3c78
+
         [self persistSettingsToSharedUserDefaults];
         
         // Open Setting after change it
@@ -132,19 +119,8 @@
 - (void)viewDidLoad {
     LOG_DEBUG();
     [super viewDidLoad];
-<<<<<<< HEAD
-    
-    // TODO: check if database exists first
-    BOOL success = [sharedDB createDatabase];
-    if (!success) {
-        // TODO : do some error handling
-    }
-    
-    // Add any available regions from shared db to region adapter
-=======
 
    // Add any available regions from shared db to region adapter
->>>>>>> 2eac3c78
     [self updateAvailableRegions];
     
     // Setting up the UI
@@ -924,14 +900,8 @@
     // Ensure psiphon data is populated with latest logs
     // TODO: should this be a delegate method of Psiphon Data in shared library/
     dispatch_async(dispatch_get_global_queue(DISPATCH_QUEUE_PRIORITY_DEFAULT, 0), ^{
-<<<<<<< HEAD
-        NSArray<DiagnosticEntry *> *logs = [sharedDB getNewLogs];
-        [[PsiphonData sharedInstance] addDiagnosticEntries:logs];
-        
-=======
         NSArray<DiagnosticEntry *> *diagnosticEntries = [sharedDB getAllLogs];
 
->>>>>>> 2eac3c78
         __weak MainViewController *weakSelf = self;
         SendFeedbackHandler sendFeedbackHandler = ^(NSString *jsonString, NSString *pubKey, NSString *uploadServer, NSString *uploadServerHeaders){
             PsiphonTunnel *inactiveTunnel = [PsiphonTunnel newPsiphonTunnel:weakSelf]; // TODO: we need to update PsiphonTunnel framework not require this and fix this warning
