--- conflicted
+++ resolved
@@ -37,17 +37,14 @@
     var borderWidth: CGFloat = 5.0
     var cornerRadius: CGFloat = 8.0
     var padding: CGFloat = 15.0
-<<<<<<< HEAD
     var largePadding: CGFloat = 20.0
-    var buttonHeight: CGFloat = 44.0
-=======
-    
+
     /// Offset for negative space at the bottom of screen.
     /// This is useful for scroll views, where last items might
     /// be too close to the bottom edge of the screen.
     var screenBottomOffset: CGFloat = 40.0
-    
->>>>>>> b44e0f17
+
+    var buttonHeight: CGFloat = 44.0
     var largeButtonHeight: CGFloat = 60.0
     var statusBarStyle = UIStatusBarStyle.lightContent
     var buttonContentEdgeInsets = UIEdgeInsets(top: 10.0, left: 15.0, bottom: 10.0, right: 15.0)
