--- conflicted
+++ resolved
@@ -51,7 +51,6 @@
             skipped = "NO">
             <BuildableReference
                BuildableIdentifier = "primary"
-<<<<<<< HEAD
                BlueprintIdentifier = "PsiApiTests"
                BuildableName = "PsiApiTests"
                BlueprintName = "PsiApiTests"
@@ -82,18 +81,12 @@
             skipped = "NO">
             <BuildableReference
                BuildableIdentifier = "primary"
-               BlueprintIdentifier = "CEE57659249AA01D00744C38"
-=======
-               BlueprintIdentifier = "CE3B32322452069C0079C13F"
->>>>>>> e1a10738
+               BlueprintIdentifier = "CEA1B777249AA9A0006D9853"
                BuildableName = "PsiphonTests.xctest"
                BlueprintName = "PsiphonTests"
                ReferencedContainer = "container:Psiphon.xcodeproj">
             </BuildableReference>
             <SkippedTests>
-               <Test
-                  Identifier = "RunningStatTest2/testIntegerOverflow">
-               </Test>
                <Test
                   Identifier = "RunningStatsTest/testIntegerOverflow">
                </Test>
