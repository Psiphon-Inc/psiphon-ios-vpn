--- conflicted
+++ resolved
@@ -108,13 +108,9 @@
 		9BFEC3165745A5D14C8C3C08 /* Notifier.h */ = {isa = PBXFileReference; fileEncoding = 4; lastKnownFileType = sourcecode.c.h; path = Notifier.h; sourceTree = "<group>"; };
 		9BFEC584519C408D9D6D3FF1 /* PsiphonConfigUserDefaults.m */ = {isa = PBXFileReference; fileEncoding = 4; lastKnownFileType = sourcecode.c.objc; path = PsiphonConfigUserDefaults.m; sourceTree = "<group>"; };
 		9BFEC91ED4A1C511520E9948 /* Notifier.m */ = {isa = PBXFileReference; fileEncoding = 4; lastKnownFileType = sourcecode.c.objc; path = Notifier.m; sourceTree = "<group>"; };
-<<<<<<< HEAD
-		9BFECFCFB0546F18A7E57ADF /* psiphon_config */ = {isa = PBXFileReference; fileEncoding = 1; lastKnownFileType = text; path = psiphon_config; sourceTree = "<group>"; };
 		B791899EB4BA7F290D89DE8D /* Pods-PsiphonVPN.debug.xcconfig */ = {isa = PBXFileReference; includeInIndex = 1; lastKnownFileType = text.xcconfig; name = "Pods-PsiphonVPN.debug.xcconfig"; path = "Pods/Target Support Files/Pods-PsiphonVPN/Pods-PsiphonVPN.debug.xcconfig"; sourceTree = "<group>"; };
 		BB90F058719288143A73D034 /* libPods-PsiphonVPN.a */ = {isa = PBXFileReference; explicitFileType = archive.ar; includeInIndex = 0; path = "libPods-PsiphonVPN.a"; sourceTree = BUILT_PRODUCTS_DIR; };
-=======
 		9BFECFCFB0546F18A7E57ADF /* psiphon_config */ = {isa = PBXFileReference; fileEncoding = 4; lastKnownFileType = text; path = psiphon_config; sourceTree = "<group>"; };
->>>>>>> d6be56b1
 		CE26FC8A1BBDC7B800B83375 /* Psiphon.app */ = {isa = PBXFileReference; explicitFileType = wrapper.application; includeInIndex = 0; path = Psiphon.app; sourceTree = BUILT_PRODUCTS_DIR; };
 		CE26FC941BBDC7B800B83375 /* Assets.xcassets */ = {isa = PBXFileReference; lastKnownFileType = folder.assetcatalog; path = Assets.xcassets; sourceTree = "<group>"; };
 		CE26FC971BBDC7B800B83375 /* Base */ = {isa = PBXFileReference; lastKnownFileType = file.storyboard; name = Base; path = Base.lproj/LaunchScreen.storyboard; sourceTree = "<group>"; };
@@ -133,13 +129,10 @@
 		EF652CDB1F365B8C002AFB48 /* SharedConstants.h */ = {isa = PBXFileReference; fileEncoding = 4; lastKnownFileType = sourcecode.c.h; path = SharedConstants.h; sourceTree = "<group>"; };
 		EFED7EBA1F55C8550078980F /* LogViewControllerFullScreen.h */ = {isa = PBXFileReference; fileEncoding = 4; lastKnownFileType = sourcecode.c.h; path = LogViewControllerFullScreen.h; sourceTree = "<group>"; };
 		EFED7EBB1F55C8550078980F /* LogViewControllerFullScreen.m */ = {isa = PBXFileReference; fileEncoding = 4; lastKnownFileType = sourcecode.c.objc; path = LogViewControllerFullScreen.m; sourceTree = "<group>"; };
-<<<<<<< HEAD
 		F132D7DE1F5739A800AF7F91 /* LaunchScreenViewController.h */ = {isa = PBXFileReference; fileEncoding = 4; lastKnownFileType = sourcecode.c.h; path = LaunchScreenViewController.h; sourceTree = "<group>"; };
 		F132D7DF1F5739A800AF7F91 /* LaunchScreenViewController.m */ = {isa = PBXFileReference; fileEncoding = 4; lastKnownFileType = sourcecode.c.objc; path = LaunchScreenViewController.m; sourceTree = "<group>"; };
 		F132D7E31F574B6600AF7F91 /* loading.mov */ = {isa = PBXFileReference; lastKnownFileType = video.quicktime; name = loading.mov; path = Resource/loading.mov; sourceTree = "<group>"; };
 		FC740CF0EC6D727A949699FF /* Pods-PsiphonVPN.release.xcconfig */ = {isa = PBXFileReference; includeInIndex = 1; lastKnownFileType = text.xcconfig; name = "Pods-PsiphonVPN.release.xcconfig"; path = "Pods/Target Support Files/Pods-PsiphonVPN/Pods-PsiphonVPN.release.xcconfig"; sourceTree = "<group>"; };
-=======
->>>>>>> d6be56b1
 /* End PBXFileReference section */
 
 /* Begin PBXFrameworksBuildPhase section */
@@ -400,12 +393,9 @@
 			buildActionMask = 2147483647;
 			files = (
 				CE26FC981BBDC7B800B83375 /* LaunchScreen.storyboard in Resources */,
-<<<<<<< HEAD
 				F132D7E41F574B6600AF7F91 /* loading.mov in Resources */,
-=======
 				4E0774971F56732E0097BC8C /* psiphon_config in Resources */,
 				4E0774961F566B040097BC8C /* InAppSettings.bundle in Resources */,
->>>>>>> d6be56b1
 				CE26FC951BBDC7B800B83375 /* Assets.xcassets in Resources */,
 				CE4E9BC01BBEECF30060FF8B /* Psiphon.entitlements in Resources */,
 			);
