// !$*UTF8*$!
{
	archiveVersion = 1;
	classes = {
	};
	objectVersion = 52;
	objects = {

/* Begin PBXBuildFile section */
		2913641F25DF06C800C79880 /* AdMobInterstitialAdController.swift in Sources */ = {isa = PBXBuildFile; fileRef = 2913641E25DF06C800C79880 /* AdMobInterstitialAdController.swift */; };
		2913642125DF1E5700C79880 /* AdControllerStatus.swift in Sources */ = {isa = PBXBuildFile; fileRef = 2913642025DF1E5700C79880 /* AdControllerStatus.swift */; };
		292B531E2620DFCB00C0C44A /* SettingsViewModel.swift in Sources */ = {isa = PBXBuildFile; fileRef = 292B531D2620DFCB00C0C44A /* SettingsViewModel.swift */; };
		296622B525E8A554004635A1 /* LaunchScreenViewController.swift in Sources */ = {isa = PBXBuildFile; fileRef = 296622B425E8A554004635A1 /* LaunchScreenViewController.swift */; };
		2968042225F2D3FF00D04B7F /* PsiCashLib.xcframework in Frameworks */ = {isa = PBXBuildFile; fileRef = 5265B00125AFBD53006BD58C /* PsiCashLib.xcframework */; };
		2968042325F2D3FF00D04B7F /* PsiCashLib.xcframework in CopyFiles */ = {isa = PBXBuildFile; fileRef = 5265B00125AFBD53006BD58C /* PsiCashLib.xcframework */; settings = {ATTRIBUTES = (CodeSignOnCopy, RemoveHeadersOnCopy, ); }; };
		296E800225D47A6300574A74 /* AdStateReducer.swift in Sources */ = {isa = PBXBuildFile; fileRef = 296E800125D47A6300574A74 /* AdStateReducer.swift */; };
		29B59CE725E48F4E0051C213 /* AdMobRewardedVideoAdController.swift in Sources */ = {isa = PBXBuildFile; fileRef = 29B59CE625E48F4E0051C213 /* AdMobRewardedVideoAdController.swift */; };
		29FE979125C0C1CA00D9C09F /* HostAppProtocol.m in Sources */ = {isa = PBXBuildFile; fileRef = 29FE979025C0C1CA00D9C09F /* HostAppProtocol.m */; };
		440D75BE1F59E041005C603B /* StoreKit.framework in Frameworks */ = {isa = PBXBuildFile; fileRef = 440D75BD1F59E041005C603B /* StoreKit.framework */; };
		4435CC271F70566000F3A809 /* SettingsViewController.m in Sources */ = {isa = PBXBuildFile; fileRef = 4435CC261F70566000F3A809 /* SettingsViewController.m */; };
		445F239620E1817C00D004E9 /* AppStoreParsedReceiptData.m in Sources */ = {isa = PBXBuildFile; fileRef = 445F239520E1817C00D004E9 /* AppStoreParsedReceiptData.m */; };
		445F24D420E1A5BA00D004E9 /* ReceiptAttributes.c in Sources */ = {isa = PBXBuildFile; fileRef = 445F249820E1A5BA00D004E9 /* ReceiptAttributes.c */; };
		445F24D520E1A5BA00D004E9 /* constr_TYPE.c in Sources */ = {isa = PBXBuildFile; fileRef = 445F249920E1A5BA00D004E9 /* constr_TYPE.c */; };
		445F24D620E1A5BA00D004E9 /* xer_decoder.c in Sources */ = {isa = PBXBuildFile; fileRef = 445F249E20E1A5BA00D004E9 /* xer_decoder.c */; };
		445F24D720E1A5BA00D004E9 /* per_support.c in Sources */ = {isa = PBXBuildFile; fileRef = 445F249F20E1A5BA00D004E9 /* per_support.c */; };
		445F24D820E1A5BA00D004E9 /* OBJECT_IDENTIFIER.c in Sources */ = {isa = PBXBuildFile; fileRef = 445F24A120E1A5BA00D004E9 /* OBJECT_IDENTIFIER.c */; };
		445F24D920E1A5BA00D004E9 /* BIT_STRING.c in Sources */ = {isa = PBXBuildFile; fileRef = 445F24A620E1A5BA00D004E9 /* BIT_STRING.c */; };
		445F24DA20E1A5BA00D004E9 /* constr_SET_OF.c in Sources */ = {isa = PBXBuildFile; fileRef = 445F24A820E1A5BA00D004E9 /* constr_SET_OF.c */; };
		445F24DB20E1A5BA00D004E9 /* ber_decoder.c in Sources */ = {isa = PBXBuildFile; fileRef = 445F24A920E1A5BA00D004E9 /* ber_decoder.c */; };
		445F24DC20E1A5BA00D004E9 /* NativeInteger.c in Sources */ = {isa = PBXBuildFile; fileRef = 445F24AA20E1A5BA00D004E9 /* NativeInteger.c */; };
		445F24DD20E1A5BA00D004E9 /* per_encoder.c in Sources */ = {isa = PBXBuildFile; fileRef = 445F24AF20E1A5BA00D004E9 /* per_encoder.c */; };
		445F24DE20E1A5BA00D004E9 /* pkcs7-signed-data-simplified.asn1 in Resources */ = {isa = PBXBuildFile; fileRef = 445F24B220E1A5BA00D004E9 /* pkcs7-signed-data-simplified.asn1 */; };
		445F24DF20E1A5BA00D004E9 /* ANY.c in Sources */ = {isa = PBXBuildFile; fileRef = 445F24B520E1A5BA00D004E9 /* ANY.c */; };
		445F24E020E1A5BA00D004E9 /* INTEGER.c in Sources */ = {isa = PBXBuildFile; fileRef = 445F24B620E1A5BA00D004E9 /* INTEGER.c */; };
		445F24E120E1A5BA00D004E9 /* ReceiptAttribute.c in Sources */ = {isa = PBXBuildFile; fileRef = 445F24B820E1A5BA00D004E9 /* ReceiptAttribute.c */; };
		445F24E220E1A5BA00D004E9 /* der_encoder.c in Sources */ = {isa = PBXBuildFile; fileRef = 445F24BC20E1A5BA00D004E9 /* der_encoder.c */; };
		445F24E320E1A5BA00D004E9 /* OCTET_STRING.c in Sources */ = {isa = PBXBuildFile; fileRef = 445F24BD20E1A5BA00D004E9 /* OCTET_STRING.c */; };
		445F24E420E1A5BA00D004E9 /* constr_SEQUENCE.c in Sources */ = {isa = PBXBuildFile; fileRef = 445F24BF20E1A5BA00D004E9 /* constr_SEQUENCE.c */; };
		445F24E520E1A5BA00D004E9 /* asn_SET_OF.c in Sources */ = {isa = PBXBuildFile; fileRef = 445F24C020E1A5BA00D004E9 /* asn_SET_OF.c */; };
		445F24E620E1A5BA00D004E9 /* per_opentype.c in Sources */ = {isa = PBXBuildFile; fileRef = 445F24C220E1A5BA00D004E9 /* per_opentype.c */; };
		445F24E720E1A5BA00D004E9 /* pkcs7-signed-data.asn1 in Resources */ = {isa = PBXBuildFile; fileRef = 445F24C320E1A5BA00D004E9 /* pkcs7-signed-data.asn1 */; };
		445F24E820E1A5BA00D004E9 /* NativeEnumerated.c in Sources */ = {isa = PBXBuildFile; fileRef = 445F24C420E1A5BA00D004E9 /* NativeEnumerated.c */; };
		445F24E920E1A5BA00D004E9 /* ber_tlv_length.c in Sources */ = {isa = PBXBuildFile; fileRef = 445F24C620E1A5BA00D004E9 /* ber_tlv_length.c */; };
		445F24EA20E1A5BA00D004E9 /* per_decoder.c in Sources */ = {isa = PBXBuildFile; fileRef = 445F24C920E1A5BA00D004E9 /* per_decoder.c */; };
		445F24EB20E1A5BA00D004E9 /* xer_support.c in Sources */ = {isa = PBXBuildFile; fileRef = 445F24CA20E1A5BA00D004E9 /* xer_support.c */; };
		445F24EC20E1A5BA00D004E9 /* SignedData.c in Sources */ = {isa = PBXBuildFile; fileRef = 445F24CC20E1A5BA00D004E9 /* SignedData.c */; };
		445F24ED20E1A5BA00D004E9 /* ber_tlv_tag.c in Sources */ = {isa = PBXBuildFile; fileRef = 445F24CD20E1A5BA00D004E9 /* ber_tlv_tag.c */; };
		445F24EE20E1A5BA00D004E9 /* asn_codecs_prim.c in Sources */ = {isa = PBXBuildFile; fileRef = 445F24CE20E1A5BA00D004E9 /* asn_codecs_prim.c */; };
		445F24EF20E1A5BA00D004E9 /* constraints.c in Sources */ = {isa = PBXBuildFile; fileRef = 445F24CF20E1A5BA00D004E9 /* constraints.c */; };
		445F24F020E1A5BA00D004E9 /* xer_encoder.c in Sources */ = {isa = PBXBuildFile; fileRef = 445F24D220E1A5BA00D004E9 /* xer_encoder.c */; };
		445F24F520E1A85D00D004E9 /* IA5String.c in Sources */ = {isa = PBXBuildFile; fileRef = 445F24F220E1A85C00D004E9 /* IA5String.c */; };
		445F24F620E1A85D00D004E9 /* UTF8String.c in Sources */ = {isa = PBXBuildFile; fileRef = 445F24F320E1A85C00D004E9 /* UTF8String.c */; };
		474C2778BC8FAFDB749E5DC3 /* libPods-Psiphon.a in Frameworks */ = {isa = PBXBuildFile; fileRef = CA0750CFBD1D93988672EBF5 /* libPods-Psiphon.a */; };
		4E0774961F566B040097BC8C /* InAppSettings.bundle in Resources */ = {isa = PBXBuildFile; fileRef = 4E0774951F566ADA0097BC8C /* InAppSettings.bundle */; };
		4E0A3669215AB7EE008A3D7B /* UIFont+Additions.m in Sources */ = {isa = PBXBuildFile; fileRef = 4E0A3668215AB7EE008A3D7B /* UIFont+Additions.m */; };
		4E0A366C21666B99008A3D7B /* NSString+Additions.m in Sources */ = {isa = PBXBuildFile; fileRef = 4E0A366B21666B99008A3D7B /* NSString+Additions.m */; };
		4E0D88241FA06B2400ADB61E /* PsiphonUITests.swift in Sources */ = {isa = PBXBuildFile; fileRef = 4E0D88231FA06B2400ADB61E /* PsiphonUITests.swift */; };
		4E0DCB1A1F28481E00495781 /* PsiphonDataSharedDB.m in Sources */ = {isa = PBXBuildFile; fileRef = 4E0DCB191F28481E00495781 /* PsiphonDataSharedDB.m */; };
		4E0DCB1E1F2855FC00495781 /* PsiphonDataSharedDB.m in Sources */ = {isa = PBXBuildFile; fileRef = 4E0DCB191F28481E00495781 /* PsiphonDataSharedDB.m */; };
		4E10920820F3DA190033114B /* AppInfo.m in Sources */ = {isa = PBXBuildFile; fileRef = 4E10920720F3DA190033114B /* AppInfo.m */; };
		4E10920920F3DC670033114B /* AppInfo.m in Sources */ = {isa = PBXBuildFile; fileRef = 4E10920720F3DA190033114B /* AppInfo.m */; };
		4E1FE1CB1FB213860031211C /* SnapshotHelper.swift in Sources */ = {isa = PBXBuildFile; fileRef = 4E1FE1CA1FB213860031211C /* SnapshotHelper.swift */; };
		4E5263B7207290360021FEF5 /* EmbeddedServerEntriesHelpers.c in Sources */ = {isa = PBXBuildFile; fileRef = 4E5263B6207290360021FEF5 /* EmbeddedServerEntriesHelpers.c */; };
		4E5263C7207294600021FEF5 /* EmbeddedServerEntries.m in Sources */ = {isa = PBXBuildFile; fileRef = 4E5263BF207292920021FEF5 /* EmbeddedServerEntries.m */; };
		4E5263CD2072984D0021FEF5 /* IAPViewController.m in Sources */ = {isa = PBXBuildFile; fileRef = 4E5263CA2072984D0021FEF5 /* IAPViewController.m */; };
		4E5DAE6520A942A300E06342 /* UILabel+GetLabelHeight.m in Sources */ = {isa = PBXBuildFile; fileRef = 4E5DAE6420A942A300E06342 /* UILabel+GetLabelHeight.m */; };
		4EB846422151830600687344 /* AvailableServerRegions.m in Sources */ = {isa = PBXBuildFile; fileRef = 4EB846412151830600687344 /* AvailableServerRegions.m */; };
		4EC5526320AB8DBE000B4BEA /* Pastel.m in Sources */ = {isa = PBXBuildFile; fileRef = 4EC5526220AB8DBE000B4BEA /* Pastel.m */; };
		4EC5526620AB8DCD000B4BEA /* PastelView.m in Sources */ = {isa = PBXBuildFile; fileRef = 4EC5526520AB8DCD000B4BEA /* PastelView.m */; };
		5202011D2360D34000D00C8E /* EitherView.swift in Sources */ = {isa = PBXBuildFile; fileRef = 5202011C2360D34000D00C8E /* EitherView.swift */; };
		52055D04230C823100244F9E /* GradientButton.swift in Sources */ = {isa = PBXBuildFile; fileRef = 52055D03230C823100244F9E /* GradientButton.swift */; };
		52055D06230C833700244F9E /* SpeedBoostButton.swift in Sources */ = {isa = PBXBuildFile; fileRef = 52055D05230C833700244F9E /* SpeedBoostButton.swift */; };
		521BD22D25D1BC4F006944D9 /* GoogleAppMeasurement.xcframework in Frameworks */ = {isa = PBXBuildFile; fileRef = 521BD22825D1BC4F006944D9 /* GoogleAppMeasurement.xcframework */; };
		521BD22F25D1BC4F006944D9 /* nanopb.xcframework in Frameworks */ = {isa = PBXBuildFile; fileRef = 521BD22925D1BC4F006944D9 /* nanopb.xcframework */; };
		521BD23125D1BC4F006944D9 /* GoogleMobileAds.xcframework in Frameworks */ = {isa = PBXBuildFile; fileRef = 521BD22A25D1BC4F006944D9 /* GoogleMobileAds.xcframework */; };
		521BD23325D1BC4F006944D9 /* UserMessagingPlatform.xcframework in Frameworks */ = {isa = PBXBuildFile; fileRef = 521BD22B25D1BC4F006944D9 /* UserMessagingPlatform.xcframework */; };
		521BD23525D1BC50006944D9 /* GoogleUtilities.xcframework in Frameworks */ = {isa = PBXBuildFile; fileRef = 521BD22C25D1BC4F006944D9 /* GoogleUtilities.xcframework */; };
		521FD0F9219E0DDF00F748EC /* AppStats.m in Sources */ = {isa = PBXBuildFile; fileRef = 521FD0F6219E0DDF00F748EC /* AppStats.m */; };
		521FD0FA219E0DDF00F748EC /* AppProfiler.m in Sources */ = {isa = PBXBuildFile; fileRef = 521FD0F8219E0DDF00F748EC /* AppProfiler.m */; };
		521FD0FD219E0E0F00F748EC /* DebugUtils.m in Sources */ = {isa = PBXBuildFile; fileRef = 521FD0FB219E0E0E00F748EC /* DebugUtils.m */; };
		521FD0FE219E0E1900F748EC /* AppProfiler.m in Sources */ = {isa = PBXBuildFile; fileRef = 521FD0F8219E0DDF00F748EC /* AppProfiler.m */; };
		521FD0FF219E0E2600F748EC /* AppStats.m in Sources */ = {isa = PBXBuildFile; fileRef = 521FD0F6219E0DDF00F748EC /* AppStats.m */; };
		521FD100219E0E3800F748EC /* DebugUtils.m in Sources */ = {isa = PBXBuildFile; fileRef = 521FD0FB219E0E0E00F748EC /* DebugUtils.m */; };
		5245C5C92342A6840033EE13 /* UserDefaults.swift in Sources */ = {isa = PBXBuildFile; fileRef = 5245C5C82342A6840033EE13 /* UserDefaults.swift */; };
		5246800722D51AA3009AEC6E /* PsiCashWidgetView.swift in Sources */ = {isa = PBXBuildFile; fileRef = 5246800622D51AA3009AEC6E /* PsiCashWidgetView.swift */; };
		5246800922D51CE4009AEC6E /* PsiCashBalanceViewWrapper.swift in Sources */ = {isa = PBXBuildFile; fileRef = 5246800822D51CE4009AEC6E /* PsiCashBalanceViewWrapper.swift */; };
		5246800D22D65926009AEC6E /* UIUtils.swift in Sources */ = {isa = PBXBuildFile; fileRef = 5246800C22D65926009AEC6E /* UIUtils.swift */; };
		5248B4CE23203781008C00D4 /* SwiftObjCBridges.swift in Sources */ = {isa = PBXBuildFile; fileRef = 5248B4CD23203781008C00D4 /* SwiftObjCBridges.swift */; };
		524B4E6B2316F0E3004E9891 /* BorderedSubtitleButton.m in Sources */ = {isa = PBXBuildFile; fileRef = 524B4E6A2316F0E3004E9891 /* BorderedSubtitleButton.m */; };
		524B4E6E2316F27F004E9891 /* AnimatedControl.m in Sources */ = {isa = PBXBuildFile; fileRef = 524B4E6D2316F27F004E9891 /* AnimatedControl.m */; };
		528D81332384823F00AA2D77 /* PsiCashMessageView.swift in Sources */ = {isa = PBXBuildFile; fileRef = 528D81322384823F00AA2D77 /* PsiCashMessageView.swift */; };
		529DE74825AD039200F82936 /* PsiphonTunnel.xcframework in Frameworks */ = {isa = PBXBuildFile; fileRef = 529DE74725AD039200F82936 /* PsiphonTunnel.xcframework */; };
		529DE74925AD039200F82936 /* PsiphonTunnel.xcframework in CopyFiles */ = {isa = PBXBuildFile; fileRef = 529DE74725AD039200F82936 /* PsiphonTunnel.xcframework */; settings = {ATTRIBUTES = (CodeSignOnCopy, RemoveHeadersOnCopy, ); }; };
		529DE74A25AD039C00F82936 /* PsiphonTunnel.xcframework in Frameworks */ = {isa = PBXBuildFile; fileRef = 529DE74725AD039200F82936 /* PsiphonTunnel.xcframework */; };
		52A24659238C9AB700A01FF1 /* SpeedBoostPurchaseTable.swift in Sources */ = {isa = PBXBuildFile; fileRef = 52A24658238C9AB700A01FF1 /* SpeedBoostPurchaseTable.swift */; };
		52A2465E239081C100A01FF1 /* AppState.swift in Sources */ = {isa = PBXBuildFile; fileRef = 52A2465D239081C100A01FF1 /* AppState.swift */; };
		52A24662239B07E000A01FF1 /* psiCashProductIds.plist in Resources */ = {isa = PBXBuildFile; fileRef = 52A24661239B07E000A01FF1 /* psiCashProductIds.plist */; };
		52A2466D23A172A800A01FF1 /* ViewBuilderViewController.swift in Sources */ = {isa = PBXBuildFile; fileRef = 52A2466C23A172A800A01FF1 /* ViewBuilderViewController.swift */; };
		52A2466F23A1769300A01FF1 /* PsiCashMessageViewUntunneled.swift in Sources */ = {isa = PBXBuildFile; fileRef = 52A2466E23A1769300A01FF1 /* PsiCashMessageViewUntunneled.swift */; };
		52A2467123A176BA00A01FF1 /* PurchasingAlertViewBuilder.swift in Sources */ = {isa = PBXBuildFile; fileRef = 52A2467023A176BA00A01FF1 /* PurchasingAlertViewBuilder.swift */; };
		52B3C54A23DF99E8003F6B12 /* AppObservables.m in Sources */ = {isa = PBXBuildFile; fileRef = 52B3C54923DF99E8003F6B12 /* AppObservables.m */; };
		52B3C54C23E0E895003F6B12 /* ButtonBuilder.swift in Sources */ = {isa = PBXBuildFile; fileRef = 52B3C54B23E0E895003F6B12 /* ButtonBuilder.swift */; };
		52C8F0AB237CA26200E5F9C0 /* ImageViewBuilder.swift in Sources */ = {isa = PBXBuildFile; fileRef = 52C8F0AA237CA26200E5F9C0 /* ImageViewBuilder.swift */; };
		52C8F0AD237E145C00E5F9C0 /* PsiCashCoinPurchaseTable.swift in Sources */ = {isa = PBXBuildFile; fileRef = 52C8F0AC237E145C00E5F9C0 /* PsiCashCoinPurchaseTable.swift */; };
		52CAC4312385D06600A92842 /* Spinner.swift in Sources */ = {isa = PBXBuildFile; fileRef = 52CAC4302385D06600A92842 /* Spinner.swift */; };
		52D2581122BADE1900CA956A /* SwiftDelegate.swift in Sources */ = {isa = PBXBuildFile; fileRef = 52D2581022BADE1900CA956A /* SwiftDelegate.swift */; };
		52D363C9230DE215002C2221 /* PsiCashViewController.swift in Sources */ = {isa = PBXBuildFile; fileRef = 52D363C8230DE215002C2221 /* PsiCashViewController.swift */; };
		52D363CB230DEBED002C2221 /* CloseButton.swift in Sources */ = {isa = PBXBuildFile; fileRef = 52D363CA230DEBED002C2221 /* CloseButton.swift */; };
		52D363CD230EEBAC002C2221 /* AnimatedUIButton.swift in Sources */ = {isa = PBXBuildFile; fileRef = 52D363CC230EEBAC002C2221 /* AnimatedUIButton.swift */; };
		52D363CF230F112E002C2221 /* TabControlViewWrapper.swift in Sources */ = {isa = PBXBuildFile; fileRef = 52D363CE230F112E002C2221 /* TabControlViewWrapper.swift */; };
		52DF5E9223C675EC00A1B067 /* ViewController+Additions.swift in Sources */ = {isa = PBXBuildFile; fileRef = 52DF5E9123C675EC00A1B067 /* ViewController+Additions.swift */; };
		52DF5E9823CE5A8300A1B067 /* AppAction+ValuePaths.swift in Sources */ = {isa = PBXBuildFile; fileRef = 52DF5E9723CE5A8300A1B067 /* AppAction+ValuePaths.swift */; };
		52DF5E9A23CE835100A1B067 /* UserStrings.swift in Sources */ = {isa = PBXBuildFile; fileRef = 52DF5E9923CE835100A1B067 /* UserStrings.swift */; };
		52DF5E9E23D0D01F00A1B067 /* BridgingTypes.swift in Sources */ = {isa = PBXBuildFile; fileRef = 52DF5E9D23D0D01F00A1B067 /* BridgingTypes.swift */; };
		6615A5EA1F58A95500026C98 /* Localizable.strings in Resources */ = {isa = PBXBuildFile; fileRef = 6615A5E81F58A95500026C98 /* Localizable.strings */; };
		6615A5EB1F58A95B00026C98 /* Localizable.strings in Resources */ = {isa = PBXBuildFile; fileRef = 6615A5E81F58A95500026C98 /* Localizable.strings */; };
		668AF9BF1E92CBD3008CAAAA /* NetworkExtension.framework in Frameworks */ = {isa = PBXBuildFile; fileRef = 668AF9BE1E92CBD3008CAAAA /* NetworkExtension.framework */; };
		668AF9C01E92CBE0008CAAAA /* NetworkExtension.framework in Frameworks */ = {isa = PBXBuildFile; fileRef = 668AF9BE1E92CBD3008CAAAA /* NetworkExtension.framework */; };
		8D0017D724DB233200EC3409 /* VPNStrings.m in Sources */ = {isa = PBXBuildFile; fileRef = 8D0017D624DB233200EC3409 /* VPNStrings.m */; };
		8D0017D924DB4B1200EC3409 /* OnboardingViewController.swift in Sources */ = {isa = PBXBuildFile; fileRef = 8D0017D824DB4B1200EC3409 /* OnboardingViewController.swift */; };
		8D0017DB24DDD99A00EC3409 /* AppUpgrade.swift in Sources */ = {isa = PBXBuildFile; fileRef = 8D0017DA24DDD99A00EC3409 /* AppUpgrade.swift */; };
		8D13232F25310661005F83C8 /* SecretValueTextField.swift in Sources */ = {isa = PBXBuildFile; fileRef = 8D13232E25310661005F83C8 /* SecretValueTextField.swift */; };
		8D1F62BA247DBB0D0028AFAF /* Utilities in Frameworks */ = {isa = PBXBuildFile; productRef = 8D1F62B9247DBB0D0028AFAF /* Utilities */; };
		8D1F62BC247DBB130028AFAF /* PsiApi in Frameworks */ = {isa = PBXBuildFile; productRef = 8D1F62BB247DBB130028AFAF /* PsiApi */; };
		8D1F62BE247DC1690028AFAF /* Receipt+AppStore.swift in Sources */ = {isa = PBXBuildFile; fileRef = 8D1F62BD247DC1690028AFAF /* Receipt+AppStore.swift */; };
		8D1F62C0247DC3350028AFAF /* Authorization+Additions.swift in Sources */ = {isa = PBXBuildFile; fileRef = 8D1F62BF247DC3350028AFAF /* Authorization+Additions.swift */; };
		8D1F62C2247DC4840028AFAF /* PsiCashEffects.swift in Sources */ = {isa = PBXBuildFile; fileRef = 8D1F62C1247DC4840028AFAF /* PsiCashEffects.swift */; };
		8D255E2D24620E2900FD5D1C /* NoConnectionBannerView.swift in Sources */ = {isa = PBXBuildFile; fileRef = 8D255E2C24620E2900FD5D1C /* NoConnectionBannerView.swift */; };
		8D26455F24D4842E000F46C0 /* DeepLinkingNavigator.swift in Sources */ = {isa = PBXBuildFile; fileRef = 8D26455E24D4842E000F46C0 /* DeepLinkingNavigator.swift */; };
		8D2CBAF52540D67C006822A2 /* AlertTypes.swift in Sources */ = {isa = PBXBuildFile; fileRef = 8D2CBAF42540D67C006822A2 /* AlertTypes.swift */; };
		8D335A52251A929E005F62CA /* PsiCashAccountSignupOrLoginView.swift in Sources */ = {isa = PBXBuildFile; fileRef = 8D335A51251A929E005F62CA /* PsiCashAccountSignupOrLoginView.swift */; };
		8D335A57251A9B1D005F62CA /* PsiCashAccountViewController.swift in Sources */ = {isa = PBXBuildFile; fileRef = 8D335A56251A9B1D005F62CA /* PsiCashAccountViewController.swift */; };
		8D335A7B251BC789005F62CA /* DividerView.swift in Sources */ = {isa = PBXBuildFile; fileRef = 8D335A7A251BC789005F62CA /* DividerView.swift */; };
		8D417E992411954A00FEE587 /* PsiCashReducer.swift in Sources */ = {isa = PBXBuildFile; fileRef = 8D417E982411954A00FEE587 /* PsiCashReducer.swift */; };
		8D417EB124147C6D00FEE587 /* LandingPage.swift in Sources */ = {isa = PBXBuildFile; fileRef = 8D417EB024147C6D00FEE587 /* LandingPage.swift */; };
		8D417EB324148C1E00FEE587 /* URLHandler.swift in Sources */ = {isa = PBXBuildFile; fileRef = 8D417EB224148C1E00FEE587 /* URLHandler.swift */; };
		8D417ED9241844FA00FEE587 /* FloatingPoint+Additions.swift in Sources */ = {isa = PBXBuildFile; fileRef = 8D417ED8241844FA00FEE587 /* FloatingPoint+Additions.swift */; };
		8D417EDD2419DBA100FEE587 /* ProductRequest.swift in Sources */ = {isa = PBXBuildFile; fileRef = 8D417EDC2419DBA100FEE587 /* ProductRequest.swift */; };
		8D4ACD32247E3626008E404C /* AppStoreIAP+Additions.swift in Sources */ = {isa = PBXBuildFile; fileRef = 8D4ACD31247E3626008E404C /* AppStoreIAP+Additions.swift */; };
		8D4EEA9624F761630057E32D /* ApplicationSupportFileStore.swift in Sources */ = {isa = PBXBuildFile; fileRef = 8D4EEA9524F761620057E32D /* ApplicationSupportFileStore.swift */; };
		8D53C6A824C5EED8001E4E2D /* SessionConfigValues.m in Sources */ = {isa = PBXBuildFile; fileRef = 8D53C6A724C5EED8001E4E2D /* SessionConfigValues.m */; };
		8D75EF6125264A7600D44101 /* ContainerView.swift in Sources */ = {isa = PBXBuildFile; fileRef = 8D75EF6025264A7600D44101 /* ContainerView.swift */; };
		8D75EF6625265F3C00D44101 /* SpacerView.swift in Sources */ = {isa = PBXBuildFile; fileRef = 8D75EF6525265F3B00D44101 /* SpacerView.swift */; };
		8D778978247469FE0038BFDA /* AppInfo.h in Sources */ = {isa = PBXBuildFile; fileRef = 4E10920620F3DA190033114B /* AppInfo.h */; };
		8D7789B9247491CA0038BFDA /* PsiphonBundle.swift in Sources */ = {isa = PBXBuildFile; fileRef = 8D7789B8247491CA0038BFDA /* PsiphonBundle.swift */; };
		8D7789BD247493300038BFDA /* VPNState.swift in Sources */ = {isa = PBXBuildFile; fileRef = 8D7789BC247493300038BFDA /* VPNState.swift */; };
		8D7789C5247496F60038BFDA /* PsiCashLib.swift in Sources */ = {isa = PBXBuildFile; fileRef = 8D7789C4247496F60038BFDA /* PsiCashLib.swift */; };
		8D7789CA247499110038BFDA /* Reachability+Additions.swift in Sources */ = {isa = PBXBuildFile; fileRef = 8D7789C9247499110038BFDA /* Reachability+Additions.swift */; };
		8D7E9B9D2425DF42006F3A2F /* AnimatedUIView.swift in Sources */ = {isa = PBXBuildFile; fileRef = 8D7E9B9C2425DF42006F3A2F /* AnimatedUIView.swift */; };
		8D7E9B9F2425E053006F3A2F /* Animations.swift in Sources */ = {isa = PBXBuildFile; fileRef = 8D7E9B9E2425E053006F3A2F /* Animations.swift */; };
		8D7F5A56252D1F6800685CC4 /* SkyTextField.swift in Sources */ = {isa = PBXBuildFile; fileRef = 8D7F5A55252D1F6800685CC4 /* SkyTextField.swift */; };
		8D82F0DE2541FB4A002D37E7 /* PsiCashPurchasingConfirmViewBuilder.swift in Sources */ = {isa = PBXBuildFile; fileRef = 8D82F0DD2541FB4A002D37E7 /* PsiCashPurchasingConfirmViewBuilder.swift */; };
		8D82F0E625420E21002D37E7 /* PsiCashViewReducer.swift in Sources */ = {isa = PBXBuildFile; fileRef = 8D82F0E525420E21002D37E7 /* PsiCashViewReducer.swift */; };
		8D82F1032542216C002D37E7 /* MainViewReducer.swift in Sources */ = {isa = PBXBuildFile; fileRef = 8D82F1022542216C002D37E7 /* MainViewReducer.swift */; };
		8D90FD5724C748E000E11C66 /* FeedbackUtils.m in Sources */ = {isa = PBXBuildFile; fileRef = 8D90FD5624C748E000E11C66 /* FeedbackUtils.m */; };
		8D92A33124928E4900F75254 /* SubscriptionBarView.swift in Sources */ = {isa = PBXBuildFile; fileRef = 8D92A33024928E4900F75254 /* SubscriptionBarView.swift */; };
		8D9D9BCC247C6A9D0093220E /* PsiphonRotatingFileFeedbackLogger.swift in Sources */ = {isa = PBXBuildFile; fileRef = 8D7789CF2474D53D0038BFDA /* PsiphonRotatingFileFeedbackLogger.swift */; };
		8D9D9BD0247C6B910093220E /* HardCodedValues.swift in Sources */ = {isa = PBXBuildFile; fileRef = 8D9D9BCF247C6B910093220E /* HardCodedValues.swift */; };
		8D9E602A24364ED2003A46D8 /* VPNStateReducer.swift in Sources */ = {isa = PBXBuildFile; fileRef = 8D9E602924364ED2003A46D8 /* VPNStateReducer.swift */; };
		8D9E603524366D71003A46D8 /* Types+FeedbackDescription.swift in Sources */ = {isa = PBXBuildFile; fileRef = 8D9E603424366D71003A46D8 /* Types+FeedbackDescription.swift */; };
		8DB6C6362429080C005E2F4C /* PsiCashMessageWithRetryView.swift in Sources */ = {isa = PBXBuildFile; fileRef = 8DB6C6352429080C005E2F4C /* PsiCashMessageWithRetryView.swift */; };
		8DB6C638242A4D06005E2F4C /* DuskButton.swift in Sources */ = {isa = PBXBuildFile; fileRef = 8DB6C637242A4D06005E2F4C /* DuskButton.swift */; };
		8DCA6864247C7CF8001D026E /* Bindable.swift in Sources */ = {isa = PBXBuildFile; fileRef = 8DCA6863247C7CF8001D026E /* Bindable.swift */; };
		8DD642C1248AAD8A006C94D2 /* Utils.swift in Sources */ = {isa = PBXBuildFile; fileRef = 8DD642C0248AAD8A006C94D2 /* Utils.swift */; };
		8DD6E7E524591E270041DAC5 /* SubscriptionAuthCheck.m in Sources */ = {isa = PBXBuildFile; fileRef = 8DD6E7E424591E270041DAC5 /* SubscriptionAuthCheck.m */; };
		8DD6E7E82459C83B0041DAC5 /* StoredAuthorizations.m in Sources */ = {isa = PBXBuildFile; fileRef = 8DD6E7E72459C83B0041DAC5 /* StoredAuthorizations.m */; };
		8DDA60292425BB4800DBA8EC /* DebugStrings.swift in Sources */ = {isa = PBXBuildFile; fileRef = 8DDA60282425BB4800DBA8EC /* DebugStrings.swift */; };
		8DE4E6D2244E97D000275362 /* Result+Codable.swift in Sources */ = {isa = PBXBuildFile; fileRef = 8DE4E6D1244E97D000275362 /* Result+Codable.swift */; };
		8DEEE12F252F757600B0A9EC /* SupportedLocalizations.swift in Sources */ = {isa = PBXBuildFile; fileRef = 8DEEE12E252F757600B0A9EC /* SupportedLocalizations.swift */; };
		8DEEE137252FB4C900B0A9EC /* LanguageSelectionViewController.swift in Sources */ = {isa = PBXBuildFile; fileRef = 8DEEE136252FB4C900B0A9EC /* LanguageSelectionViewController.swift */; };
		8DF805772501726B003A6223 /* AdConsent.swift in Sources */ = {isa = PBXBuildFile; fileRef = 8DF805762501726B003A6223 /* AdConsent.swift */; };
		9BFEC2458D1346F537E9089E /* Nullity.m in Sources */ = {isa = PBXBuildFile; fileRef = 9BFECCCF429898FD903B69A6 /* Nullity.m */; };
		9BFEC4F02A47FF8265635803 /* Notifier.m in Sources */ = {isa = PBXBuildFile; fileRef = 9BFEC91ED4A1C511520E9948 /* Notifier.m */; };
		9BFECC62159FBEAA1A69F4F9 /* BasePacketTunnelProvider.m in Sources */ = {isa = PBXBuildFile; fileRef = 9BFECC3FADE9C8A76A0913DE /* BasePacketTunnelProvider.m */; };
		9BFECD174E254989EC97A437 /* IAPHelpViewController.m in Sources */ = {isa = PBXBuildFile; fileRef = 9BFEC220C067BBE75AF970C1 /* IAPHelpViewController.m */; };
		9BFECD1880B51B0E2EAEFF1F /* Notifier.m in Sources */ = {isa = PBXBuildFile; fileRef = 9BFEC91ED4A1C511520E9948 /* Notifier.m */; };
		9BFECD2FAA1FCDA88A7D432E /* UIColor+Additions.m in Sources */ = {isa = PBXBuildFile; fileRef = 9BFEC72C282F6060193B2E87 /* UIColor+Additions.m */; };
		9BFECEA225F023F895CC8DA1 /* Authorization.m in Sources */ = {isa = PBXBuildFile; fileRef = 9BFEC31B61584FD2EAAF5DE6 /* Authorization.m */; };
		9BFECF8895D5FE1940A6F700 /* PsiphonConfigUserDefaults.m in Sources */ = {isa = PBXBuildFile; fileRef = 9BFEC584519C408D9D6D3FF1 /* PsiphonConfigUserDefaults.m */; };
		9BFECF9F760F1A93A8933089 /* Nullity.m in Sources */ = {isa = PBXBuildFile; fileRef = 9BFECCCF429898FD903B69A6 /* Nullity.m */; };
		9BFECFEB3BC9F10542C1A416 /* PsiphonConfigUserDefaults.m in Sources */ = {isa = PBXBuildFile; fileRef = 9BFEC584519C408D9D6D3FF1 /* PsiphonConfigUserDefaults.m */; };
		A8408008B18277F93286799F /* PsiphonProgressView.m in Sources */ = {isa = PBXBuildFile; fileRef = A84087FA4B1BC2C725D900D9 /* PsiphonProgressView.m */; };
		A840803A0733D9FCA5410796 /* ActivityIndicatorRoyalSkyButton.m in Sources */ = {isa = PBXBuildFile; fileRef = A840842CECC0146241243488 /* ActivityIndicatorRoyalSkyButton.m */; };
		A84080E163F24876A1476544 /* VPNStartAndStopButton.m in Sources */ = {isa = PBXBuildFile; fileRef = A8408F6123BCC98725932A59 /* VPNStartAndStopButton.m */; };
		A84080E9FC63E29F71A79A63 /* RelaySubject.m in Sources */ = {isa = PBXBuildFile; fileRef = A84086DF1DDA5CC90C437009 /* RelaySubject.m */; };
		A84081194DA12328ABB5A43E /* UIImageView+Additions.m in Sources */ = {isa = PBXBuildFile; fileRef = A840886E2E6D8EA82B0EC427 /* UIImageView+Additions.m */; };
		A8408161701C8F50F52866FC /* LayerAutoResizeUIView.m in Sources */ = {isa = PBXBuildFile; fileRef = A8408DBEEDCF56EC798536BF /* LayerAutoResizeUIView.m */; };
		A84082260CE7662A93697CFF /* LoadingCircleLayer.m in Sources */ = {isa = PBXBuildFile; fileRef = A840845849B24AAA0E714664 /* LoadingCircleLayer.m */; };
		A840835FAC7F18A6A7021415 /* RingSkyButton.m in Sources */ = {isa = PBXBuildFile; fileRef = A84086B04CBC1A6A5481EDD4 /* RingSkyButton.m */; };
		A84083E76E518050B65E523A /* SkyButton.m in Sources */ = {isa = PBXBuildFile; fileRef = A8408672FB2E1CD144A2BE7C /* SkyButton.m */; };
		A84084C8B5C16F0EB80364FA /* Strings.m in Sources */ = {isa = PBXBuildFile; fileRef = A84083974C8CF9DDFE7A341D /* Strings.m */; };
		A840854A7ACA14A7D891EC16 /* OnboardingScrollableView.m in Sources */ = {isa = PBXBuildFile; fileRef = A8408CEB0E34BC897F3FA7D6 /* OnboardingScrollableView.m */; };
		A8408692D005E8599267522E /* UIView+Additions.m in Sources */ = {isa = PBXBuildFile; fileRef = A84084C5C538AC8171021D2C /* UIView+Additions.m */; };
		A84086D3F4BD2D551CA67611 /* AlertDialogs.m in Sources */ = {isa = PBXBuildFile; fileRef = A840841151FC43C5E1658677 /* AlertDialogs.m */; };
		A840875B190F7666A1BD98E5 /* UIView+AutoLayoutViewGroup.m in Sources */ = {isa = PBXBuildFile; fileRef = A840867F8062E477F0B355DD /* UIView+AutoLayoutViewGroup.m */; };
		A84087AFA5806D689C3BF6D2 /* PickerViewController.m in Sources */ = {isa = PBXBuildFile; fileRef = A8408390A766C7C2C246797C /* PickerViewController.m */; };
		A84088BD3CFC8C511F22182C /* RoyalSkyButton.m in Sources */ = {isa = PBXBuildFile; fileRef = A8408F08BFF80A05CF46C00A /* RoyalSkyButton.m */; };
		A8408A3A478ECD6E3562CDF4 /* CloudsView.m in Sources */ = {isa = PBXBuildFile; fileRef = A84081E39C751846A6009BEC /* CloudsView.m */; };
		A8408AACE30F860F2C961A04 /* WhiteSkyButton.m in Sources */ = {isa = PBXBuildFile; fileRef = A8408FA077C517546DF6033C /* WhiteSkyButton.m */; };
		A8408B83167EBE21E215C471 /* OnboardingView.m in Sources */ = {isa = PBXBuildFile; fileRef = A84088889983161FB859D8A9 /* OnboardingView.m */; };
		A8408BC29B903A6C0A32F32C /* SkyRegionSelectionViewController.m in Sources */ = {isa = PBXBuildFile; fileRef = A8408C8A7CA3C009F01FDA3B /* SkyRegionSelectionViewController.m */; };
		A8408C424E64BF3D70273464 /* ConnectionStatusView.m in Sources */ = {isa = PBXBuildFile; fileRef = A8408E0115540B5B2B305EAE /* ConnectionStatusView.m */; };
		A8408E281270691F61F9C20C /* AppVersionNumberView.m in Sources */ = {isa = PBXBuildFile; fileRef = A84087C37CFC6977102EB09D /* AppVersionNumberView.m */; };
		A8408E611665FC60D5DFF339 /* SubscriptionStatusView.m in Sources */ = {isa = PBXBuildFile; fileRef = A8408BA05DC0D983E6740558 /* SubscriptionStatusView.m */; };
		A8408EB13777DDCBEF7DE3C0 /* SwoopView.m in Sources */ = {isa = PBXBuildFile; fileRef = A8408B9A66413A25FC1A2BE1 /* SwoopView.m */; };
		A8408EB1E9DABE35016580A7 /* ImageUtils.m in Sources */ = {isa = PBXBuildFile; fileRef = A8408A0C4220563DA1FE3048 /* ImageUtils.m */; };
		A8408F5F45CDBDF42701063E /* Strings.m in Sources */ = {isa = PBXBuildFile; fileRef = A84083974C8CF9DDFE7A341D /* Strings.m */; };
		A8408FA13890CD67154033C6 /* RegionSelectionButton.m in Sources */ = {isa = PBXBuildFile; fileRef = A8408C84138113DE79F0DCD0 /* RegionSelectionButton.m */; };
		A8408FF45D08D31E102FA41F /* ContainerDB.m in Sources */ = {isa = PBXBuildFile; fileRef = A84086716D701D0F5B48E4C0 /* ContainerDB.m */; };
		CE234A7424F439CB0007709A /* FeedbackReducer.swift in Sources */ = {isa = PBXBuildFile; fileRef = CE234A7324F439CB0007709A /* FeedbackReducer.swift */; };
		CE234A7624F46AEC0007709A /* Feedback.swift in Sources */ = {isa = PBXBuildFile; fileRef = CE234A7524F46AEC0007709A /* Feedback.swift */; };
		CE26FC951BBDC7B800B83375 /* Assets.xcassets in Resources */ = {isa = PBXBuildFile; fileRef = CE26FC941BBDC7B800B83375 /* Assets.xcassets */; };
		CE26FCAC1BBDC85900B83375 /* PsiphonVPN.appex in Embed App Extensions */ = {isa = PBXBuildFile; fileRef = CE26FCA31BBDC85900B83375 /* PsiphonVPN.appex */; settings = {ATTRIBUTES = (RemoveHeadersOnCopy, ); }; };
		CE551C6A24FBFB8E00011C51 /* PsiphonFeedback+FeedbackUploadProvider.swift in Sources */ = {isa = PBXBuildFile; fileRef = CE551C6924FBFB8E00011C51 /* PsiphonFeedback+FeedbackUploadProvider.swift */; };
		CE58B642251A31370081C73C /* AppState+Feedback.swift in Sources */ = {isa = PBXBuildFile; fileRef = CE58B641251A31370081C73C /* AppState+Feedback.swift */; };
		CE6C3F6A24366AE1007A17F0 /* ClientMetadata.m in Sources */ = {isa = PBXBuildFile; fileRef = CE6C3F6924366AE1007A17F0 /* ClientMetadata.m */; };
		CE8420472522823D00796032 /* DebugViewController.m in Sources */ = {isa = PBXBuildFile; fileRef = CE84203D2522823D00796032 /* DebugViewController.m */; };
		CE8420482522823D00796032 /* DebugToolboxViewController.m in Sources */ = {isa = PBXBuildFile; fileRef = CE84203F2522823D00796032 /* DebugToolboxViewController.m */; };
		CE8420492522823D00796032 /* DebugTextViewController.m in Sources */ = {isa = PBXBuildFile; fileRef = CE8420432522823D00796032 /* DebugTextViewController.m */; };
		CE84204A2522823D00796032 /* DebugDirectoryViewerViewController.m in Sources */ = {isa = PBXBuildFile; fileRef = CE8420452522823D00796032 /* DebugDirectoryViewerViewController.m */; };
		CE84204B2522823D00796032 /* DebugLogViewController.m in Sources */ = {isa = PBXBuildFile; fileRef = CE8420462522823D00796032 /* DebugLogViewController.m */; };
		CE93EE5524F55B92001F4EC9 /* SharedConstants.m in Sources */ = {isa = PBXBuildFile; fileRef = CE93EE5424F55B92001F4EC9 /* SharedConstants.m */; };
		CE93EE5624F55B92001F4EC9 /* SharedConstants.m in Sources */ = {isa = PBXBuildFile; fileRef = CE93EE5424F55B92001F4EC9 /* SharedConstants.m */; };
		CEA1B787249AAA13006D9853 /* EmbeddedServerEntriesTest.m in Sources */ = {isa = PBXBuildFile; fileRef = CEA1B786249AAA13006D9853 /* EmbeddedServerEntriesTest.m */; };
		CEA1B788249AB144006D9853 /* EmbeddedServerEntries.m in Sources */ = {isa = PBXBuildFile; fileRef = 4E5263BF207292920021FEF5 /* EmbeddedServerEntries.m */; };
		CEA1B789249AB229006D9853 /* EmbeddedServerEntriesHelpers.c in Sources */ = {isa = PBXBuildFile; fileRef = 4E5263B6207290360021FEF5 /* EmbeddedServerEntriesHelpers.c */; };
		CEA1B78A249AB3EF006D9853 /* NSError+Convenience.m in Sources */ = {isa = PBXBuildFile; fileRef = EF90D79A204F22C900228A63 /* NSError+Convenience.m */; };
		CEA1B78B249AB959006D9853 /* embedded_server_entries in Resources */ = {isa = PBXBuildFile; fileRef = EF6C1F501F59E46500709554 /* embedded_server_entries */; };
		CEBA9C112481A5C80097D700 /* Notifier.swift in Sources */ = {isa = PBXBuildFile; fileRef = CEBA9C102481A5C80097D700 /* Notifier.swift */; };
		CEBA9C132481AA9F0097D700 /* SharedDB.swift in Sources */ = {isa = PBXBuildFile; fileRef = CEBA9C122481AA9F0097D700 /* SharedDB.swift */; };
		CED6790E24A4F82400C4CA81 /* JetsamTracking.m in Sources */ = {isa = PBXBuildFile; fileRef = CED6790424A4F82300C4CA81 /* JetsamTracking.m */; };
		CED6790F24A4F82400C4CA81 /* JetsamTracking.m in Sources */ = {isa = PBXBuildFile; fileRef = CED6790424A4F82300C4CA81 /* JetsamTracking.m */; };
		CED6791024A4F82400C4CA81 /* JetsamEvent.m in Sources */ = {isa = PBXBuildFile; fileRef = CED6790624A4F82400C4CA81 /* JetsamEvent.m */; };
		CED6791124A4F82400C4CA81 /* JetsamEvent.m in Sources */ = {isa = PBXBuildFile; fileRef = CED6790624A4F82400C4CA81 /* JetsamEvent.m */; };
		CED6791224A4F82400C4CA81 /* JetsamMetrics.m in Sources */ = {isa = PBXBuildFile; fileRef = CED6790824A4F82400C4CA81 /* JetsamMetrics.m */; };
		CED6791324A4F82400C4CA81 /* JetsamMetrics.m in Sources */ = {isa = PBXBuildFile; fileRef = CED6790824A4F82400C4CA81 /* JetsamMetrics.m */; };
		CED6791424A4F82400C4CA81 /* JetsamPerAppVersionStat.m in Sources */ = {isa = PBXBuildFile; fileRef = CED6790B24A4F82400C4CA81 /* JetsamPerAppVersionStat.m */; };
		CED6791524A4F82400C4CA81 /* JetsamPerAppVersionStat.m in Sources */ = {isa = PBXBuildFile; fileRef = CED6790B24A4F82400C4CA81 /* JetsamPerAppVersionStat.m */; };
		CED6791624A4F82400C4CA81 /* JetsamMetrics+Feedback.m in Sources */ = {isa = PBXBuildFile; fileRef = CED6790D24A4F82400C4CA81 /* JetsamMetrics+Feedback.m */; };
		CED6791B24A4F88D00C4CA81 /* JSONCodable.m in Sources */ = {isa = PBXBuildFile; fileRef = CED6791A24A4F88D00C4CA81 /* JSONCodable.m */; };
		CED6791C24A4F88D00C4CA81 /* JSONCodable.m in Sources */ = {isa = PBXBuildFile; fileRef = CED6791A24A4F88D00C4CA81 /* JSONCodable.m */; };
		CED6794224A4F95D00C4CA81 /* RunningStdev.m in Sources */ = {isa = PBXBuildFile; fileRef = CED6793B24A4F95D00C4CA81 /* RunningStdev.m */; };
		CED6794324A4F95D00C4CA81 /* RunningStdev.m in Sources */ = {isa = PBXBuildFile; fileRef = CED6793B24A4F95D00C4CA81 /* RunningStdev.m */; };
		CED6794424A4F95D00C4CA81 /* RunningStat.m in Sources */ = {isa = PBXBuildFile; fileRef = CED6793C24A4F95D00C4CA81 /* RunningStat.m */; };
		CED6794524A4F95D00C4CA81 /* RunningStat.m in Sources */ = {isa = PBXBuildFile; fileRef = CED6793C24A4F95D00C4CA81 /* RunningStat.m */; };
		CED6794624A4F95D00C4CA81 /* RunningMinMax.m in Sources */ = {isa = PBXBuildFile; fileRef = CED6793D24A4F95D00C4CA81 /* RunningMinMax.m */; };
		CED6794724A4F95D00C4CA81 /* RunningMinMax.m in Sources */ = {isa = PBXBuildFile; fileRef = CED6793D24A4F95D00C4CA81 /* RunningMinMax.m */; };
		CED6794824A4F95D00C4CA81 /* RunningBins.m in Sources */ = {isa = PBXBuildFile; fileRef = CED6793E24A4F95D00C4CA81 /* RunningBins.m */; };
		CED6794924A4F95D00C4CA81 /* RunningBins.m in Sources */ = {isa = PBXBuildFile; fileRef = CED6793E24A4F95D00C4CA81 /* RunningBins.m */; };
		CED6794A24A4F98200C4CA81 /* stats.c in Sources */ = {isa = PBXBuildFile; fileRef = CED6793A24A4F95D00C4CA81 /* stats.c */; };
		CED6794F24A4F9D400C4CA81 /* DelimitedFile.m in Sources */ = {isa = PBXBuildFile; fileRef = CED6794B24A4F9D400C4CA81 /* DelimitedFile.m */; };
		CED6795024A4F9D400C4CA81 /* DelimitedFile.m in Sources */ = {isa = PBXBuildFile; fileRef = CED6794B24A4F9D400C4CA81 /* DelimitedFile.m */; };
		CED6795124A4F9D400C4CA81 /* DiskBackedFile.m in Sources */ = {isa = PBXBuildFile; fileRef = CED6794E24A4F9D400C4CA81 /* DiskBackedFile.m */; };
		CED6795224A4F9D400C4CA81 /* DiskBackedFile.m in Sources */ = {isa = PBXBuildFile; fileRef = CED6794E24A4F9D400C4CA81 /* DiskBackedFile.m */; };
		CED6795524A4F9F100C4CA81 /* Archiver.m in Sources */ = {isa = PBXBuildFile; fileRef = CED6795424A4F9F100C4CA81 /* Archiver.m */; };
		CED6795624A4F9F100C4CA81 /* Archiver.m in Sources */ = {isa = PBXBuildFile; fileRef = CED6795424A4F9F100C4CA81 /* Archiver.m */; };
		CED6795924A4FA1200C4CA81 /* FileRegistry.m in Sources */ = {isa = PBXBuildFile; fileRef = CED6795824A4FA1200C4CA81 /* FileRegistry.m */; };
		CED6795A24A4FA1200C4CA81 /* FileRegistry.m in Sources */ = {isa = PBXBuildFile; fileRef = CED6795824A4FA1200C4CA81 /* FileRegistry.m */; };
		CED6795D24A4FA3200C4CA81 /* RotatingFile.m in Sources */ = {isa = PBXBuildFile; fileRef = CED6795B24A4FA3200C4CA81 /* RotatingFile.m */; };
		CED6795E24A4FA3200C4CA81 /* RotatingFile.m in Sources */ = {isa = PBXBuildFile; fileRef = CED6795B24A4FA3200C4CA81 /* RotatingFile.m */; };
		CED6796124A4FA6D00C4CA81 /* ExtensionContainerFile.m in Sources */ = {isa = PBXBuildFile; fileRef = CED6796024A4FA6C00C4CA81 /* ExtensionContainerFile.m */; };
		CED6796224A4FA6D00C4CA81 /* ExtensionContainerFile.m in Sources */ = {isa = PBXBuildFile; fileRef = CED6796024A4FA6C00C4CA81 /* ExtensionContainerFile.m */; };
		CED6796924A4FAA700C4CA81 /* ExtensionDataStore.m in Sources */ = {isa = PBXBuildFile; fileRef = CED6796424A4FAA700C4CA81 /* ExtensionDataStore.m */; };
		CED6796B24A4FAA700C4CA81 /* ExtensionDataStoreKeys.m in Sources */ = {isa = PBXBuildFile; fileRef = CED6796524A4FAA700C4CA81 /* ExtensionDataStoreKeys.m */; };
		CED6797024A4FAF400C4CA81 /* NSUserDefaults+KeyedDataStore.m in Sources */ = {isa = PBXBuildFile; fileRef = CED6796D24A4FAF400C4CA81 /* NSUserDefaults+KeyedDataStore.m */; };
		CED6797E24A4FF2800C4CA81 /* RotatingFileTest.m in Sources */ = {isa = PBXBuildFile; fileRef = CED6797324A4FF2800C4CA81 /* RotatingFileTest.m */; };
		CED6797F24A4FF2800C4CA81 /* RunningStatsTest.m in Sources */ = {isa = PBXBuildFile; fileRef = CED6797524A4FF2800C4CA81 /* RunningStatsTest.m */; };
		CED6798024A4FF2800C4CA81 /* RunningBinsTest.m in Sources */ = {isa = PBXBuildFile; fileRef = CED6797624A4FF2800C4CA81 /* RunningBinsTest.m */; };
		CED6798124A4FF2800C4CA81 /* DelimitedFileTest.m in Sources */ = {isa = PBXBuildFile; fileRef = CED6797724A4FF2800C4CA81 /* DelimitedFileTest.m */; };
		CED6798224A4FF2800C4CA81 /* FileRegistryTest.m in Sources */ = {isa = PBXBuildFile; fileRef = CED6797824A4FF2800C4CA81 /* FileRegistryTest.m */; };
		CED6798324A4FF2800C4CA81 /* ExtensionContainerFileTest.m in Sources */ = {isa = PBXBuildFile; fileRef = CED6797924A4FF2800C4CA81 /* ExtensionContainerFileTest.m */; };
		CED6798424A4FF2800C4CA81 /* JetsamTrackingTest.m in Sources */ = {isa = PBXBuildFile; fileRef = CED6797B24A4FF2800C4CA81 /* JetsamTrackingTest.m */; };
		CED6798524A4FF2800C4CA81 /* JetsamEventTest.m in Sources */ = {isa = PBXBuildFile; fileRef = CED6797C24A4FF2800C4CA81 /* JetsamEventTest.m */; };
		CED6798624A4FF2800C4CA81 /* JetsamMetricsTest.m in Sources */ = {isa = PBXBuildFile; fileRef = CED6797D24A4FF2800C4CA81 /* JetsamMetricsTest.m */; };
		CED6798724A4FFC000C4CA81 /* RunningStat.m in Sources */ = {isa = PBXBuildFile; fileRef = CED6793C24A4F95D00C4CA81 /* RunningStat.m */; };
		CED6798824A4FFC300C4CA81 /* RunningStdev.m in Sources */ = {isa = PBXBuildFile; fileRef = CED6793B24A4F95D00C4CA81 /* RunningStdev.m */; };
		CED6798924A4FFC500C4CA81 /* RunningMinMax.m in Sources */ = {isa = PBXBuildFile; fileRef = CED6793D24A4F95D00C4CA81 /* RunningMinMax.m */; };
		CED6798A24A4FFC700C4CA81 /* RunningBins.m in Sources */ = {isa = PBXBuildFile; fileRef = CED6793E24A4F95D00C4CA81 /* RunningBins.m */; };
		CED6798B24A501FA00C4CA81 /* JetsamTracking.m in Sources */ = {isa = PBXBuildFile; fileRef = CED6790424A4F82300C4CA81 /* JetsamTracking.m */; };
		CED6798C24A5252000C4CA81 /* JetsamPerAppVersionStat.m in Sources */ = {isa = PBXBuildFile; fileRef = CED6790B24A4F82400C4CA81 /* JetsamPerAppVersionStat.m */; };
		CED6798D24A5252500C4CA81 /* JetsamMetrics.m in Sources */ = {isa = PBXBuildFile; fileRef = CED6790824A4F82400C4CA81 /* JetsamMetrics.m */; };
		CED6798E24A5252900C4CA81 /* JetsamEvent.m in Sources */ = {isa = PBXBuildFile; fileRef = CED6790624A4F82400C4CA81 /* JetsamEvent.m */; };
		CED6798F24A5254500C4CA81 /* ExtensionContainerFile.m in Sources */ = {isa = PBXBuildFile; fileRef = CED6796024A4FA6C00C4CA81 /* ExtensionContainerFile.m */; };
		CED6799024A525D200C4CA81 /* FileRegistry.m in Sources */ = {isa = PBXBuildFile; fileRef = CED6795824A4FA1200C4CA81 /* FileRegistry.m */; };
		CED6799124A525FD00C4CA81 /* DelimitedFile.m in Sources */ = {isa = PBXBuildFile; fileRef = CED6794B24A4F9D400C4CA81 /* DelimitedFile.m */; };
		CED6799224A5260100C4CA81 /* DiskBackedFile.m in Sources */ = {isa = PBXBuildFile; fileRef = CED6794E24A4F9D400C4CA81 /* DiskBackedFile.m */; };
		CED6799324A5260500C4CA81 /* JSONCodable.m in Sources */ = {isa = PBXBuildFile; fileRef = CED6791A24A4F88D00C4CA81 /* JSONCodable.m */; };
		CED6799424A5261000C4CA81 /* Archiver.m in Sources */ = {isa = PBXBuildFile; fileRef = CED6795424A4F9F100C4CA81 /* Archiver.m */; };
		CED6799524A5264C00C4CA81 /* RotatingFile.m in Sources */ = {isa = PBXBuildFile; fileRef = CED6795B24A4FA3200C4CA81 /* RotatingFile.m */; };
		CEED7835247703DD002D9D55 /* AppReceiptReducer.swift in Sources */ = {isa = PBXBuildFile; fileRef = CEED7834247703DD002D9D55 /* AppReceiptReducer.swift */; };
		EF4F1F3D206055F7006A40A1 /* RACSignal+Operations2.m in Sources */ = {isa = PBXBuildFile; fileRef = EF90D79F204F22C900228A63 /* RACSignal+Operations2.m */; };
		EF639C2F1F8FCE37009D6B42 /* PsiFeedbackLogger.m in Sources */ = {isa = PBXBuildFile; fileRef = EF639C2E1F8FCE2A009D6B42 /* PsiFeedbackLogger.m */; };
		EF639C301F8FCE37009D6B42 /* PsiFeedbackLogger.m in Sources */ = {isa = PBXBuildFile; fileRef = EF639C2E1F8FCE2A009D6B42 /* PsiFeedbackLogger.m */; };
		EF652CD11F352212002AFB48 /* main.m in Sources */ = {isa = PBXBuildFile; fileRef = EF652CD01F352212002AFB48 /* main.m */; };
		EF652CD61F35224C002AFB48 /* AppDelegate.m in Sources */ = {isa = PBXBuildFile; fileRef = EF652CD31F35224C002AFB48 /* AppDelegate.m */; };
		EF652CD71F35224C002AFB48 /* MainViewController.m in Sources */ = {isa = PBXBuildFile; fileRef = EF652CD51F35224C002AFB48 /* MainViewController.m */; };
		EF652CDA1F352271002AFB48 /* PacketTunnelProvider.m in Sources */ = {isa = PBXBuildFile; fileRef = EF652CD91F352271002AFB48 /* PacketTunnelProvider.m */; };
		EF6C1F521F59E46500709554 /* embedded_server_entries in Resources */ = {isa = PBXBuildFile; fileRef = EF6C1F501F59E46500709554 /* embedded_server_entries */; };
		EF6C1F531F59E46500709554 /* embedded_server_entries in Resources */ = {isa = PBXBuildFile; fileRef = EF6C1F501F59E46500709554 /* embedded_server_entries */; };
		EF6C1F541F59E46500709554 /* psiphon_config in Resources */ = {isa = PBXBuildFile; fileRef = EF6C1F511F59E46500709554 /* psiphon_config */; };
		EF6C1F551F59E46500709554 /* psiphon_config in Resources */ = {isa = PBXBuildFile; fileRef = EF6C1F511F59E46500709554 /* psiphon_config */; };
		EF743FCA1F99549000AC89A2 /* subscriptionProductIds.plist in Resources */ = {isa = PBXBuildFile; fileRef = EF743FC31F99549000AC89A2 /* subscriptionProductIds.plist */; };
		EF743FCB1F99549000AC89A2 /* subscriptionProductIds.plist in Resources */ = {isa = PBXBuildFile; fileRef = EF743FC31F99549000AC89A2 /* subscriptionProductIds.plist */; };
		EF90D7A1204F22C900228A63 /* timestamp_valid.c in Sources */ = {isa = PBXBuildFile; fileRef = EF90D78D204F22C900228A63 /* timestamp_valid.c */; };
		EF90D7A2204F22C900228A63 /* timestamp_compare.c in Sources */ = {isa = PBXBuildFile; fileRef = EF90D78E204F22C900228A63 /* timestamp_compare.c */; };
		EF90D7A3204F22C900228A63 /* timestamp_tm.c in Sources */ = {isa = PBXBuildFile; fileRef = EF90D78F204F22C900228A63 /* timestamp_tm.c */; };
		EF90D7A4204F22C900228A63 /* timestamp_format.c in Sources */ = {isa = PBXBuildFile; fileRef = EF90D790204F22C900228A63 /* timestamp_format.c */; };
		EF90D7A5204F22C900228A63 /* timestamp_parse.c in Sources */ = {isa = PBXBuildFile; fileRef = EF90D791204F22C900228A63 /* timestamp_parse.c */; };
		EF90D7A6204F22C900228A63 /* NSDate+Comparator.m in Sources */ = {isa = PBXBuildFile; fileRef = EF90D796204F22C900228A63 /* NSDate+Comparator.m */; };
		EF90D7A7204F22C900228A63 /* NSDate+PSIDateExtension.m in Sources */ = {isa = PBXBuildFile; fileRef = EF90D797204F22C900228A63 /* NSDate+PSIDateExtension.m */; };
		EF90D7A8204F22C900228A63 /* DispatchUtils.m in Sources */ = {isa = PBXBuildFile; fileRef = EF90D798204F22C900228A63 /* DispatchUtils.m */; };
		EF90D7A9204F22C900228A63 /* FileUtils.m in Sources */ = {isa = PBXBuildFile; fileRef = EF90D799204F22C900228A63 /* FileUtils.m */; };
		EF90D7AA204F22C900228A63 /* NSError+Convenience.m in Sources */ = {isa = PBXBuildFile; fileRef = EF90D79A204F22C900228A63 /* NSError+Convenience.m */; };
		EF90D7AF204F231900228A63 /* timestamp_valid.c in Sources */ = {isa = PBXBuildFile; fileRef = EF90D78D204F22C900228A63 /* timestamp_valid.c */; };
		EF90D7B0204F231B00228A63 /* timestamp_compare.c in Sources */ = {isa = PBXBuildFile; fileRef = EF90D78E204F22C900228A63 /* timestamp_compare.c */; };
		EF90D7B1204F231E00228A63 /* timestamp_tm.c in Sources */ = {isa = PBXBuildFile; fileRef = EF90D78F204F22C900228A63 /* timestamp_tm.c */; };
		EF90D7B2204F232100228A63 /* timestamp_format.c in Sources */ = {isa = PBXBuildFile; fileRef = EF90D790204F22C900228A63 /* timestamp_format.c */; };
		EF90D7B3204F232300228A63 /* timestamp_parse.c in Sources */ = {isa = PBXBuildFile; fileRef = EF90D791204F22C900228A63 /* timestamp_parse.c */; };
		EF90D7B4204F234100228A63 /* NSDate+Comparator.m in Sources */ = {isa = PBXBuildFile; fileRef = EF90D796204F22C900228A63 /* NSDate+Comparator.m */; };
		EF90D7B5204F234700228A63 /* NSDate+PSIDateExtension.m in Sources */ = {isa = PBXBuildFile; fileRef = EF90D797204F22C900228A63 /* NSDate+PSIDateExtension.m */; };
		EF90D7B6204F235100228A63 /* DispatchUtils.m in Sources */ = {isa = PBXBuildFile; fileRef = EF90D798204F22C900228A63 /* DispatchUtils.m */; };
		EF90D7B7204F235800228A63 /* FileUtils.m in Sources */ = {isa = PBXBuildFile; fileRef = EF90D799204F22C900228A63 /* FileUtils.m */; };
		EF90D7B8204F236400228A63 /* NSError+Convenience.m in Sources */ = {isa = PBXBuildFile; fileRef = EF90D79A204F22C900228A63 /* NSError+Convenience.m */; };
		EFC2F5B620226758007B52F9 /* PacketTunnelUtils.m in Sources */ = {isa = PBXBuildFile; fileRef = EFC2F5B420226757007B52F9 /* PacketTunnelUtils.m */; };
		EFC2F5C420226782007B52F9 /* RootContainerController.m in Sources */ = {isa = PBXBuildFile; fileRef = EFC2F5BB20226781007B52F9 /* RootContainerController.m */; };
		EFC2F5C720226782007B52F9 /* UIAlertController+Additions.m in Sources */ = {isa = PBXBuildFile; fileRef = EFC2F5C020226782007B52F9 /* UIAlertController+Additions.m */; };
		EFC2F5CB202267B1007B52F9 /* PsiphonConfigReader.m in Sources */ = {isa = PBXBuildFile; fileRef = EFC2F5CA202267B0007B52F9 /* PsiphonConfigReader.m */; };
		EFC2F5CC20226835007B52F9 /* PsiphonConfigReader.m in Sources */ = {isa = PBXBuildFile; fileRef = EFC2F5CA202267B0007B52F9 /* PsiphonConfigReader.m */; };
		F136C2951F62E3E1000D3EAB /* LaunchScreen.xib in Resources */ = {isa = PBXBuildFile; fileRef = F136C2941F62E3E1000D3EAB /* LaunchScreen.xib */; };
/* End PBXBuildFile section */

/* Begin PBXContainerItemProxy section */
		4E0D88261FA06B2400ADB61E /* PBXContainerItemProxy */ = {
			isa = PBXContainerItemProxy;
			containerPortal = CE26FC821BBDC7B700B83375 /* Project object */;
			proxyType = 1;
			remoteGlobalIDString = CE26FC891BBDC7B800B83375;
			remoteInfo = Psiphon;
		};
		CE26FCAA1BBDC85900B83375 /* PBXContainerItemProxy */ = {
			isa = PBXContainerItemProxy;
			containerPortal = CE26FC821BBDC7B700B83375 /* Project object */;
			proxyType = 1;
			remoteGlobalIDString = CE26FCA21BBDC85900B83375;
			remoteInfo = PsiphonVPN;
		};
		CEA1B77D249AA9A0006D9853 /* PBXContainerItemProxy */ = {
			isa = PBXContainerItemProxy;
			containerPortal = CE26FC821BBDC7B700B83375 /* Project object */;
			proxyType = 1;
			remoteGlobalIDString = CE26FC891BBDC7B800B83375;
			remoteInfo = Psiphon;
		};
/* End PBXContainerItemProxy section */

/* Begin PBXCopyFilesBuildPhase section */
		CE26FCB01BBDC85900B83375 /* Embed App Extensions */ = {
			isa = PBXCopyFilesBuildPhase;
			buildActionMask = 2147483647;
			dstPath = "";
			dstSubfolderSpec = 13;
			files = (
				CE26FCAC1BBDC85900B83375 /* PsiphonVPN.appex in Embed App Extensions */,
			);
			name = "Embed App Extensions";
			runOnlyForDeploymentPostprocessing = 0;
		};
		CE7B76421F54881600EA44BD /* CopyFiles */ = {
			isa = PBXCopyFilesBuildPhase;
			buildActionMask = 2147483647;
			dstPath = "";
			dstSubfolderSpec = 10;
			files = (
				529DE74925AD039200F82936 /* PsiphonTunnel.xcframework in CopyFiles */,
				2968042325F2D3FF00D04B7F /* PsiCashLib.xcframework in CopyFiles */,
			);
			runOnlyForDeploymentPostprocessing = 0;
		};
/* End PBXCopyFilesBuildPhase section */

/* Begin PBXFileReference section */
		015255F2FAC67FC9CE25D8EC /* Pods-PsiApi-PsiApiTests.debug.xcconfig */ = {isa = PBXFileReference; includeInIndex = 1; lastKnownFileType = text.xcconfig; name = "Pods-PsiApi-PsiApiTests.debug.xcconfig"; path = "Pods/Target Support Files/Pods-PsiApi-PsiApiTests/Pods-PsiApi-PsiApiTests.debug.xcconfig"; sourceTree = "<group>"; };
		0241C17D583A4905634E85AA /* libPods-Testing.a */ = {isa = PBXFileReference; explicitFileType = archive.ar; includeInIndex = 0; path = "libPods-Testing.a"; sourceTree = BUILT_PRODUCTS_DIR; };
		0285C1D0D4B4D2A707D6FDEF /* libPods-Utilities-UtilitiesTests.a */ = {isa = PBXFileReference; explicitFileType = archive.ar; includeInIndex = 0; path = "libPods-Utilities-UtilitiesTests.a"; sourceTree = BUILT_PRODUCTS_DIR; };
		1787CA7A8FA75358E02689FB /* Pods-Psiphon-PsiApi-PsiApiTests.release.xcconfig */ = {isa = PBXFileReference; includeInIndex = 1; lastKnownFileType = text.xcconfig; name = "Pods-Psiphon-PsiApi-PsiApiTests.release.xcconfig"; path = "Pods/Target Support Files/Pods-Psiphon-PsiApi-PsiApiTests/Pods-Psiphon-PsiApi-PsiApiTests.release.xcconfig"; sourceTree = "<group>"; };
		1CF6F36D51088259B2AC450E /* Pods-PsiApi-Testing.release.xcconfig */ = {isa = PBXFileReference; includeInIndex = 1; lastKnownFileType = text.xcconfig; name = "Pods-PsiApi-Testing.release.xcconfig"; path = "Pods/Target Support Files/Pods-PsiApi-Testing/Pods-PsiApi-Testing.release.xcconfig"; sourceTree = "<group>"; };
		1FE4700126FC2AD287FCB45B /* Pods-PsiphonTests.release.xcconfig */ = {isa = PBXFileReference; includeInIndex = 1; lastKnownFileType = text.xcconfig; name = "Pods-PsiphonTests.release.xcconfig"; path = "Pods/Target Support Files/Pods-PsiphonTests/Pods-PsiphonTests.release.xcconfig"; sourceTree = "<group>"; };
		2913641E25DF06C800C79880 /* AdMobInterstitialAdController.swift */ = {isa = PBXFileReference; lastKnownFileType = sourcecode.swift; path = AdMobInterstitialAdController.swift; sourceTree = "<group>"; };
		2913642025DF1E5700C79880 /* AdControllerStatus.swift */ = {isa = PBXFileReference; lastKnownFileType = sourcecode.swift; path = AdControllerStatus.swift; sourceTree = "<group>"; };
		292B531D2620DFCB00C0C44A /* SettingsViewModel.swift */ = {isa = PBXFileReference; lastKnownFileType = sourcecode.swift; path = SettingsViewModel.swift; sourceTree = "<group>"; };
		296622B425E8A554004635A1 /* LaunchScreenViewController.swift */ = {isa = PBXFileReference; lastKnownFileType = sourcecode.swift; path = LaunchScreenViewController.swift; sourceTree = "<group>"; };
		296E800125D47A6300574A74 /* AdStateReducer.swift */ = {isa = PBXFileReference; lastKnownFileType = sourcecode.swift; path = AdStateReducer.swift; sourceTree = "<group>"; };
		29B59CE625E48F4E0051C213 /* AdMobRewardedVideoAdController.swift */ = {isa = PBXFileReference; lastKnownFileType = sourcecode.swift; path = AdMobRewardedVideoAdController.swift; sourceTree = "<group>"; };
		29FE978F25C0C1CA00D9C09F /* HostAppProtocol.h */ = {isa = PBXFileReference; lastKnownFileType = sourcecode.c.h; path = HostAppProtocol.h; sourceTree = "<group>"; };
		29FE979025C0C1CA00D9C09F /* HostAppProtocol.m */ = {isa = PBXFileReference; lastKnownFileType = sourcecode.c.objc; path = HostAppProtocol.m; sourceTree = "<group>"; };
		2D1DAF6C9CAF197D05CDCFCF /* Pods-Testing-TestingTests.release.xcconfig */ = {isa = PBXFileReference; includeInIndex = 1; lastKnownFileType = text.xcconfig; name = "Pods-Testing-TestingTests.release.xcconfig"; path = "Pods/Target Support Files/Pods-Testing-TestingTests/Pods-Testing-TestingTests.release.xcconfig"; sourceTree = "<group>"; };
		2EAE1D54BEBC6BF081A5B8D3 /* Pods-Testing-TestingTests.debug.xcconfig */ = {isa = PBXFileReference; includeInIndex = 1; lastKnownFileType = text.xcconfig; name = "Pods-Testing-TestingTests.debug.xcconfig"; path = "Pods/Target Support Files/Pods-Testing-TestingTests/Pods-Testing-TestingTests.debug.xcconfig"; sourceTree = "<group>"; };
		364EDFAD32DACAD0E8259C6E /* Pods-Psiphon-PsiApi.debug.xcconfig */ = {isa = PBXFileReference; includeInIndex = 1; lastKnownFileType = text.xcconfig; name = "Pods-Psiphon-PsiApi.debug.xcconfig"; path = "Pods/Target Support Files/Pods-Psiphon-PsiApi/Pods-Psiphon-PsiApi.debug.xcconfig"; sourceTree = "<group>"; };
		36D715C03CCF23E685E94A40 /* Pods-PsiApi-Testing-Utilities.debug.xcconfig */ = {isa = PBXFileReference; includeInIndex = 1; lastKnownFileType = text.xcconfig; name = "Pods-PsiApi-Testing-Utilities.debug.xcconfig"; path = "Pods/Target Support Files/Pods-PsiApi-Testing-Utilities/Pods-PsiApi-Testing-Utilities.debug.xcconfig"; sourceTree = "<group>"; };
		38595BFE7626FC3E5C373BC9 /* Pods-Testing.debug.xcconfig */ = {isa = PBXFileReference; includeInIndex = 1; lastKnownFileType = text.xcconfig; name = "Pods-Testing.debug.xcconfig"; path = "Pods/Target Support Files/Pods-Testing/Pods-Testing.debug.xcconfig"; sourceTree = "<group>"; };
		3BBB25EFC24AA94133DA2104 /* Pods-PsiApi-Utilities-UtilitiesTests.debug.xcconfig */ = {isa = PBXFileReference; includeInIndex = 1; lastKnownFileType = text.xcconfig; name = "Pods-PsiApi-Utilities-UtilitiesTests.debug.xcconfig"; path = "Pods/Target Support Files/Pods-PsiApi-Utilities-UtilitiesTests/Pods-PsiApi-Utilities-UtilitiesTests.debug.xcconfig"; sourceTree = "<group>"; };
		3E7745DBA0A65C097BB74EB5 /* Pods-Testing.release.xcconfig */ = {isa = PBXFileReference; includeInIndex = 1; lastKnownFileType = text.xcconfig; name = "Pods-Testing.release.xcconfig"; path = "Pods/Target Support Files/Pods-Testing/Pods-Testing.release.xcconfig"; sourceTree = "<group>"; };
		3EEE97DA12A99CDA3F3DA635 /* Pods-Psiphon-Testing.debug.xcconfig */ = {isa = PBXFileReference; includeInIndex = 1; lastKnownFileType = text.xcconfig; name = "Pods-Psiphon-Testing.debug.xcconfig"; path = "Pods/Target Support Files/Pods-Psiphon-Testing/Pods-Psiphon-Testing.debug.xcconfig"; sourceTree = "<group>"; };
		440D75BD1F59E041005C603B /* StoreKit.framework */ = {isa = PBXFileReference; lastKnownFileType = wrapper.framework; name = StoreKit.framework; path = System/Library/Frameworks/StoreKit.framework; sourceTree = SDKROOT; };
		4435CC251F70566000F3A809 /* SettingsViewController.h */ = {isa = PBXFileReference; fileEncoding = 4; lastKnownFileType = sourcecode.c.h; path = SettingsViewController.h; sourceTree = "<group>"; };
		4435CC261F70566000F3A809 /* SettingsViewController.m */ = {isa = PBXFileReference; fileEncoding = 4; lastKnownFileType = sourcecode.c.objc; path = SettingsViewController.m; sourceTree = "<group>"; };
		445F239420E1817B00D004E9 /* AppStoreParsedReceiptData.h */ = {isa = PBXFileReference; fileEncoding = 4; lastKnownFileType = sourcecode.c.h; path = AppStoreParsedReceiptData.h; sourceTree = "<group>"; };
		445F239520E1817C00D004E9 /* AppStoreParsedReceiptData.m */ = {isa = PBXFileReference; fileEncoding = 4; lastKnownFileType = sourcecode.c.objc; path = AppStoreParsedReceiptData.m; sourceTree = "<group>"; };
		445F249820E1A5BA00D004E9 /* ReceiptAttributes.c */ = {isa = PBXFileReference; fileEncoding = 4; lastKnownFileType = sourcecode.c.c; path = ReceiptAttributes.c; sourceTree = "<group>"; };
		445F249920E1A5BA00D004E9 /* constr_TYPE.c */ = {isa = PBXFileReference; fileEncoding = 4; lastKnownFileType = sourcecode.c.c; path = constr_TYPE.c; sourceTree = "<group>"; };
		445F249A20E1A5BA00D004E9 /* asn_SET_OF.h */ = {isa = PBXFileReference; fileEncoding = 4; lastKnownFileType = sourcecode.c.h; path = asn_SET_OF.h; sourceTree = "<group>"; };
		445F249B20E1A5BA00D004E9 /* constr_SEQUENCE.h */ = {isa = PBXFileReference; fileEncoding = 4; lastKnownFileType = sourcecode.c.h; path = constr_SEQUENCE.h; sourceTree = "<group>"; };
		445F249C20E1A5BA00D004E9 /* OCTET_STRING.h */ = {isa = PBXFileReference; fileEncoding = 4; lastKnownFileType = sourcecode.c.h; path = OCTET_STRING.h; sourceTree = "<group>"; };
		445F249D20E1A5BA00D004E9 /* der_encoder.h */ = {isa = PBXFileReference; fileEncoding = 4; lastKnownFileType = sourcecode.c.h; path = der_encoder.h; sourceTree = "<group>"; };
		445F249E20E1A5BA00D004E9 /* xer_decoder.c */ = {isa = PBXFileReference; fileEncoding = 4; lastKnownFileType = sourcecode.c.c; path = xer_decoder.c; sourceTree = "<group>"; };
		445F249F20E1A5BA00D004E9 /* per_support.c */ = {isa = PBXFileReference; fileEncoding = 4; lastKnownFileType = sourcecode.c.c; path = per_support.c; sourceTree = "<group>"; };
		445F24A020E1A5BA00D004E9 /* asn_internal.h */ = {isa = PBXFileReference; fileEncoding = 4; lastKnownFileType = sourcecode.c.h; path = asn_internal.h; sourceTree = "<group>"; };
		445F24A120E1A5BA00D004E9 /* OBJECT_IDENTIFIER.c */ = {isa = PBXFileReference; fileEncoding = 4; lastKnownFileType = sourcecode.c.c; path = OBJECT_IDENTIFIER.c; sourceTree = "<group>"; };
		445F24A220E1A5BA00D004E9 /* ReceiptAttribute.h */ = {isa = PBXFileReference; fileEncoding = 4; lastKnownFileType = sourcecode.c.h; path = ReceiptAttribute.h; sourceTree = "<group>"; };
		445F24A320E1A5BA00D004E9 /* asn_system.h */ = {isa = PBXFileReference; fileEncoding = 4; lastKnownFileType = sourcecode.c.h; path = asn_system.h; sourceTree = "<group>"; };
		445F24A420E1A5BA00D004E9 /* xer_support.h */ = {isa = PBXFileReference; fileEncoding = 4; lastKnownFileType = sourcecode.c.h; path = xer_support.h; sourceTree = "<group>"; };
		445F24A520E1A5BA00D004E9 /* per_decoder.h */ = {isa = PBXFileReference; fileEncoding = 4; lastKnownFileType = sourcecode.c.h; path = per_decoder.h; sourceTree = "<group>"; };
		445F24A620E1A5BA00D004E9 /* BIT_STRING.c */ = {isa = PBXFileReference; fileEncoding = 4; lastKnownFileType = sourcecode.c.c; path = BIT_STRING.c; sourceTree = "<group>"; };
		445F24A720E1A5BA00D004E9 /* ber_tlv_length.h */ = {isa = PBXFileReference; fileEncoding = 4; lastKnownFileType = sourcecode.c.h; path = ber_tlv_length.h; sourceTree = "<group>"; };
		445F24A820E1A5BA00D004E9 /* constr_SET_OF.c */ = {isa = PBXFileReference; fileEncoding = 4; lastKnownFileType = sourcecode.c.c; path = constr_SET_OF.c; sourceTree = "<group>"; };
		445F24A920E1A5BA00D004E9 /* ber_decoder.c */ = {isa = PBXFileReference; fileEncoding = 4; lastKnownFileType = sourcecode.c.c; path = ber_decoder.c; sourceTree = "<group>"; };
		445F24AA20E1A5BA00D004E9 /* NativeInteger.c */ = {isa = PBXFileReference; fileEncoding = 4; lastKnownFileType = sourcecode.c.c; path = NativeInteger.c; sourceTree = "<group>"; };
		445F24AB20E1A5BA00D004E9 /* per_opentype.h */ = {isa = PBXFileReference; fileEncoding = 4; lastKnownFileType = sourcecode.c.h; path = per_opentype.h; sourceTree = "<group>"; };
		445F24AC20E1A5BA00D004E9 /* NativeEnumerated.h */ = {isa = PBXFileReference; fileEncoding = 4; lastKnownFileType = sourcecode.c.h; path = NativeEnumerated.h; sourceTree = "<group>"; };
		445F24AD20E1A5BA00D004E9 /* constraints.h */ = {isa = PBXFileReference; fileEncoding = 4; lastKnownFileType = sourcecode.c.h; path = constraints.h; sourceTree = "<group>"; };
		445F24AE20E1A5BA00D004E9 /* asn_codecs.h */ = {isa = PBXFileReference; fileEncoding = 4; lastKnownFileType = sourcecode.c.h; path = asn_codecs.h; sourceTree = "<group>"; };
		445F24AF20E1A5BA00D004E9 /* per_encoder.c */ = {isa = PBXFileReference; fileEncoding = 4; lastKnownFileType = sourcecode.c.c; path = per_encoder.c; sourceTree = "<group>"; };
		445F24B020E1A5BA00D004E9 /* asn_codecs_prim.h */ = {isa = PBXFileReference; fileEncoding = 4; lastKnownFileType = sourcecode.c.h; path = asn_codecs_prim.h; sourceTree = "<group>"; };
		445F24B120E1A5BA00D004E9 /* SignedData.h */ = {isa = PBXFileReference; fileEncoding = 4; lastKnownFileType = sourcecode.c.h; path = SignedData.h; sourceTree = "<group>"; };
		445F24B220E1A5BA00D004E9 /* pkcs7-signed-data-simplified.asn1 */ = {isa = PBXFileReference; fileEncoding = 4; lastKnownFileType = text; path = "pkcs7-signed-data-simplified.asn1"; sourceTree = "<group>"; };
		445F24B320E1A5BA00D004E9 /* ber_tlv_tag.h */ = {isa = PBXFileReference; fileEncoding = 4; lastKnownFileType = sourcecode.c.h; path = ber_tlv_tag.h; sourceTree = "<group>"; };
		445F24B420E1A5BA00D004E9 /* asn_application.h */ = {isa = PBXFileReference; fileEncoding = 4; lastKnownFileType = sourcecode.c.h; path = asn_application.h; sourceTree = "<group>"; };
		445F24B520E1A5BA00D004E9 /* ANY.c */ = {isa = PBXFileReference; fileEncoding = 4; lastKnownFileType = sourcecode.c.c; path = ANY.c; sourceTree = "<group>"; };
		445F24B620E1A5BA00D004E9 /* INTEGER.c */ = {isa = PBXFileReference; fileEncoding = 4; lastKnownFileType = sourcecode.c.c; path = INTEGER.c; sourceTree = "<group>"; };
		445F24B720E1A5BA00D004E9 /* xer_encoder.h */ = {isa = PBXFileReference; fileEncoding = 4; lastKnownFileType = sourcecode.c.h; path = xer_encoder.h; sourceTree = "<group>"; };
		445F24B820E1A5BA00D004E9 /* ReceiptAttribute.c */ = {isa = PBXFileReference; fileEncoding = 4; lastKnownFileType = sourcecode.c.c; path = ReceiptAttribute.c; sourceTree = "<group>"; };
		445F24B920E1A5BA00D004E9 /* OBJECT_IDENTIFIER.h */ = {isa = PBXFileReference; fileEncoding = 4; lastKnownFileType = sourcecode.c.h; path = OBJECT_IDENTIFIER.h; sourceTree = "<group>"; };
		445F24BA20E1A5BA00D004E9 /* per_support.h */ = {isa = PBXFileReference; fileEncoding = 4; lastKnownFileType = sourcecode.c.h; path = per_support.h; sourceTree = "<group>"; };
		445F24BB20E1A5BA00D004E9 /* xer_decoder.h */ = {isa = PBXFileReference; fileEncoding = 4; lastKnownFileType = sourcecode.c.h; path = xer_decoder.h; sourceTree = "<group>"; };
		445F24BC20E1A5BA00D004E9 /* der_encoder.c */ = {isa = PBXFileReference; fileEncoding = 4; lastKnownFileType = sourcecode.c.c; path = der_encoder.c; sourceTree = "<group>"; };
		445F24BD20E1A5BA00D004E9 /* OCTET_STRING.c */ = {isa = PBXFileReference; fileEncoding = 4; lastKnownFileType = sourcecode.c.c; path = OCTET_STRING.c; sourceTree = "<group>"; };
		445F24BE20E1A5BA00D004E9 /* ReceiptAttributes.h */ = {isa = PBXFileReference; fileEncoding = 4; lastKnownFileType = sourcecode.c.h; path = ReceiptAttributes.h; sourceTree = "<group>"; };
		445F24BF20E1A5BA00D004E9 /* constr_SEQUENCE.c */ = {isa = PBXFileReference; fileEncoding = 4; lastKnownFileType = sourcecode.c.c; path = constr_SEQUENCE.c; sourceTree = "<group>"; };
		445F24C020E1A5BA00D004E9 /* asn_SET_OF.c */ = {isa = PBXFileReference; fileEncoding = 4; lastKnownFileType = sourcecode.c.c; path = asn_SET_OF.c; sourceTree = "<group>"; };
		445F24C120E1A5BA00D004E9 /* constr_TYPE.h */ = {isa = PBXFileReference; fileEncoding = 4; lastKnownFileType = sourcecode.c.h; path = constr_TYPE.h; sourceTree = "<group>"; };
		445F24C220E1A5BA00D004E9 /* per_opentype.c */ = {isa = PBXFileReference; fileEncoding = 4; lastKnownFileType = sourcecode.c.c; path = per_opentype.c; sourceTree = "<group>"; };
		445F24C320E1A5BA00D004E9 /* pkcs7-signed-data.asn1 */ = {isa = PBXFileReference; fileEncoding = 4; lastKnownFileType = text; path = "pkcs7-signed-data.asn1"; sourceTree = "<group>"; };
		445F24C420E1A5BA00D004E9 /* NativeEnumerated.c */ = {isa = PBXFileReference; fileEncoding = 4; lastKnownFileType = sourcecode.c.c; path = NativeEnumerated.c; sourceTree = "<group>"; };
		445F24C520E1A5BA00D004E9 /* NativeInteger.h */ = {isa = PBXFileReference; fileEncoding = 4; lastKnownFileType = sourcecode.c.h; path = NativeInteger.h; sourceTree = "<group>"; };
		445F24C620E1A5BA00D004E9 /* ber_tlv_length.c */ = {isa = PBXFileReference; fileEncoding = 4; lastKnownFileType = sourcecode.c.c; path = ber_tlv_length.c; sourceTree = "<group>"; };
		445F24C720E1A5BA00D004E9 /* ber_decoder.h */ = {isa = PBXFileReference; fileEncoding = 4; lastKnownFileType = sourcecode.c.h; path = ber_decoder.h; sourceTree = "<group>"; };
		445F24C820E1A5BA00D004E9 /* constr_SET_OF.h */ = {isa = PBXFileReference; fileEncoding = 4; lastKnownFileType = sourcecode.c.h; path = constr_SET_OF.h; sourceTree = "<group>"; };
		445F24C920E1A5BA00D004E9 /* per_decoder.c */ = {isa = PBXFileReference; fileEncoding = 4; lastKnownFileType = sourcecode.c.c; path = per_decoder.c; sourceTree = "<group>"; };
		445F24CA20E1A5BA00D004E9 /* xer_support.c */ = {isa = PBXFileReference; fileEncoding = 4; lastKnownFileType = sourcecode.c.c; path = xer_support.c; sourceTree = "<group>"; };
		445F24CB20E1A5BA00D004E9 /* BIT_STRING.h */ = {isa = PBXFileReference; fileEncoding = 4; lastKnownFileType = sourcecode.c.h; path = BIT_STRING.h; sourceTree = "<group>"; };
		445F24CC20E1A5BA00D004E9 /* SignedData.c */ = {isa = PBXFileReference; fileEncoding = 4; lastKnownFileType = sourcecode.c.c; path = SignedData.c; sourceTree = "<group>"; };
		445F24CD20E1A5BA00D004E9 /* ber_tlv_tag.c */ = {isa = PBXFileReference; fileEncoding = 4; lastKnownFileType = sourcecode.c.c; path = ber_tlv_tag.c; sourceTree = "<group>"; };
		445F24CE20E1A5BA00D004E9 /* asn_codecs_prim.c */ = {isa = PBXFileReference; fileEncoding = 4; lastKnownFileType = sourcecode.c.c; path = asn_codecs_prim.c; sourceTree = "<group>"; };
		445F24CF20E1A5BA00D004E9 /* constraints.c */ = {isa = PBXFileReference; fileEncoding = 4; lastKnownFileType = sourcecode.c.c; path = constraints.c; sourceTree = "<group>"; };
		445F24D020E1A5BA00D004E9 /* per_encoder.h */ = {isa = PBXFileReference; fileEncoding = 4; lastKnownFileType = sourcecode.c.h; path = per_encoder.h; sourceTree = "<group>"; };
		445F24D120E1A5BA00D004E9 /* INTEGER.h */ = {isa = PBXFileReference; fileEncoding = 4; lastKnownFileType = sourcecode.c.h; path = INTEGER.h; sourceTree = "<group>"; };
		445F24D220E1A5BA00D004E9 /* xer_encoder.c */ = {isa = PBXFileReference; fileEncoding = 4; lastKnownFileType = sourcecode.c.c; path = xer_encoder.c; sourceTree = "<group>"; };
		445F24D320E1A5BA00D004E9 /* ANY.h */ = {isa = PBXFileReference; fileEncoding = 4; lastKnownFileType = sourcecode.c.h; path = ANY.h; sourceTree = "<group>"; };
		445F24F120E1A85C00D004E9 /* UTF8String.h */ = {isa = PBXFileReference; fileEncoding = 4; lastKnownFileType = sourcecode.c.h; path = UTF8String.h; sourceTree = "<group>"; };
		445F24F220E1A85C00D004E9 /* IA5String.c */ = {isa = PBXFileReference; fileEncoding = 4; lastKnownFileType = sourcecode.c.c; path = IA5String.c; sourceTree = "<group>"; };
		445F24F320E1A85C00D004E9 /* UTF8String.c */ = {isa = PBXFileReference; fileEncoding = 4; lastKnownFileType = sourcecode.c.c; path = UTF8String.c; sourceTree = "<group>"; };
		445F24F420E1A85C00D004E9 /* IA5String.h */ = {isa = PBXFileReference; fileEncoding = 4; lastKnownFileType = sourcecode.c.h; path = IA5String.h; sourceTree = "<group>"; };
		473176E0E92FDF7B9DD30F1E /* Pods-Psiphon.devrelease.xcconfig */ = {isa = PBXFileReference; includeInIndex = 1; lastKnownFileType = text.xcconfig; name = "Pods-Psiphon.devrelease.xcconfig"; path = "Pods/Target Support Files/Pods-Psiphon/Pods-Psiphon.devrelease.xcconfig"; sourceTree = "<group>"; };
		4969BEF6E56CA5C8402749D0 /* Pods-PsiApi-Utilities.release.xcconfig */ = {isa = PBXFileReference; includeInIndex = 1; lastKnownFileType = text.xcconfig; name = "Pods-PsiApi-Utilities.release.xcconfig"; path = "Pods/Target Support Files/Pods-PsiApi-Utilities/Pods-PsiApi-Utilities.release.xcconfig"; sourceTree = "<group>"; };
		49886790EED7F2868C4610A7 /* Pods-Psiphon-PsiApi-PsiApiTests.debug.xcconfig */ = {isa = PBXFileReference; includeInIndex = 1; lastKnownFileType = text.xcconfig; name = "Pods-Psiphon-PsiApi-PsiApiTests.debug.xcconfig"; path = "Pods/Target Support Files/Pods-Psiphon-PsiApi-PsiApiTests/Pods-Psiphon-PsiApi-PsiApiTests.debug.xcconfig"; sourceTree = "<group>"; };
		4E0774951F566ADA0097BC8C /* InAppSettings.bundle */ = {isa = PBXFileReference; lastKnownFileType = "wrapper.plug-in"; path = InAppSettings.bundle; sourceTree = "<group>"; };
		4E0A3667215AB7EE008A3D7B /* UIFont+Additions.h */ = {isa = PBXFileReference; lastKnownFileType = sourcecode.c.h; path = "UIFont+Additions.h"; sourceTree = "<group>"; };
		4E0A3668215AB7EE008A3D7B /* UIFont+Additions.m */ = {isa = PBXFileReference; lastKnownFileType = sourcecode.c.objc; path = "UIFont+Additions.m"; sourceTree = "<group>"; };
		4E0A366A21666B99008A3D7B /* NSString+Additions.h */ = {isa = PBXFileReference; lastKnownFileType = sourcecode.c.h; path = "NSString+Additions.h"; sourceTree = "<group>"; };
		4E0A366B21666B99008A3D7B /* NSString+Additions.m */ = {isa = PBXFileReference; lastKnownFileType = sourcecode.c.objc; path = "NSString+Additions.m"; sourceTree = "<group>"; };
		4E0D88211FA06B2400ADB61E /* PsiphonUITests.xctest */ = {isa = PBXFileReference; explicitFileType = wrapper.cfbundle; includeInIndex = 0; path = PsiphonUITests.xctest; sourceTree = BUILT_PRODUCTS_DIR; };
		4E0D88231FA06B2400ADB61E /* PsiphonUITests.swift */ = {isa = PBXFileReference; lastKnownFileType = sourcecode.swift; path = PsiphonUITests.swift; sourceTree = "<group>"; };
		4E0D88251FA06B2400ADB61E /* Info.plist */ = {isa = PBXFileReference; lastKnownFileType = text.plist.xml; path = Info.plist; sourceTree = "<group>"; };
		4E0DCB181F28481E00495781 /* PsiphonDataSharedDB.h */ = {isa = PBXFileReference; lastKnownFileType = sourcecode.c.h; path = PsiphonDataSharedDB.h; sourceTree = "<group>"; };
		4E0DCB191F28481E00495781 /* PsiphonDataSharedDB.m */ = {isa = PBXFileReference; lastKnownFileType = sourcecode.c.objc; path = PsiphonDataSharedDB.m; sourceTree = "<group>"; };
		4E10920620F3DA190033114B /* AppInfo.h */ = {isa = PBXFileReference; lastKnownFileType = sourcecode.c.h; path = AppInfo.h; sourceTree = "<group>"; };
		4E10920720F3DA190033114B /* AppInfo.m */ = {isa = PBXFileReference; lastKnownFileType = sourcecode.c.objc; path = AppInfo.m; sourceTree = "<group>"; };
		4E1FE1CA1FB213860031211C /* SnapshotHelper.swift */ = {isa = PBXFileReference; fileEncoding = 4; lastKnownFileType = sourcecode.swift; path = SnapshotHelper.swift; sourceTree = "<group>"; };
		4E5263B5207290360021FEF5 /* EmbeddedServerEntriesHelpers.h */ = {isa = PBXFileReference; fileEncoding = 4; lastKnownFileType = sourcecode.c.h; path = EmbeddedServerEntriesHelpers.h; sourceTree = "<group>"; };
		4E5263B6207290360021FEF5 /* EmbeddedServerEntriesHelpers.c */ = {isa = PBXFileReference; fileEncoding = 4; lastKnownFileType = sourcecode.c.c; path = EmbeddedServerEntriesHelpers.c; sourceTree = "<group>"; };
		4E5263BF207292920021FEF5 /* EmbeddedServerEntries.m */ = {isa = PBXFileReference; lastKnownFileType = sourcecode.c.objc; path = EmbeddedServerEntries.m; sourceTree = "<group>"; };
		4E5263C6207294550021FEF5 /* EmbeddedServerEntries.h */ = {isa = PBXFileReference; lastKnownFileType = sourcecode.c.h; path = EmbeddedServerEntries.h; sourceTree = "<group>"; };
		4E5263CA2072984D0021FEF5 /* IAPViewController.m */ = {isa = PBXFileReference; fileEncoding = 4; lastKnownFileType = sourcecode.c.objc; path = IAPViewController.m; sourceTree = "<group>"; };
		4E5263CB2072984D0021FEF5 /* IAPViewController.h */ = {isa = PBXFileReference; fileEncoding = 4; lastKnownFileType = sourcecode.c.h; path = IAPViewController.h; sourceTree = "<group>"; };
		4E5DAE6320A942A300E06342 /* UILabel+GetLabelHeight.h */ = {isa = PBXFileReference; fileEncoding = 4; lastKnownFileType = sourcecode.c.h; path = "UILabel+GetLabelHeight.h"; sourceTree = "<group>"; };
		4E5DAE6420A942A300E06342 /* UILabel+GetLabelHeight.m */ = {isa = PBXFileReference; fileEncoding = 4; lastKnownFileType = sourcecode.c.objc; path = "UILabel+GetLabelHeight.m"; sourceTree = "<group>"; };
		4EB846402151830600687344 /* AvailableServerRegions.h */ = {isa = PBXFileReference; lastKnownFileType = sourcecode.c.h; path = AvailableServerRegions.h; sourceTree = "<group>"; };
		4EB846412151830600687344 /* AvailableServerRegions.m */ = {isa = PBXFileReference; lastKnownFileType = sourcecode.c.objc; path = AvailableServerRegions.m; sourceTree = "<group>"; };
		4EC5526120AB8DB9000B4BEA /* Pastel.h */ = {isa = PBXFileReference; fileEncoding = 4; lastKnownFileType = sourcecode.c.h; path = Pastel.h; sourceTree = "<group>"; };
		4EC5526220AB8DBE000B4BEA /* Pastel.m */ = {isa = PBXFileReference; fileEncoding = 4; lastKnownFileType = sourcecode.c.objc; path = Pastel.m; sourceTree = "<group>"; };
		4EC5526420AB8DC7000B4BEA /* PastelView.h */ = {isa = PBXFileReference; fileEncoding = 4; lastKnownFileType = sourcecode.c.h; path = PastelView.h; sourceTree = "<group>"; };
		4EC5526520AB8DCD000B4BEA /* PastelView.m */ = {isa = PBXFileReference; fileEncoding = 4; lastKnownFileType = sourcecode.c.objc; path = PastelView.m; sourceTree = "<group>"; };
		4EC82F8E20C713DF004C2E9F /* hi */ = {isa = PBXFileReference; lastKnownFileType = text.plist.strings; name = hi; path = Strings/hi.lproj/Localizable.strings; sourceTree = "<group>"; };
		5202011C2360D34000D00C8E /* EitherView.swift */ = {isa = PBXFileReference; lastKnownFileType = sourcecode.swift; path = EitherView.swift; sourceTree = "<group>"; };
		52055D03230C823100244F9E /* GradientButton.swift */ = {isa = PBXFileReference; lastKnownFileType = sourcecode.swift; path = GradientButton.swift; sourceTree = "<group>"; };
		52055D05230C833700244F9E /* SpeedBoostButton.swift */ = {isa = PBXFileReference; lastKnownFileType = sourcecode.swift; path = SpeedBoostButton.swift; sourceTree = "<group>"; };
		521BD22825D1BC4F006944D9 /* GoogleAppMeasurement.xcframework */ = {isa = PBXFileReference; lastKnownFileType = wrapper.xcframework; name = GoogleAppMeasurement.xcframework; path = "Frameworks/GoogleMobileAdsSdkiOS-8.0.0/GoogleAppMeasurement.xcframework"; sourceTree = "<group>"; };
		521BD22925D1BC4F006944D9 /* nanopb.xcframework */ = {isa = PBXFileReference; lastKnownFileType = wrapper.xcframework; name = nanopb.xcframework; path = "Frameworks/GoogleMobileAdsSdkiOS-8.0.0/nanopb.xcframework"; sourceTree = "<group>"; };
		521BD22A25D1BC4F006944D9 /* GoogleMobileAds.xcframework */ = {isa = PBXFileReference; lastKnownFileType = wrapper.xcframework; name = GoogleMobileAds.xcframework; path = "Frameworks/GoogleMobileAdsSdkiOS-8.0.0/GoogleMobileAds.xcframework"; sourceTree = "<group>"; };
		521BD22B25D1BC4F006944D9 /* UserMessagingPlatform.xcframework */ = {isa = PBXFileReference; lastKnownFileType = wrapper.xcframework; name = UserMessagingPlatform.xcframework; path = "Frameworks/GoogleMobileAdsSdkiOS-8.0.0/UserMessagingPlatform.xcframework"; sourceTree = "<group>"; };
		521BD22C25D1BC4F006944D9 /* GoogleUtilities.xcframework */ = {isa = PBXFileReference; lastKnownFileType = wrapper.xcframework; name = GoogleUtilities.xcframework; path = "Frameworks/GoogleMobileAdsSdkiOS-8.0.0/GoogleUtilities.xcframework"; sourceTree = "<group>"; };
		521FD0F5219E0DDF00F748EC /* AppProfiler.h */ = {isa = PBXFileReference; fileEncoding = 4; lastKnownFileType = sourcecode.c.h; name = AppProfiler.h; path = Shared/Profiling/AppProfiler.h; sourceTree = SOURCE_ROOT; };
		521FD0F6219E0DDF00F748EC /* AppStats.m */ = {isa = PBXFileReference; fileEncoding = 4; lastKnownFileType = sourcecode.c.objc; name = AppStats.m; path = Shared/Profiling/AppStats.m; sourceTree = SOURCE_ROOT; };
		521FD0F7219E0DDF00F748EC /* AppStats.h */ = {isa = PBXFileReference; fileEncoding = 4; lastKnownFileType = sourcecode.c.h; name = AppStats.h; path = Shared/Profiling/AppStats.h; sourceTree = SOURCE_ROOT; };
		521FD0F8219E0DDF00F748EC /* AppProfiler.m */ = {isa = PBXFileReference; fileEncoding = 4; lastKnownFileType = sourcecode.c.objc; name = AppProfiler.m; path = Shared/Profiling/AppProfiler.m; sourceTree = SOURCE_ROOT; };
		521FD0FB219E0E0E00F748EC /* DebugUtils.m */ = {isa = PBXFileReference; fileEncoding = 4; lastKnownFileType = sourcecode.c.objc; path = DebugUtils.m; sourceTree = "<group>"; };
		521FD0FC219E0E0E00F748EC /* DebugUtils.h */ = {isa = PBXFileReference; fileEncoding = 4; lastKnownFileType = sourcecode.c.h; path = DebugUtils.h; sourceTree = "<group>"; };
		521FD101219E0E6300F748EC /* NotificationCenter.h */ = {isa = PBXFileReference; fileEncoding = 4; lastKnownFileType = sourcecode.c.h; path = NotificationCenter.h; sourceTree = "<group>"; };
		521FD102219E0E8400F748EC /* Annotations.h */ = {isa = PBXFileReference; fileEncoding = 4; lastKnownFileType = sourcecode.c.h; path = Annotations.h; sourceTree = "<group>"; };
		5245C5C82342A6840033EE13 /* UserDefaults.swift */ = {isa = PBXFileReference; lastKnownFileType = sourcecode.swift; path = UserDefaults.swift; sourceTree = "<group>"; };
		5246800622D51AA3009AEC6E /* PsiCashWidgetView.swift */ = {isa = PBXFileReference; lastKnownFileType = sourcecode.swift; path = PsiCashWidgetView.swift; sourceTree = "<group>"; };
		5246800822D51CE4009AEC6E /* PsiCashBalanceViewWrapper.swift */ = {isa = PBXFileReference; lastKnownFileType = sourcecode.swift; path = PsiCashBalanceViewWrapper.swift; sourceTree = "<group>"; };
		5246800C22D65926009AEC6E /* UIUtils.swift */ = {isa = PBXFileReference; lastKnownFileType = sourcecode.swift; path = UIUtils.swift; sourceTree = "<group>"; };
		5248B4CD23203781008C00D4 /* SwiftObjCBridges.swift */ = {isa = PBXFileReference; lastKnownFileType = sourcecode.swift; path = SwiftObjCBridges.swift; sourceTree = "<group>"; };
		524B4E692316F0E3004E9891 /* BorderedSubtitleButton.h */ = {isa = PBXFileReference; lastKnownFileType = sourcecode.c.h; path = BorderedSubtitleButton.h; sourceTree = "<group>"; };
		524B4E6A2316F0E3004E9891 /* BorderedSubtitleButton.m */ = {isa = PBXFileReference; lastKnownFileType = sourcecode.c.objc; path = BorderedSubtitleButton.m; sourceTree = "<group>"; };
		524B4E6C2316F27F004E9891 /* AnimatedControl.h */ = {isa = PBXFileReference; lastKnownFileType = sourcecode.c.h; path = AnimatedControl.h; sourceTree = "<group>"; };
		524B4E6D2316F27F004E9891 /* AnimatedControl.m */ = {isa = PBXFileReference; lastKnownFileType = sourcecode.c.objc; path = AnimatedControl.m; sourceTree = "<group>"; };
		5265B00125AFBD53006BD58C /* PsiCashLib.xcframework */ = {isa = PBXFileReference; lastKnownFileType = wrapper.xcframework; path = PsiCashLib.xcframework; sourceTree = "<group>"; };
		528D81322384823F00AA2D77 /* PsiCashMessageView.swift */ = {isa = PBXFileReference; lastKnownFileType = sourcecode.swift; path = PsiCashMessageView.swift; sourceTree = "<group>"; };
		529DE74725AD039200F82936 /* PsiphonTunnel.xcframework */ = {isa = PBXFileReference; lastKnownFileType = wrapper.xcframework; path = PsiphonTunnel.xcframework; sourceTree = "<group>"; };
		52A24658238C9AB700A01FF1 /* SpeedBoostPurchaseTable.swift */ = {isa = PBXFileReference; lastKnownFileType = sourcecode.swift; path = SpeedBoostPurchaseTable.swift; sourceTree = "<group>"; };
		52A2465D239081C100A01FF1 /* AppState.swift */ = {isa = PBXFileReference; lastKnownFileType = sourcecode.swift; path = AppState.swift; sourceTree = "<group>"; };
		52A24661239B07E000A01FF1 /* psiCashProductIds.plist */ = {isa = PBXFileReference; lastKnownFileType = text.plist.xml; path = psiCashProductIds.plist; sourceTree = "<group>"; };
		52A2466C23A172A800A01FF1 /* ViewBuilderViewController.swift */ = {isa = PBXFileReference; lastKnownFileType = sourcecode.swift; path = ViewBuilderViewController.swift; sourceTree = "<group>"; };
		52A2466E23A1769300A01FF1 /* PsiCashMessageViewUntunneled.swift */ = {isa = PBXFileReference; lastKnownFileType = sourcecode.swift; path = PsiCashMessageViewUntunneled.swift; sourceTree = "<group>"; };
		52A2467023A176BA00A01FF1 /* PurchasingAlertViewBuilder.swift */ = {isa = PBXFileReference; lastKnownFileType = sourcecode.swift; path = PurchasingAlertViewBuilder.swift; sourceTree = "<group>"; };
		52B3C54823DF99E8003F6B12 /* AppObservables.h */ = {isa = PBXFileReference; lastKnownFileType = sourcecode.c.h; path = AppObservables.h; sourceTree = "<group>"; };
		52B3C54923DF99E8003F6B12 /* AppObservables.m */ = {isa = PBXFileReference; lastKnownFileType = sourcecode.c.objc; path = AppObservables.m; sourceTree = "<group>"; };
		52B3C54B23E0E895003F6B12 /* ButtonBuilder.swift */ = {isa = PBXFileReference; lastKnownFileType = sourcecode.swift; path = ButtonBuilder.swift; sourceTree = "<group>"; };
		52C8F0AA237CA26200E5F9C0 /* ImageViewBuilder.swift */ = {isa = PBXFileReference; lastKnownFileType = sourcecode.swift; path = ImageViewBuilder.swift; sourceTree = "<group>"; };
		52C8F0AC237E145C00E5F9C0 /* PsiCashCoinPurchaseTable.swift */ = {isa = PBXFileReference; lastKnownFileType = sourcecode.swift; path = PsiCashCoinPurchaseTable.swift; sourceTree = "<group>"; };
		52CAC4302385D06600A92842 /* Spinner.swift */ = {isa = PBXFileReference; lastKnownFileType = sourcecode.swift; path = Spinner.swift; sourceTree = "<group>"; };
		52D2580F22BADE1900CA956A /* Psiphon-Bridging-Header.h */ = {isa = PBXFileReference; lastKnownFileType = sourcecode.c.h; path = "Psiphon-Bridging-Header.h"; sourceTree = "<group>"; };
		52D2581022BADE1900CA956A /* SwiftDelegate.swift */ = {isa = PBXFileReference; lastKnownFileType = sourcecode.swift; path = SwiftDelegate.swift; sourceTree = "<group>"; };
		52D363C8230DE215002C2221 /* PsiCashViewController.swift */ = {isa = PBXFileReference; lastKnownFileType = sourcecode.swift; path = PsiCashViewController.swift; sourceTree = "<group>"; };
		52D363CA230DEBED002C2221 /* CloseButton.swift */ = {isa = PBXFileReference; lastKnownFileType = sourcecode.swift; path = CloseButton.swift; sourceTree = "<group>"; };
		52D363CC230EEBAC002C2221 /* AnimatedUIButton.swift */ = {isa = PBXFileReference; lastKnownFileType = sourcecode.swift; path = AnimatedUIButton.swift; sourceTree = "<group>"; };
		52D363CE230F112E002C2221 /* TabControlViewWrapper.swift */ = {isa = PBXFileReference; lastKnownFileType = sourcecode.swift; path = TabControlViewWrapper.swift; sourceTree = "<group>"; };
		52DF5E9123C675EC00A1B067 /* ViewController+Additions.swift */ = {isa = PBXFileReference; lastKnownFileType = sourcecode.swift; path = "ViewController+Additions.swift"; sourceTree = "<group>"; };
		52DF5E9723CE5A8300A1B067 /* AppAction+ValuePaths.swift */ = {isa = PBXFileReference; lastKnownFileType = sourcecode.swift; path = "AppAction+ValuePaths.swift"; sourceTree = "<group>"; };
		52DF5E9923CE835100A1B067 /* UserStrings.swift */ = {isa = PBXFileReference; lastKnownFileType = sourcecode.swift; path = UserStrings.swift; sourceTree = "<group>"; };
		52DF5E9D23D0D01F00A1B067 /* BridgingTypes.swift */ = {isa = PBXFileReference; lastKnownFileType = sourcecode.swift; path = BridgingTypes.swift; sourceTree = "<group>"; };
		548DC13880329CCB9E0CD4B2 /* libPods-PsiApi.a */ = {isa = PBXFileReference; explicitFileType = archive.ar; includeInIndex = 0; path = "libPods-PsiApi.a"; sourceTree = BUILT_PRODUCTS_DIR; };
		571DC9418AF936E60179F07C /* Pods-Psiphon.release.xcconfig */ = {isa = PBXFileReference; includeInIndex = 1; lastKnownFileType = text.xcconfig; name = "Pods-Psiphon.release.xcconfig"; path = "Pods/Target Support Files/Pods-Psiphon/Pods-Psiphon.release.xcconfig"; sourceTree = "<group>"; };
		5A3C99559CAE18924C378029 /* Pods-PsiphonVPN.internal.xcconfig */ = {isa = PBXFileReference; includeInIndex = 1; lastKnownFileType = text.xcconfig; name = "Pods-PsiphonVPN.internal.xcconfig"; path = "Pods/Target Support Files/Pods-PsiphonVPN/Pods-PsiphonVPN.internal.xcconfig"; sourceTree = "<group>"; };
		657B68F7581AB2C5DFB33758 /* Pods-PsiApi-Testing-TestingTests.release.xcconfig */ = {isa = PBXFileReference; includeInIndex = 1; lastKnownFileType = text.xcconfig; name = "Pods-PsiApi-Testing-TestingTests.release.xcconfig"; path = "Pods/Target Support Files/Pods-PsiApi-Testing-TestingTests/Pods-PsiApi-Testing-TestingTests.release.xcconfig"; sourceTree = "<group>"; };
		65957584722BB1AA6B3B4825 /* Pods-PsiApi.release.xcconfig */ = {isa = PBXFileReference; includeInIndex = 1; lastKnownFileType = text.xcconfig; name = "Pods-PsiApi.release.xcconfig"; path = "Pods/Target Support Files/Pods-PsiApi/Pods-PsiApi.release.xcconfig"; sourceTree = "<group>"; };
		6615A5E91F58A95500026C98 /* en */ = {isa = PBXFileReference; lastKnownFileType = text.plist.strings; name = en; path = Strings/en.lproj/Localizable.strings; sourceTree = "<group>"; };
		6615A5EC1F58A95E00026C98 /* fr */ = {isa = PBXFileReference; lastKnownFileType = text.plist.strings; name = fr; path = Strings/fr.lproj/Localizable.strings; sourceTree = "<group>"; };
		661DA4B91F68391E00BB4B93 /* ar */ = {isa = PBXFileReference; lastKnownFileType = text.plist.strings; name = ar; path = Strings/ar.lproj/Localizable.strings; sourceTree = "<group>"; };
		661DA4BA1F68393200BB4B93 /* bo */ = {isa = PBXFileReference; lastKnownFileType = text.plist.strings; name = bo; path = Strings/bo.lproj/Localizable.strings; sourceTree = "<group>"; };
		661DA4BB1F68394E00BB4B93 /* de */ = {isa = PBXFileReference; lastKnownFileType = text.plist.strings; name = de; path = Strings/de.lproj/Localizable.strings; sourceTree = "<group>"; };
		661DA4BC1F68395900BB4B93 /* el */ = {isa = PBXFileReference; lastKnownFileType = text.plist.strings; name = el; path = Strings/el.lproj/Localizable.strings; sourceTree = "<group>"; };
		661DA4BD1F68396800BB4B93 /* es */ = {isa = PBXFileReference; lastKnownFileType = text.plist.strings; name = es; path = Strings/es.lproj/Localizable.strings; sourceTree = "<group>"; };
		661DA4BE1F68398200BB4B93 /* fa */ = {isa = PBXFileReference; lastKnownFileType = text.plist.strings; name = fa; path = Strings/fa.lproj/Localizable.strings; sourceTree = "<group>"; };
		661DA4BF1F68398D00BB4B93 /* fi */ = {isa = PBXFileReference; lastKnownFileType = text.plist.strings; name = fi; path = Strings/fi.lproj/Localizable.strings; sourceTree = "<group>"; };
		661DA4C01F68399D00BB4B93 /* hr */ = {isa = PBXFileReference; lastKnownFileType = text.plist.strings; name = hr; path = Strings/hr.lproj/Localizable.strings; sourceTree = "<group>"; };
		661DA4C11F6839A900BB4B93 /* id */ = {isa = PBXFileReference; lastKnownFileType = text.plist.strings; name = id; path = Strings/id.lproj/Localizable.strings; sourceTree = "<group>"; };
		661DA4C21F6839BA00BB4B93 /* km */ = {isa = PBXFileReference; lastKnownFileType = text.plist.strings; name = km; path = Strings/km.lproj/Localizable.strings; sourceTree = "<group>"; };
		661DA4C31F6839C300BB4B93 /* ko */ = {isa = PBXFileReference; lastKnownFileType = text.plist.strings; name = ko; path = Strings/ko.lproj/Localizable.strings; sourceTree = "<group>"; };
		661DA4C41F6839CC00BB4B93 /* nb */ = {isa = PBXFileReference; lastKnownFileType = text.plist.strings; name = nb; path = Strings/nb.lproj/Localizable.strings; sourceTree = "<group>"; };
		661DA4C51F6839D700BB4B93 /* nl */ = {isa = PBXFileReference; lastKnownFileType = text.plist.strings; name = nl; path = Strings/nl.lproj/Localizable.strings; sourceTree = "<group>"; };
		661DA4C61F6839E300BB4B93 /* pt-BR */ = {isa = PBXFileReference; lastKnownFileType = text.plist.strings; name = "pt-BR"; path = "Strings/pt-BR.lproj/Localizable.strings"; sourceTree = "<group>"; };
		661DA4C71F6839ED00BB4B93 /* pt-PT */ = {isa = PBXFileReference; lastKnownFileType = text.plist.strings; name = "pt-PT"; path = "Strings/pt-PT.lproj/Localizable.strings"; sourceTree = "<group>"; };
		661DA4C81F6839F600BB4B93 /* ru */ = {isa = PBXFileReference; lastKnownFileType = text.plist.strings; name = ru; path = Strings/ru.lproj/Localizable.strings; sourceTree = "<group>"; };
		661DA4C91F683A0300BB4B93 /* th */ = {isa = PBXFileReference; lastKnownFileType = text.plist.strings; name = th; path = Strings/th.lproj/Localizable.strings; sourceTree = "<group>"; };
		661DA4CA1F683A1A00BB4B93 /* tk */ = {isa = PBXFileReference; lastKnownFileType = text.plist.strings; name = tk; path = Strings/tk.lproj/Localizable.strings; sourceTree = "<group>"; };
		661DA4CB1F683A2400BB4B93 /* tr */ = {isa = PBXFileReference; lastKnownFileType = text.plist.strings; name = tr; path = Strings/tr.lproj/Localizable.strings; sourceTree = "<group>"; };
		661DA4CC1F683A2E00BB4B93 /* vi */ = {isa = PBXFileReference; lastKnownFileType = text.plist.strings; name = vi; path = Strings/vi.lproj/Localizable.strings; sourceTree = "<group>"; };
		661DA4CD1F683A3800BB4B93 /* zh-Hans */ = {isa = PBXFileReference; lastKnownFileType = text.plist.strings; name = "zh-Hans"; path = "Strings/zh-Hans.lproj/Localizable.strings"; sourceTree = "<group>"; };
		661DA4CE1F683A4000BB4B93 /* zh-Hant */ = {isa = PBXFileReference; lastKnownFileType = text.plist.strings; name = "zh-Hant"; path = "Strings/zh-Hant.lproj/Localizable.strings"; sourceTree = "<group>"; };
		663EEF3A1FAB857A0034A9E7 /* tg */ = {isa = PBXFileReference; lastKnownFileType = text.plist.strings; name = tg; path = Strings/tg.lproj/Localizable.strings; sourceTree = "<group>"; };
		664469C71F72C2F8005E995B /* am */ = {isa = PBXFileReference; lastKnownFileType = text.plist.strings; name = am; path = Strings/am.lproj/Localizable.strings; sourceTree = "<group>"; };
		664469C81F72C305005E995B /* be */ = {isa = PBXFileReference; lastKnownFileType = text.plist.strings; name = be; path = Strings/be.lproj/Localizable.strings; sourceTree = "<group>"; };
		6651BE001F6B11AA00D65633 /* az */ = {isa = PBXFileReference; lastKnownFileType = text.plist.strings; name = az; path = Strings/az.lproj/Localizable.strings; sourceTree = "<group>"; };
		6651BE011F6B131300D65633 /* uk */ = {isa = PBXFileReference; lastKnownFileType = text.plist.strings; name = uk; path = Strings/uk.lproj/Localizable.strings; sourceTree = "<group>"; };
		6651BE021F6B154C00D65633 /* uz */ = {isa = PBXFileReference; lastKnownFileType = text.plist.strings; name = uz; path = Strings/uz.lproj/Localizable.strings; sourceTree = "<group>"; };
		6651BE031F6B15A200D65633 /* ky */ = {isa = PBXFileReference; lastKnownFileType = text.plist.strings; name = ky; path = Strings/ky.lproj/Localizable.strings; sourceTree = "<group>"; };
		6651BE041F6B176500D65633 /* kk */ = {isa = PBXFileReference; lastKnownFileType = text.plist.strings; name = kk; path = Strings/kk.lproj/Localizable.strings; sourceTree = "<group>"; };
		6651BE051F6B177000D65633 /* my */ = {isa = PBXFileReference; lastKnownFileType = text.plist.strings; name = my; path = Strings/my.lproj/Localizable.strings; sourceTree = "<group>"; };
		668AF9BE1E92CBD3008CAAAA /* NetworkExtension.framework */ = {isa = PBXFileReference; lastKnownFileType = wrapper.framework; name = NetworkExtension.framework; path = System/Library/Frameworks/NetworkExtension.framework; sourceTree = SDKROOT; };
		672D77B7307F9CEE82EECCCC /* Pods-PsiApi.debug.xcconfig */ = {isa = PBXFileReference; includeInIndex = 1; lastKnownFileType = text.xcconfig; name = "Pods-PsiApi.debug.xcconfig"; path = "Pods/Target Support Files/Pods-PsiApi/Pods-PsiApi.debug.xcconfig"; sourceTree = "<group>"; };
		680755F1F7E5C4803F90D63C /* Pods-Psiphon.internal.xcconfig */ = {isa = PBXFileReference; includeInIndex = 1; lastKnownFileType = text.xcconfig; name = "Pods-Psiphon.internal.xcconfig"; path = "Pods/Target Support Files/Pods-Psiphon/Pods-Psiphon.internal.xcconfig"; sourceTree = "<group>"; };
		6EFA35869537D7B410191321 /* libPods-Utilities.a */ = {isa = PBXFileReference; explicitFileType = archive.ar; includeInIndex = 0; path = "libPods-Utilities.a"; sourceTree = BUILT_PRODUCTS_DIR; };
		7498D20B47C34B9D33BE95E4 /* Pods-PsiApi-Testing-TestingTests.debug.xcconfig */ = {isa = PBXFileReference; includeInIndex = 1; lastKnownFileType = text.xcconfig; name = "Pods-PsiApi-Testing-TestingTests.debug.xcconfig"; path = "Pods/Target Support Files/Pods-PsiApi-Testing-TestingTests/Pods-PsiApi-Testing-TestingTests.debug.xcconfig"; sourceTree = "<group>"; };
		78C6298EAA632CD41F06795D /* Pods-Utilities.debug.xcconfig */ = {isa = PBXFileReference; includeInIndex = 1; lastKnownFileType = text.xcconfig; name = "Pods-Utilities.debug.xcconfig"; path = "Pods/Target Support Files/Pods-Utilities/Pods-Utilities.debug.xcconfig"; sourceTree = "<group>"; };
		8167C01B4242F1B0217731A9 /* Pods-PsiApi-Testing.debug.xcconfig */ = {isa = PBXFileReference; includeInIndex = 1; lastKnownFileType = text.xcconfig; name = "Pods-PsiApi-Testing.debug.xcconfig"; path = "Pods/Target Support Files/Pods-PsiApi-Testing/Pods-PsiApi-Testing.debug.xcconfig"; sourceTree = "<group>"; };
		836B78D735F8B947A373FB00 /* Pods-Psiphon-PsiphonTests.release.xcconfig */ = {isa = PBXFileReference; includeInIndex = 1; lastKnownFileType = text.xcconfig; name = "Pods-Psiphon-PsiphonTests.release.xcconfig"; path = "Pods/Target Support Files/Pods-Psiphon-PsiphonTests/Pods-Psiphon-PsiphonTests.release.xcconfig"; sourceTree = "<group>"; };
		8422B782F6ACED7897FCAC25 /* libPods-PsiApi-PsiApiTests.a */ = {isa = PBXFileReference; explicitFileType = archive.ar; includeInIndex = 0; path = "libPods-PsiApi-PsiApiTests.a"; sourceTree = BUILT_PRODUCTS_DIR; };
		894580B71199444DBB2C3FA2 /* Pods-Psiphon-Testing.release.xcconfig */ = {isa = PBXFileReference; includeInIndex = 1; lastKnownFileType = text.xcconfig; name = "Pods-Psiphon-Testing.release.xcconfig"; path = "Pods/Target Support Files/Pods-Psiphon-Testing/Pods-Psiphon-Testing.release.xcconfig"; sourceTree = "<group>"; };
		8D0017D524DB233200EC3409 /* VPNStrings.h */ = {isa = PBXFileReference; lastKnownFileType = sourcecode.c.h; path = VPNStrings.h; sourceTree = "<group>"; };
		8D0017D624DB233200EC3409 /* VPNStrings.m */ = {isa = PBXFileReference; lastKnownFileType = sourcecode.c.objc; path = VPNStrings.m; sourceTree = "<group>"; };
		8D0017D824DB4B1200EC3409 /* OnboardingViewController.swift */ = {isa = PBXFileReference; lastKnownFileType = sourcecode.swift; path = OnboardingViewController.swift; sourceTree = "<group>"; };
		8D0017DA24DDD99A00EC3409 /* AppUpgrade.swift */ = {isa = PBXFileReference; lastKnownFileType = sourcecode.swift; path = AppUpgrade.swift; sourceTree = "<group>"; };
		8D13232E25310661005F83C8 /* SecretValueTextField.swift */ = {isa = PBXFileReference; lastKnownFileType = sourcecode.swift; path = SecretValueTextField.swift; sourceTree = "<group>"; };
		8D14CCB4BB61E10B351D20DC /* Pods-Psiphon-PsiApi.release.xcconfig */ = {isa = PBXFileReference; includeInIndex = 1; lastKnownFileType = text.xcconfig; name = "Pods-Psiphon-PsiApi.release.xcconfig"; path = "Pods/Target Support Files/Pods-Psiphon-PsiApi/Pods-Psiphon-PsiApi.release.xcconfig"; sourceTree = "<group>"; };
		8D1F62BD247DC1690028AFAF /* Receipt+AppStore.swift */ = {isa = PBXFileReference; lastKnownFileType = sourcecode.swift; path = "Receipt+AppStore.swift"; sourceTree = "<group>"; };
		8D1F62BF247DC3350028AFAF /* Authorization+Additions.swift */ = {isa = PBXFileReference; lastKnownFileType = sourcecode.swift; path = "Authorization+Additions.swift"; sourceTree = "<group>"; };
		8D1F62C1247DC4840028AFAF /* PsiCashEffects.swift */ = {isa = PBXFileReference; lastKnownFileType = sourcecode.swift; path = PsiCashEffects.swift; sourceTree = "<group>"; };
		8D255E2C24620E2900FD5D1C /* NoConnectionBannerView.swift */ = {isa = PBXFileReference; lastKnownFileType = sourcecode.swift; path = NoConnectionBannerView.swift; sourceTree = "<group>"; };
		8D26455E24D4842E000F46C0 /* DeepLinkingNavigator.swift */ = {isa = PBXFileReference; lastKnownFileType = sourcecode.swift; path = DeepLinkingNavigator.swift; sourceTree = "<group>"; };
		8D2CBAF42540D67C006822A2 /* AlertTypes.swift */ = {isa = PBXFileReference; lastKnownFileType = sourcecode.swift; path = AlertTypes.swift; sourceTree = "<group>"; };
		8D335A51251A929E005F62CA /* PsiCashAccountSignupOrLoginView.swift */ = {isa = PBXFileReference; lastKnownFileType = sourcecode.swift; path = PsiCashAccountSignupOrLoginView.swift; sourceTree = "<group>"; };
		8D335A56251A9B1D005F62CA /* PsiCashAccountViewController.swift */ = {isa = PBXFileReference; lastKnownFileType = sourcecode.swift; path = PsiCashAccountViewController.swift; sourceTree = "<group>"; };
		8D335A7A251BC789005F62CA /* DividerView.swift */ = {isa = PBXFileReference; lastKnownFileType = sourcecode.swift; path = DividerView.swift; sourceTree = "<group>"; };
		8D417E982411954A00FEE587 /* PsiCashReducer.swift */ = {isa = PBXFileReference; lastKnownFileType = sourcecode.swift; path = PsiCashReducer.swift; sourceTree = "<group>"; };
		8D417EB024147C6D00FEE587 /* LandingPage.swift */ = {isa = PBXFileReference; lastKnownFileType = sourcecode.swift; path = LandingPage.swift; sourceTree = "<group>"; };
		8D417EB224148C1E00FEE587 /* URLHandler.swift */ = {isa = PBXFileReference; lastKnownFileType = sourcecode.swift; path = URLHandler.swift; sourceTree = "<group>"; };
		8D417ED8241844FA00FEE587 /* FloatingPoint+Additions.swift */ = {isa = PBXFileReference; lastKnownFileType = sourcecode.swift; path = "FloatingPoint+Additions.swift"; sourceTree = "<group>"; };
		8D417EDC2419DBA100FEE587 /* ProductRequest.swift */ = {isa = PBXFileReference; lastKnownFileType = sourcecode.swift; path = ProductRequest.swift; sourceTree = "<group>"; };
		8D4ACD31247E3626008E404C /* AppStoreIAP+Additions.swift */ = {isa = PBXFileReference; lastKnownFileType = sourcecode.swift; path = "AppStoreIAP+Additions.swift"; sourceTree = "<group>"; };
		8D4EEA9524F761620057E32D /* ApplicationSupportFileStore.swift */ = {isa = PBXFileReference; lastKnownFileType = sourcecode.swift; path = ApplicationSupportFileStore.swift; sourceTree = "<group>"; };
		8D53C6A624C5EED8001E4E2D /* SessionConfigValues.h */ = {isa = PBXFileReference; lastKnownFileType = sourcecode.c.h; path = SessionConfigValues.h; sourceTree = "<group>"; };
		8D53C6A724C5EED8001E4E2D /* SessionConfigValues.m */ = {isa = PBXFileReference; lastKnownFileType = sourcecode.c.objc; path = SessionConfigValues.m; sourceTree = "<group>"; };
		8D5D8494247CE6420018A35B /* libPromisesObjC.a */ = {isa = PBXFileReference; explicitFileType = archive.ar; path = libPromisesObjC.a; sourceTree = BUILT_PRODUCTS_DIR; };
		8D5F08A5247DB21700F51A42 /* Testing */ = {isa = PBXFileReference; lastKnownFileType = folder; path = Testing; sourceTree = SOURCE_ROOT; };
		8D5F08A6247DB23A00F51A42 /* Utilities */ = {isa = PBXFileReference; lastKnownFileType = folder; path = Utilities; sourceTree = SOURCE_ROOT; };
		8D5F08A7247DB24C00F51A42 /* PsiApi */ = {isa = PBXFileReference; lastKnownFileType = folder; path = PsiApi; sourceTree = SOURCE_ROOT; };
		8D75EF6025264A7600D44101 /* ContainerView.swift */ = {isa = PBXFileReference; lastKnownFileType = sourcecode.swift; path = ContainerView.swift; sourceTree = "<group>"; };
		8D75EF6525265F3B00D44101 /* SpacerView.swift */ = {isa = PBXFileReference; lastKnownFileType = sourcecode.swift; path = SpacerView.swift; sourceTree = "<group>"; };
		8D7789B8247491CA0038BFDA /* PsiphonBundle.swift */ = {isa = PBXFileReference; lastKnownFileType = sourcecode.swift; path = PsiphonBundle.swift; sourceTree = "<group>"; };
		8D7789BC247493300038BFDA /* VPNState.swift */ = {isa = PBXFileReference; lastKnownFileType = sourcecode.swift; path = VPNState.swift; sourceTree = "<group>"; };
		8D7789C4247496F60038BFDA /* PsiCashLib.swift */ = {isa = PBXFileReference; lastKnownFileType = sourcecode.swift; path = PsiCashLib.swift; sourceTree = "<group>"; };
		8D7789C9247499110038BFDA /* Reachability+Additions.swift */ = {isa = PBXFileReference; lastKnownFileType = sourcecode.swift; path = "Reachability+Additions.swift"; sourceTree = "<group>"; };
		8D7789CF2474D53D0038BFDA /* PsiphonRotatingFileFeedbackLogger.swift */ = {isa = PBXFileReference; lastKnownFileType = sourcecode.swift; path = PsiphonRotatingFileFeedbackLogger.swift; sourceTree = "<group>"; };
		8D7E9B9C2425DF42006F3A2F /* AnimatedUIView.swift */ = {isa = PBXFileReference; lastKnownFileType = sourcecode.swift; path = AnimatedUIView.swift; sourceTree = "<group>"; };
		8D7E9B9E2425E053006F3A2F /* Animations.swift */ = {isa = PBXFileReference; lastKnownFileType = sourcecode.swift; path = Animations.swift; sourceTree = "<group>"; };
		8D7F5A55252D1F6800685CC4 /* SkyTextField.swift */ = {isa = PBXFileReference; lastKnownFileType = sourcecode.swift; path = SkyTextField.swift; sourceTree = "<group>"; };
		8D82F0DD2541FB4A002D37E7 /* PsiCashPurchasingConfirmViewBuilder.swift */ = {isa = PBXFileReference; lastKnownFileType = sourcecode.swift; path = PsiCashPurchasingConfirmViewBuilder.swift; sourceTree = "<group>"; };
		8D82F0E525420E21002D37E7 /* PsiCashViewReducer.swift */ = {isa = PBXFileReference; lastKnownFileType = sourcecode.swift; path = PsiCashViewReducer.swift; sourceTree = "<group>"; };
		8D82F1022542216C002D37E7 /* MainViewReducer.swift */ = {isa = PBXFileReference; lastKnownFileType = sourcecode.swift; path = MainViewReducer.swift; sourceTree = "<group>"; };
		8D90FD5524C748E000E11C66 /* FeedbackUtils.h */ = {isa = PBXFileReference; lastKnownFileType = sourcecode.c.h; path = FeedbackUtils.h; sourceTree = "<group>"; };
		8D90FD5624C748E000E11C66 /* FeedbackUtils.m */ = {isa = PBXFileReference; lastKnownFileType = sourcecode.c.objc; path = FeedbackUtils.m; sourceTree = "<group>"; };
		8D92A33024928E4900F75254 /* SubscriptionBarView.swift */ = {isa = PBXFileReference; lastKnownFileType = sourcecode.swift; path = SubscriptionBarView.swift; sourceTree = "<group>"; };
		8D9D9BCF247C6B910093220E /* HardCodedValues.swift */ = {isa = PBXFileReference; lastKnownFileType = sourcecode.swift; path = HardCodedValues.swift; sourceTree = "<group>"; };
		8D9D9C29247C77AB0093220E /* XCTest.framework */ = {isa = PBXFileReference; lastKnownFileType = wrapper.framework; name = XCTest.framework; path = Platforms/iPhoneOS.platform/Developer/Library/Frameworks/XCTest.framework; sourceTree = DEVELOPER_DIR; };
		8D9E602924364ED2003A46D8 /* VPNStateReducer.swift */ = {isa = PBXFileReference; lastKnownFileType = sourcecode.swift; path = VPNStateReducer.swift; sourceTree = "<group>"; };
		8D9E603424366D71003A46D8 /* Types+FeedbackDescription.swift */ = {isa = PBXFileReference; lastKnownFileType = sourcecode.swift; path = "Types+FeedbackDescription.swift"; sourceTree = "<group>"; };
		8DB0F5A624EC830F0051AF44 /* sw */ = {isa = PBXFileReference; lastKnownFileType = text.plist.strings; name = sw; path = Strings/sw.lproj/Localizable.strings; sourceTree = "<group>"; };
		8DB6C6352429080C005E2F4C /* PsiCashMessageWithRetryView.swift */ = {isa = PBXFileReference; lastKnownFileType = sourcecode.swift; path = PsiCashMessageWithRetryView.swift; sourceTree = "<group>"; };
		8DB6C637242A4D06005E2F4C /* DuskButton.swift */ = {isa = PBXFileReference; lastKnownFileType = sourcecode.swift; path = DuskButton.swift; sourceTree = "<group>"; };
		8DCA6863247C7CF8001D026E /* Bindable.swift */ = {isa = PBXFileReference; lastKnownFileType = sourcecode.swift; path = Bindable.swift; sourceTree = "<group>"; };
		8DCA686B247CC383001D026E /* libReactiveSwift.a */ = {isa = PBXFileReference; explicitFileType = archive.ar; path = libReactiveSwift.a; sourceTree = BUILT_PRODUCTS_DIR; };
		8DD642C0248AAD8A006C94D2 /* Utils.swift */ = {isa = PBXFileReference; lastKnownFileType = sourcecode.swift; path = Utils.swift; sourceTree = "<group>"; };
		8DD6E7E324591E270041DAC5 /* SubscriptionAuthCheck.h */ = {isa = PBXFileReference; lastKnownFileType = sourcecode.c.h; path = SubscriptionAuthCheck.h; sourceTree = "<group>"; };
		8DD6E7E424591E270041DAC5 /* SubscriptionAuthCheck.m */ = {isa = PBXFileReference; lastKnownFileType = sourcecode.c.objc; path = SubscriptionAuthCheck.m; sourceTree = "<group>"; };
		8DD6E7E62459C83B0041DAC5 /* StoredAuthorizations.h */ = {isa = PBXFileReference; lastKnownFileType = sourcecode.c.h; path = StoredAuthorizations.h; sourceTree = "<group>"; };
		8DD6E7E72459C83B0041DAC5 /* StoredAuthorizations.m */ = {isa = PBXFileReference; lastKnownFileType = sourcecode.c.objc; path = StoredAuthorizations.m; sourceTree = "<group>"; };
		8DDA60282425BB4800DBA8EC /* DebugStrings.swift */ = {isa = PBXFileReference; lastKnownFileType = sourcecode.swift; path = DebugStrings.swift; sourceTree = "<group>"; };
		8DE4E6D1244E97D000275362 /* Result+Codable.swift */ = {isa = PBXFileReference; lastKnownFileType = sourcecode.swift; path = "Result+Codable.swift"; sourceTree = "<group>"; };
		8DEEE12E252F757600B0A9EC /* SupportedLocalizations.swift */ = {isa = PBXFileReference; lastKnownFileType = sourcecode.swift; path = SupportedLocalizations.swift; sourceTree = "<group>"; };
		8DEEE136252FB4C900B0A9EC /* LanguageSelectionViewController.swift */ = {isa = PBXFileReference; lastKnownFileType = sourcecode.swift; path = LanguageSelectionViewController.swift; sourceTree = "<group>"; };
		8DF805762501726B003A6223 /* AdConsent.swift */ = {isa = PBXFileReference; lastKnownFileType = sourcecode.swift; path = AdConsent.swift; sourceTree = "<group>"; };
		9433F6FADEFD218CED8B343A /* Pods-PsiApi-PsiApiTests.release.xcconfig */ = {isa = PBXFileReference; includeInIndex = 1; lastKnownFileType = text.xcconfig; name = "Pods-PsiApi-PsiApiTests.release.xcconfig"; path = "Pods/Target Support Files/Pods-PsiApi-PsiApiTests/Pods-PsiApi-PsiApiTests.release.xcconfig"; sourceTree = "<group>"; };
		9876294EDE951EF39C9F97BE /* Pods-PsiApi-Testing-Utilities.release.xcconfig */ = {isa = PBXFileReference; includeInIndex = 1; lastKnownFileType = text.xcconfig; name = "Pods-PsiApi-Testing-Utilities.release.xcconfig"; path = "Pods/Target Support Files/Pods-PsiApi-Testing-Utilities/Pods-PsiApi-Testing-Utilities.release.xcconfig"; sourceTree = "<group>"; };
		9A06EEF4B515E4AE40E5CA93 /* Pods-PsiApi-Utilities-UtilitiesTests.release.xcconfig */ = {isa = PBXFileReference; includeInIndex = 1; lastKnownFileType = text.xcconfig; name = "Pods-PsiApi-Utilities-UtilitiesTests.release.xcconfig"; path = "Pods/Target Support Files/Pods-PsiApi-Utilities-UtilitiesTests/Pods-PsiApi-Utilities-UtilitiesTests.release.xcconfig"; sourceTree = "<group>"; };
		9BFEC0419AD3808370915E01 /* PsiphonConfigUserDefaults.h */ = {isa = PBXFileReference; fileEncoding = 4; lastKnownFileType = sourcecode.c.h; path = PsiphonConfigUserDefaults.h; sourceTree = "<group>"; };
		9BFEC1C9F506CE1DF07306D2 /* NEBridge.h */ = {isa = PBXFileReference; fileEncoding = 4; lastKnownFileType = sourcecode.c.h; path = NEBridge.h; sourceTree = "<group>"; };
		9BFEC220C067BBE75AF970C1 /* IAPHelpViewController.m */ = {isa = PBXFileReference; fileEncoding = 4; lastKnownFileType = sourcecode.c.objc; path = IAPHelpViewController.m; sourceTree = "<group>"; };
		9BFEC3165745A5D14C8C3C08 /* Notifier.h */ = {isa = PBXFileReference; fileEncoding = 4; lastKnownFileType = sourcecode.c.h; path = Notifier.h; sourceTree = "<group>"; };
		9BFEC31B61584FD2EAAF5DE6 /* Authorization.m */ = {isa = PBXFileReference; fileEncoding = 4; lastKnownFileType = sourcecode.c.objc; path = Authorization.m; sourceTree = "<group>"; };
		9BFEC4D609BFCD0DC812BDB3 /* Asserts.h */ = {isa = PBXFileReference; fileEncoding = 4; lastKnownFileType = sourcecode.c.h; path = Asserts.h; sourceTree = "<group>"; };
		9BFEC584519C408D9D6D3FF1 /* PsiphonConfigUserDefaults.m */ = {isa = PBXFileReference; fileEncoding = 4; lastKnownFileType = sourcecode.c.objc; path = PsiphonConfigUserDefaults.m; sourceTree = "<group>"; };
		9BFEC673CE5EA236279F07BD /* Authorization.h */ = {isa = PBXFileReference; fileEncoding = 4; lastKnownFileType = sourcecode.c.h; path = Authorization.h; sourceTree = "<group>"; };
		9BFEC72C282F6060193B2E87 /* UIColor+Additions.m */ = {isa = PBXFileReference; fileEncoding = 4; lastKnownFileType = sourcecode.c.objc; path = "UIColor+Additions.m"; sourceTree = "<group>"; };
		9BFEC8783D4222F2272E50E7 /* BasePacketTunnelProvider.h */ = {isa = PBXFileReference; fileEncoding = 4; lastKnownFileType = sourcecode.c.h; path = BasePacketTunnelProvider.h; sourceTree = "<group>"; };
		9BFEC91ED4A1C511520E9948 /* Notifier.m */ = {isa = PBXFileReference; fileEncoding = 4; lastKnownFileType = sourcecode.c.objc; path = Notifier.m; sourceTree = "<group>"; };
		9BFECB09D7F866F34551DBD4 /* IAPHelpViewController.h */ = {isa = PBXFileReference; fileEncoding = 4; lastKnownFileType = sourcecode.c.h; path = IAPHelpViewController.h; sourceTree = "<group>"; };
		9BFECC3FADE9C8A76A0913DE /* BasePacketTunnelProvider.m */ = {isa = PBXFileReference; fileEncoding = 4; lastKnownFileType = sourcecode.c.objc; path = BasePacketTunnelProvider.m; sourceTree = "<group>"; };
		9BFECC9B2B9F2BFBD4F8A47B /* UserDefaults.h */ = {isa = PBXFileReference; fileEncoding = 4; lastKnownFileType = sourcecode.c.h; path = UserDefaults.h; sourceTree = "<group>"; };
		9BFECCCF429898FD903B69A6 /* Nullity.m */ = {isa = PBXFileReference; fileEncoding = 4; lastKnownFileType = sourcecode.c.objc; path = Nullity.m; sourceTree = "<group>"; };
		9BFECE69F71F11C7B3A2D67E /* UIColor+Additions.h */ = {isa = PBXFileReference; fileEncoding = 4; lastKnownFileType = sourcecode.c.h; path = "UIColor+Additions.h"; sourceTree = "<group>"; };
		9BFECEEB971749A4E9705B15 /* Nullity.h */ = {isa = PBXFileReference; fileEncoding = 4; lastKnownFileType = sourcecode.c.h; path = Nullity.h; sourceTree = "<group>"; };
		A13608CD23499831149566BA /* Pods-Psiphon-Testing-TestingTests.release.xcconfig */ = {isa = PBXFileReference; includeInIndex = 1; lastKnownFileType = text.xcconfig; name = "Pods-Psiphon-Testing-TestingTests.release.xcconfig"; path = "Pods/Target Support Files/Pods-Psiphon-Testing-TestingTests/Pods-Psiphon-Testing-TestingTests.release.xcconfig"; sourceTree = "<group>"; };
		A840802C7AEFA7F375205DCB /* VPNStartAndStopButton.h */ = {isa = PBXFileReference; fileEncoding = 4; lastKnownFileType = sourcecode.c.h; path = VPNStartAndStopButton.h; sourceTree = "<group>"; };
		A84080E2A20C786DDAD17D48 /* RoyalSkyButton.h */ = {isa = PBXFileReference; fileEncoding = 4; lastKnownFileType = sourcecode.c.h; path = RoyalSkyButton.h; sourceTree = "<group>"; };
		A840816C0C9B0658776A8B91 /* RegionSelectionButton.h */ = {isa = PBXFileReference; fileEncoding = 4; lastKnownFileType = sourcecode.c.h; path = RegionSelectionButton.h; sourceTree = "<group>"; };
		A84081B66B02DF8283448409 /* AutoLayoutProtocol.h */ = {isa = PBXFileReference; fileEncoding = 4; lastKnownFileType = sourcecode.c.h; path = AutoLayoutProtocol.h; sourceTree = "<group>"; };
		A84081E39C751846A6009BEC /* CloudsView.m */ = {isa = PBXFileReference; fileEncoding = 4; lastKnownFileType = sourcecode.c.objc; path = CloudsView.m; sourceTree = "<group>"; };
		A840830557814D4234CFD86D /* ImageUtils.h */ = {isa = PBXFileReference; fileEncoding = 4; lastKnownFileType = sourcecode.c.h; path = ImageUtils.h; sourceTree = "<group>"; };
		A84083119A599C815D2D80F5 /* SkyButton.h */ = {isa = PBXFileReference; fileEncoding = 4; lastKnownFileType = sourcecode.c.h; path = SkyButton.h; sourceTree = "<group>"; };
		A8408319CD72511CABBE4CD4 /* ContainerDB.h */ = {isa = PBXFileReference; fileEncoding = 4; lastKnownFileType = sourcecode.c.h; path = ContainerDB.h; sourceTree = "<group>"; };
		A8408390A766C7C2C246797C /* PickerViewController.m */ = {isa = PBXFileReference; fileEncoding = 4; lastKnownFileType = sourcecode.c.objc; path = PickerViewController.m; sourceTree = "<group>"; };
		A84083974C8CF9DDFE7A341D /* Strings.m */ = {isa = PBXFileReference; fileEncoding = 4; lastKnownFileType = sourcecode.c.objc; path = Strings.m; sourceTree = "<group>"; };
		A840841151FC43C5E1658677 /* AlertDialogs.m */ = {isa = PBXFileReference; fileEncoding = 4; lastKnownFileType = sourcecode.c.objc; path = AlertDialogs.m; sourceTree = "<group>"; };
		A840842CECC0146241243488 /* ActivityIndicatorRoyalSkyButton.m */ = {isa = PBXFileReference; fileEncoding = 4; lastKnownFileType = sourcecode.c.objc; path = ActivityIndicatorRoyalSkyButton.m; sourceTree = "<group>"; };
		A8408454F205262BF90B55C1 /* UIImageView+Additions.h */ = {isa = PBXFileReference; fileEncoding = 4; lastKnownFileType = sourcecode.c.h; path = "UIImageView+Additions.h"; sourceTree = "<group>"; };
		A840845849B24AAA0E714664 /* LoadingCircleLayer.m */ = {isa = PBXFileReference; fileEncoding = 4; lastKnownFileType = sourcecode.c.objc; path = LoadingCircleLayer.m; sourceTree = "<group>"; };
		A84084C5C538AC8171021D2C /* UIView+Additions.m */ = {isa = PBXFileReference; fileEncoding = 4; lastKnownFileType = sourcecode.c.objc; path = "UIView+Additions.m"; sourceTree = "<group>"; };
		A840856AD6865619ACF78509 /* PsiphonProgressView.h */ = {isa = PBXFileReference; fileEncoding = 4; lastKnownFileType = sourcecode.c.h; path = PsiphonProgressView.h; sourceTree = "<group>"; };
		A840864BAA38AA3E4620EC35 /* PickerViewController.h */ = {isa = PBXFileReference; fileEncoding = 4; lastKnownFileType = sourcecode.c.h; path = PickerViewController.h; sourceTree = "<group>"; };
		A84086716D701D0F5B48E4C0 /* ContainerDB.m */ = {isa = PBXFileReference; fileEncoding = 4; lastKnownFileType = sourcecode.c.objc; path = ContainerDB.m; sourceTree = "<group>"; };
		A8408672FB2E1CD144A2BE7C /* SkyButton.m */ = {isa = PBXFileReference; fileEncoding = 4; lastKnownFileType = sourcecode.c.objc; path = SkyButton.m; sourceTree = "<group>"; };
		A840867F8062E477F0B355DD /* UIView+AutoLayoutViewGroup.m */ = {isa = PBXFileReference; fileEncoding = 4; lastKnownFileType = sourcecode.c.objc; path = "UIView+AutoLayoutViewGroup.m"; sourceTree = "<group>"; };
		A84086A6BF880CC20E5C57B4 /* LayerAutoResizeUIView.h */ = {isa = PBXFileReference; fileEncoding = 4; lastKnownFileType = sourcecode.c.h; path = LayerAutoResizeUIView.h; sourceTree = "<group>"; };
		A84086A9E122059FADA6F411 /* RingSkyButton.h */ = {isa = PBXFileReference; fileEncoding = 4; lastKnownFileType = sourcecode.c.h; path = RingSkyButton.h; sourceTree = "<group>"; };
		A84086B04CBC1A6A5481EDD4 /* RingSkyButton.m */ = {isa = PBXFileReference; fileEncoding = 4; lastKnownFileType = sourcecode.c.objc; path = RingSkyButton.m; sourceTree = "<group>"; };
		A84086DF1DDA5CC90C437009 /* RelaySubject.m */ = {isa = PBXFileReference; fileEncoding = 4; lastKnownFileType = sourcecode.c.objc; path = RelaySubject.m; sourceTree = "<group>"; };
		A84087B4F756C5DA76723EFC /* LoadingCircleLayer.h */ = {isa = PBXFileReference; fileEncoding = 4; lastKnownFileType = sourcecode.c.h; path = LoadingCircleLayer.h; sourceTree = "<group>"; };
		A84087C37CFC6977102EB09D /* AppVersionNumberView.m */ = {isa = PBXFileReference; fileEncoding = 4; lastKnownFileType = sourcecode.c.objc; path = AppVersionNumberView.m; sourceTree = "<group>"; };
		A84087C82AF3A54E6695EE60 /* UIView+AutoLayoutViewGroup.h */ = {isa = PBXFileReference; fileEncoding = 4; lastKnownFileType = sourcecode.c.h; path = "UIView+AutoLayoutViewGroup.h"; sourceTree = "<group>"; };
		A84087D31D8D9A1FD30337E4 /* SubscriptionStatusView.h */ = {isa = PBXFileReference; fileEncoding = 4; lastKnownFileType = sourcecode.c.h; path = SubscriptionStatusView.h; sourceTree = "<group>"; };
		A84087FA4B1BC2C725D900D9 /* PsiphonProgressView.m */ = {isa = PBXFileReference; fileEncoding = 4; lastKnownFileType = sourcecode.c.objc; path = PsiphonProgressView.m; sourceTree = "<group>"; };
		A840886E2E6D8EA82B0EC427 /* UIImageView+Additions.m */ = {isa = PBXFileReference; fileEncoding = 4; lastKnownFileType = sourcecode.c.objc; path = "UIImageView+Additions.m"; sourceTree = "<group>"; };
		A84088889983161FB859D8A9 /* OnboardingView.m */ = {isa = PBXFileReference; fileEncoding = 4; lastKnownFileType = sourcecode.c.objc; path = OnboardingView.m; sourceTree = "<group>"; };
		A8408902709B9D562B559532 /* CloudsView.h */ = {isa = PBXFileReference; fileEncoding = 4; lastKnownFileType = sourcecode.c.h; path = CloudsView.h; sourceTree = "<group>"; };
		A8408A0C4220563DA1FE3048 /* ImageUtils.m */ = {isa = PBXFileReference; fileEncoding = 4; lastKnownFileType = sourcecode.c.objc; path = ImageUtils.m; sourceTree = "<group>"; };
		A8408AAD421C096147E3FC8B /* Strings.h */ = {isa = PBXFileReference; fileEncoding = 4; lastKnownFileType = sourcecode.c.h; path = Strings.h; sourceTree = "<group>"; };
		A8408ABFCA9BBDD281E8A4FD /* SkyRegionSelectionViewController.h */ = {isa = PBXFileReference; fileEncoding = 4; lastKnownFileType = sourcecode.c.h; path = SkyRegionSelectionViewController.h; sourceTree = "<group>"; };
		A8408AD78B4EB15E3C8F33B2 /* AppVersionNumberView.h */ = {isa = PBXFileReference; fileEncoding = 4; lastKnownFileType = sourcecode.c.h; path = AppVersionNumberView.h; sourceTree = "<group>"; };
		A8408AEA2174955E85247913 /* ConnectionStatusView.h */ = {isa = PBXFileReference; fileEncoding = 4; lastKnownFileType = sourcecode.c.h; path = ConnectionStatusView.h; sourceTree = "<group>"; };
		A8408B98D73EB239C92FB450 /* WhiteSkyButton.h */ = {isa = PBXFileReference; fileEncoding = 4; lastKnownFileType = sourcecode.c.h; path = WhiteSkyButton.h; sourceTree = "<group>"; };
		A8408B9A66413A25FC1A2BE1 /* SwoopView.m */ = {isa = PBXFileReference; fileEncoding = 4; lastKnownFileType = sourcecode.c.objc; path = SwoopView.m; sourceTree = "<group>"; };
		A8408BA05DC0D983E6740558 /* SubscriptionStatusView.m */ = {isa = PBXFileReference; fileEncoding = 4; lastKnownFileType = sourcecode.c.objc; path = SubscriptionStatusView.m; sourceTree = "<group>"; };
		A8408BAC196A108FFE3A5957 /* AlertDialogs.h */ = {isa = PBXFileReference; fileEncoding = 4; lastKnownFileType = sourcecode.c.h; path = AlertDialogs.h; sourceTree = "<group>"; };
		A8408C3C21E6934EAE9C0977 /* RelaySubject.h */ = {isa = PBXFileReference; fileEncoding = 4; lastKnownFileType = sourcecode.c.h; path = RelaySubject.h; sourceTree = "<group>"; };
		A8408C84138113DE79F0DCD0 /* RegionSelectionButton.m */ = {isa = PBXFileReference; fileEncoding = 4; lastKnownFileType = sourcecode.c.objc; path = RegionSelectionButton.m; sourceTree = "<group>"; };
		A8408C8A7CA3C009F01FDA3B /* SkyRegionSelectionViewController.m */ = {isa = PBXFileReference; fileEncoding = 4; lastKnownFileType = sourcecode.c.objc; path = SkyRegionSelectionViewController.m; sourceTree = "<group>"; };
		A8408CEB0E34BC897F3FA7D6 /* OnboardingScrollableView.m */ = {isa = PBXFileReference; fileEncoding = 4; lastKnownFileType = sourcecode.c.objc; path = OnboardingScrollableView.m; sourceTree = "<group>"; };
		A8408D462EEE90AA7F2A8AFA /* SwoopView.h */ = {isa = PBXFileReference; fileEncoding = 4; lastKnownFileType = sourcecode.c.h; path = SwoopView.h; sourceTree = "<group>"; };
		A8408D7A1D96FE89B4FB49C1 /* ActivityIndicatorRoyalSkyButton.h */ = {isa = PBXFileReference; fileEncoding = 4; lastKnownFileType = sourcecode.c.h; path = ActivityIndicatorRoyalSkyButton.h; sourceTree = "<group>"; };
		A8408DB71B7BE2CF13F9CD04 /* UIView+Additions.h */ = {isa = PBXFileReference; fileEncoding = 4; lastKnownFileType = sourcecode.c.h; path = "UIView+Additions.h"; sourceTree = "<group>"; };
		A8408DBEEDCF56EC798536BF /* LayerAutoResizeUIView.m */ = {isa = PBXFileReference; fileEncoding = 4; lastKnownFileType = sourcecode.c.objc; path = LayerAutoResizeUIView.m; sourceTree = "<group>"; };
		A8408E0115540B5B2B305EAE /* ConnectionStatusView.m */ = {isa = PBXFileReference; fileEncoding = 4; lastKnownFileType = sourcecode.c.objc; path = ConnectionStatusView.m; sourceTree = "<group>"; };
		A8408E812B209E39BE1A36DF /* OnboardingScrollableView.h */ = {isa = PBXFileReference; fileEncoding = 4; lastKnownFileType = sourcecode.c.h; path = OnboardingScrollableView.h; sourceTree = "<group>"; };
		A8408EF0378D6C5C22CC3FE2 /* OnboardingView.h */ = {isa = PBXFileReference; fileEncoding = 4; lastKnownFileType = sourcecode.c.h; path = OnboardingView.h; sourceTree = "<group>"; };
		A8408F08BFF80A05CF46C00A /* RoyalSkyButton.m */ = {isa = PBXFileReference; fileEncoding = 4; lastKnownFileType = sourcecode.c.objc; path = RoyalSkyButton.m; sourceTree = "<group>"; };
		A8408F6123BCC98725932A59 /* VPNStartAndStopButton.m */ = {isa = PBXFileReference; fileEncoding = 4; lastKnownFileType = sourcecode.c.objc; path = VPNStartAndStopButton.m; sourceTree = "<group>"; };
		A8408FA077C517546DF6033C /* WhiteSkyButton.m */ = {isa = PBXFileReference; fileEncoding = 4; lastKnownFileType = sourcecode.c.objc; path = WhiteSkyButton.m; sourceTree = "<group>"; };
		AC42AE4003B8FEF4D7B8E863 /* Pods-Psiphon-Testing-TestingTests.debug.xcconfig */ = {isa = PBXFileReference; includeInIndex = 1; lastKnownFileType = text.xcconfig; name = "Pods-Psiphon-Testing-TestingTests.debug.xcconfig"; path = "Pods/Target Support Files/Pods-Psiphon-Testing-TestingTests/Pods-Psiphon-Testing-TestingTests.debug.xcconfig"; sourceTree = "<group>"; };
		AC50BC070A94E760D3F894F7 /* Pods-Utilities.release.xcconfig */ = {isa = PBXFileReference; includeInIndex = 1; lastKnownFileType = text.xcconfig; name = "Pods-Utilities.release.xcconfig"; path = "Pods/Target Support Files/Pods-Utilities/Pods-Utilities.release.xcconfig"; sourceTree = "<group>"; };
		AF86192758FCD49D1549C59F /* Pods-Psiphon-Utilities-UtilitiesTests.debug.xcconfig */ = {isa = PBXFileReference; includeInIndex = 1; lastKnownFileType = text.xcconfig; name = "Pods-Psiphon-Utilities-UtilitiesTests.debug.xcconfig"; path = "Pods/Target Support Files/Pods-Psiphon-Utilities-UtilitiesTests/Pods-Psiphon-Utilities-UtilitiesTests.debug.xcconfig"; sourceTree = "<group>"; };
		B0273A876290D2B26E433A82 /* Pods-Psiphon-Utilities.release.xcconfig */ = {isa = PBXFileReference; includeInIndex = 1; lastKnownFileType = text.xcconfig; name = "Pods-Psiphon-Utilities.release.xcconfig"; path = "Pods/Target Support Files/Pods-Psiphon-Utilities/Pods-Psiphon-Utilities.release.xcconfig"; sourceTree = "<group>"; };
		B46335F9F4EC10D8EC032F92 /* Pods-PsiApi-Psiphon.debug.xcconfig */ = {isa = PBXFileReference; includeInIndex = 1; lastKnownFileType = text.xcconfig; name = "Pods-PsiApi-Psiphon.debug.xcconfig"; path = "Pods/Target Support Files/Pods-PsiApi-Psiphon/Pods-PsiApi-Psiphon.debug.xcconfig"; sourceTree = "<group>"; };
		B52267F44F3BB11D4A7CD820 /* Pods-PsiApi-Testing-Utilities-UtilitiesTests.debug.xcconfig */ = {isa = PBXFileReference; includeInIndex = 1; lastKnownFileType = text.xcconfig; name = "Pods-PsiApi-Testing-Utilities-UtilitiesTests.debug.xcconfig"; path = "Pods/Target Support Files/Pods-PsiApi-Testing-Utilities-UtilitiesTests/Pods-PsiApi-Testing-Utilities-UtilitiesTests.debug.xcconfig"; sourceTree = "<group>"; };
		B5AC8D28B1AFC18A9DACA282 /* libPods-Testing-TestingTests.a */ = {isa = PBXFileReference; explicitFileType = archive.ar; includeInIndex = 0; path = "libPods-Testing-TestingTests.a"; sourceTree = BUILT_PRODUCTS_DIR; };
		BB07747B8DB3415288C426A9 /* Pods-Psiphon-PsiphonTests.debug.xcconfig */ = {isa = PBXFileReference; includeInIndex = 1; lastKnownFileType = text.xcconfig; name = "Pods-Psiphon-PsiphonTests.debug.xcconfig"; path = "Pods/Target Support Files/Pods-Psiphon-PsiphonTests/Pods-Psiphon-PsiphonTests.debug.xcconfig"; sourceTree = "<group>"; };
		BE85E028F71260A6BD3E48A0 /* Pods-Psiphon-Utilities-UtilitiesTests.release.xcconfig */ = {isa = PBXFileReference; includeInIndex = 1; lastKnownFileType = text.xcconfig; name = "Pods-Psiphon-Utilities-UtilitiesTests.release.xcconfig"; path = "Pods/Target Support Files/Pods-Psiphon-Utilities-UtilitiesTests/Pods-Psiphon-Utilities-UtilitiesTests.release.xcconfig"; sourceTree = "<group>"; };
		C9BDA0C779D86E722D8B8DB2 /* Pods-Utilities-UtilitiesTests.release.xcconfig */ = {isa = PBXFileReference; includeInIndex = 1; lastKnownFileType = text.xcconfig; name = "Pods-Utilities-UtilitiesTests.release.xcconfig"; path = "Pods/Target Support Files/Pods-Utilities-UtilitiesTests/Pods-Utilities-UtilitiesTests.release.xcconfig"; sourceTree = "<group>"; };
		CA0750CFBD1D93988672EBF5 /* libPods-Psiphon.a */ = {isa = PBXFileReference; explicitFileType = archive.ar; includeInIndex = 0; path = "libPods-Psiphon.a"; sourceTree = BUILT_PRODUCTS_DIR; };
		CE234A7324F439CB0007709A /* FeedbackReducer.swift */ = {isa = PBXFileReference; lastKnownFileType = sourcecode.swift; path = FeedbackReducer.swift; sourceTree = "<group>"; };
		CE234A7524F46AEC0007709A /* Feedback.swift */ = {isa = PBXFileReference; lastKnownFileType = sourcecode.swift; path = Feedback.swift; sourceTree = "<group>"; };
		CE26FC8A1BBDC7B800B83375 /* Psiphon.app */ = {isa = PBXFileReference; explicitFileType = wrapper.application; includeInIndex = 0; path = Psiphon.app; sourceTree = BUILT_PRODUCTS_DIR; };
		CE26FC941BBDC7B800B83375 /* Assets.xcassets */ = {isa = PBXFileReference; lastKnownFileType = folder.assetcatalog; path = Assets.xcassets; sourceTree = "<group>"; };
		CE26FC991BBDC7B800B83375 /* Info.plist */ = {isa = PBXFileReference; lastKnownFileType = text.plist.xml; path = Info.plist; sourceTree = "<group>"; };
		CE26FCA31BBDC85900B83375 /* PsiphonVPN.appex */ = {isa = PBXFileReference; explicitFileType = "wrapper.app-extension"; includeInIndex = 0; path = PsiphonVPN.appex; sourceTree = BUILT_PRODUCTS_DIR; };
		CE26FCA91BBDC85900B83375 /* Info.plist */ = {isa = PBXFileReference; lastKnownFileType = text.plist.xml; path = Info.plist; sourceTree = "<group>"; };
		CE4E9BBF1BBEECF30060FF8B /* Psiphon.entitlements */ = {isa = PBXFileReference; fileEncoding = 4; lastKnownFileType = text.xml; path = Psiphon.entitlements; sourceTree = "<group>"; };
		CE4E9BC11BBEECFC0060FF8B /* PsiphonVPN.entitlements */ = {isa = PBXFileReference; fileEncoding = 4; lastKnownFileType = text.plist.entitlements; path = PsiphonVPN.entitlements; sourceTree = "<group>"; };
		CE50A256246997250047D3FE /* he */ = {isa = PBXFileReference; lastKnownFileType = text.plist.strings; name = he; path = Strings/he.lproj/Localizable.strings; sourceTree = "<group>"; };
		CE50A25724699CD80047D3FE /* it */ = {isa = PBXFileReference; lastKnownFileType = text.plist.strings; name = it; path = Strings/it.lproj/Localizable.strings; sourceTree = "<group>"; };
		CE551C6924FBFB8E00011C51 /* PsiphonFeedback+FeedbackUploadProvider.swift */ = {isa = PBXFileReference; lastKnownFileType = sourcecode.swift; path = "PsiphonFeedback+FeedbackUploadProvider.swift"; sourceTree = "<group>"; };
		CE58B641251A31370081C73C /* AppState+Feedback.swift */ = {isa = PBXFileReference; lastKnownFileType = sourcecode.swift; path = "AppState+Feedback.swift"; sourceTree = "<group>"; };
		CE6C3F6824366AE1007A17F0 /* ClientMetadata.h */ = {isa = PBXFileReference; lastKnownFileType = sourcecode.c.h; path = ClientMetadata.h; sourceTree = "<group>"; };
		CE6C3F6924366AE1007A17F0 /* ClientMetadata.m */ = {isa = PBXFileReference; lastKnownFileType = sourcecode.c.objc; path = ClientMetadata.m; sourceTree = "<group>"; };
		CE84203D2522823D00796032 /* DebugViewController.m */ = {isa = PBXFileReference; fileEncoding = 4; lastKnownFileType = sourcecode.c.objc; path = DebugViewController.m; sourceTree = "<group>"; };
		CE84203E2522823D00796032 /* DebugTextViewController.h */ = {isa = PBXFileReference; fileEncoding = 4; lastKnownFileType = sourcecode.c.h; path = DebugTextViewController.h; sourceTree = "<group>"; };
		CE84203F2522823D00796032 /* DebugToolboxViewController.m */ = {isa = PBXFileReference; fileEncoding = 4; lastKnownFileType = sourcecode.c.objc; path = DebugToolboxViewController.m; sourceTree = "<group>"; };
		CE8420402522823D00796032 /* DebugLogViewController.h */ = {isa = PBXFileReference; fileEncoding = 4; lastKnownFileType = sourcecode.c.h; path = DebugLogViewController.h; sourceTree = "<group>"; };
		CE8420412522823D00796032 /* DebugDirectoryViewerViewController.h */ = {isa = PBXFileReference; fileEncoding = 4; lastKnownFileType = sourcecode.c.h; path = DebugDirectoryViewerViewController.h; sourceTree = "<group>"; };
		CE8420422522823D00796032 /* DebugToolboxViewController.h */ = {isa = PBXFileReference; fileEncoding = 4; lastKnownFileType = sourcecode.c.h; path = DebugToolboxViewController.h; sourceTree = "<group>"; };
		CE8420432522823D00796032 /* DebugTextViewController.m */ = {isa = PBXFileReference; fileEncoding = 4; lastKnownFileType = sourcecode.c.objc; path = DebugTextViewController.m; sourceTree = "<group>"; };
		CE8420442522823D00796032 /* DebugViewController.h */ = {isa = PBXFileReference; fileEncoding = 4; lastKnownFileType = sourcecode.c.h; path = DebugViewController.h; sourceTree = "<group>"; };
		CE8420452522823D00796032 /* DebugDirectoryViewerViewController.m */ = {isa = PBXFileReference; fileEncoding = 4; lastKnownFileType = sourcecode.c.objc; path = DebugDirectoryViewerViewController.m; sourceTree = "<group>"; };
		CE8420462522823D00796032 /* DebugLogViewController.m */ = {isa = PBXFileReference; fileEncoding = 4; lastKnownFileType = sourcecode.c.objc; path = DebugLogViewController.m; sourceTree = "<group>"; };
		CE8723EF252E54140016AF57 /* ti */ = {isa = PBXFileReference; lastKnownFileType = text.plist.strings; name = ti; path = Strings/ti.lproj/Localizable.strings; sourceTree = "<group>"; };
		CE93EE5424F55B92001F4EC9 /* SharedConstants.m */ = {isa = PBXFileReference; fileEncoding = 4; lastKnownFileType = sourcecode.c.objc; path = SharedConstants.m; sourceTree = "<group>"; };
		CEA1B778249AA9A0006D9853 /* PsiphonTests.xctest */ = {isa = PBXFileReference; explicitFileType = wrapper.cfbundle; includeInIndex = 0; path = PsiphonTests.xctest; sourceTree = BUILT_PRODUCTS_DIR; };
		CEA1B786249AAA13006D9853 /* EmbeddedServerEntriesTest.m */ = {isa = PBXFileReference; lastKnownFileType = sourcecode.c.objc; path = EmbeddedServerEntriesTest.m; sourceTree = "<group>"; };
		CEBA9C102481A5C80097D700 /* Notifier.swift */ = {isa = PBXFileReference; lastKnownFileType = sourcecode.swift; path = Notifier.swift; sourceTree = "<group>"; };
		CEBA9C122481AA9F0097D700 /* SharedDB.swift */ = {isa = PBXFileReference; lastKnownFileType = sourcecode.swift; path = SharedDB.swift; sourceTree = "<group>"; };
		CED6790424A4F82300C4CA81 /* JetsamTracking.m */ = {isa = PBXFileReference; fileEncoding = 4; lastKnownFileType = sourcecode.c.objc; path = JetsamTracking.m; sourceTree = "<group>"; };
		CED6790524A4F82300C4CA81 /* JetsamMetrics.h */ = {isa = PBXFileReference; fileEncoding = 4; lastKnownFileType = sourcecode.c.h; path = JetsamMetrics.h; sourceTree = "<group>"; };
		CED6790624A4F82400C4CA81 /* JetsamEvent.m */ = {isa = PBXFileReference; fileEncoding = 4; lastKnownFileType = sourcecode.c.objc; path = JetsamEvent.m; sourceTree = "<group>"; };
		CED6790724A4F82400C4CA81 /* JetsamTracking.h */ = {isa = PBXFileReference; fileEncoding = 4; lastKnownFileType = sourcecode.c.h; path = JetsamTracking.h; sourceTree = "<group>"; };
		CED6790824A4F82400C4CA81 /* JetsamMetrics.m */ = {isa = PBXFileReference; fileEncoding = 4; lastKnownFileType = sourcecode.c.objc; path = JetsamMetrics.m; sourceTree = "<group>"; };
		CED6790924A4F82400C4CA81 /* JetsamEvent.h */ = {isa = PBXFileReference; fileEncoding = 4; lastKnownFileType = sourcecode.c.h; path = JetsamEvent.h; sourceTree = "<group>"; };
		CED6790A24A4F82400C4CA81 /* JetsamPerAppVersionStat.h */ = {isa = PBXFileReference; fileEncoding = 4; lastKnownFileType = sourcecode.c.h; path = JetsamPerAppVersionStat.h; sourceTree = "<group>"; };
		CED6790B24A4F82400C4CA81 /* JetsamPerAppVersionStat.m */ = {isa = PBXFileReference; fileEncoding = 4; lastKnownFileType = sourcecode.c.objc; path = JetsamPerAppVersionStat.m; sourceTree = "<group>"; };
		CED6790C24A4F82400C4CA81 /* JetsamMetrics+Feedback.h */ = {isa = PBXFileReference; fileEncoding = 4; lastKnownFileType = sourcecode.c.h; path = "JetsamMetrics+Feedback.h"; sourceTree = "<group>"; };
		CED6790D24A4F82400C4CA81 /* JetsamMetrics+Feedback.m */ = {isa = PBXFileReference; fileEncoding = 4; lastKnownFileType = sourcecode.c.objc; path = "JetsamMetrics+Feedback.m"; sourceTree = "<group>"; };
		CED6791924A4F88D00C4CA81 /* JSONCodable.h */ = {isa = PBXFileReference; fileEncoding = 4; lastKnownFileType = sourcecode.c.h; path = JSONCodable.h; sourceTree = "<group>"; };
		CED6791A24A4F88D00C4CA81 /* JSONCodable.m */ = {isa = PBXFileReference; fileEncoding = 4; lastKnownFileType = sourcecode.c.objc; path = JSONCodable.m; sourceTree = "<group>"; };
		CED6793624A4F95D00C4CA81 /* RunningMinMax.h */ = {isa = PBXFileReference; fileEncoding = 4; lastKnownFileType = sourcecode.c.h; path = RunningMinMax.h; sourceTree = "<group>"; };
		CED6793724A4F95D00C4CA81 /* RunningStat.h */ = {isa = PBXFileReference; fileEncoding = 4; lastKnownFileType = sourcecode.c.h; path = RunningStat.h; sourceTree = "<group>"; };
		CED6793824A4F95D00C4CA81 /* RunningStdev.h */ = {isa = PBXFileReference; fileEncoding = 4; lastKnownFileType = sourcecode.c.h; path = RunningStdev.h; sourceTree = "<group>"; };
		CED6793924A4F95D00C4CA81 /* RunningBins.h */ = {isa = PBXFileReference; fileEncoding = 4; lastKnownFileType = sourcecode.c.h; path = RunningBins.h; sourceTree = "<group>"; };
		CED6793A24A4F95D00C4CA81 /* stats.c */ = {isa = PBXFileReference; fileEncoding = 4; lastKnownFileType = sourcecode.c.c; path = stats.c; sourceTree = "<group>"; };
		CED6793B24A4F95D00C4CA81 /* RunningStdev.m */ = {isa = PBXFileReference; fileEncoding = 4; lastKnownFileType = sourcecode.c.objc; path = RunningStdev.m; sourceTree = "<group>"; };
		CED6793C24A4F95D00C4CA81 /* RunningStat.m */ = {isa = PBXFileReference; fileEncoding = 4; lastKnownFileType = sourcecode.c.objc; path = RunningStat.m; sourceTree = "<group>"; };
		CED6793D24A4F95D00C4CA81 /* RunningMinMax.m */ = {isa = PBXFileReference; fileEncoding = 4; lastKnownFileType = sourcecode.c.objc; path = RunningMinMax.m; sourceTree = "<group>"; };
		CED6793E24A4F95D00C4CA81 /* RunningBins.m */ = {isa = PBXFileReference; fileEncoding = 4; lastKnownFileType = sourcecode.c.objc; path = RunningBins.m; sourceTree = "<group>"; };
		CED6793F24A4F95D00C4CA81 /* stats.h */ = {isa = PBXFileReference; fileEncoding = 4; lastKnownFileType = sourcecode.c.h; path = stats.h; sourceTree = "<group>"; };
		CED6794B24A4F9D400C4CA81 /* DelimitedFile.m */ = {isa = PBXFileReference; fileEncoding = 4; lastKnownFileType = sourcecode.c.objc; path = DelimitedFile.m; sourceTree = "<group>"; };
		CED6794C24A4F9D400C4CA81 /* DelimitedFile.h */ = {isa = PBXFileReference; fileEncoding = 4; lastKnownFileType = sourcecode.c.h; path = DelimitedFile.h; sourceTree = "<group>"; };
		CED6794D24A4F9D400C4CA81 /* DiskBackedFile.h */ = {isa = PBXFileReference; fileEncoding = 4; lastKnownFileType = sourcecode.c.h; path = DiskBackedFile.h; sourceTree = "<group>"; };
		CED6794E24A4F9D400C4CA81 /* DiskBackedFile.m */ = {isa = PBXFileReference; fileEncoding = 4; lastKnownFileType = sourcecode.c.objc; path = DiskBackedFile.m; sourceTree = "<group>"; };
		CED6795324A4F9F100C4CA81 /* Archiver.h */ = {isa = PBXFileReference; fileEncoding = 4; lastKnownFileType = sourcecode.c.h; path = Archiver.h; sourceTree = "<group>"; };
		CED6795424A4F9F100C4CA81 /* Archiver.m */ = {isa = PBXFileReference; fileEncoding = 4; lastKnownFileType = sourcecode.c.objc; path = Archiver.m; sourceTree = "<group>"; };
		CED6795724A4FA1200C4CA81 /* FileRegistry.h */ = {isa = PBXFileReference; fileEncoding = 4; lastKnownFileType = sourcecode.c.h; path = FileRegistry.h; sourceTree = "<group>"; };
		CED6795824A4FA1200C4CA81 /* FileRegistry.m */ = {isa = PBXFileReference; fileEncoding = 4; lastKnownFileType = sourcecode.c.objc; path = FileRegistry.m; sourceTree = "<group>"; };
		CED6795B24A4FA3200C4CA81 /* RotatingFile.m */ = {isa = PBXFileReference; fileEncoding = 4; lastKnownFileType = sourcecode.c.objc; path = RotatingFile.m; sourceTree = "<group>"; };
		CED6795C24A4FA3200C4CA81 /* RotatingFile.h */ = {isa = PBXFileReference; fileEncoding = 4; lastKnownFileType = sourcecode.c.h; path = RotatingFile.h; sourceTree = "<group>"; };
		CED6795F24A4FA6C00C4CA81 /* ExtensionContainerFile.h */ = {isa = PBXFileReference; fileEncoding = 4; lastKnownFileType = sourcecode.c.h; path = ExtensionContainerFile.h; sourceTree = "<group>"; };
		CED6796024A4FA6C00C4CA81 /* ExtensionContainerFile.m */ = {isa = PBXFileReference; fileEncoding = 4; lastKnownFileType = sourcecode.c.objc; path = ExtensionContainerFile.m; sourceTree = "<group>"; };
		CED6796424A4FAA700C4CA81 /* ExtensionDataStore.m */ = {isa = PBXFileReference; fileEncoding = 4; lastKnownFileType = sourcecode.c.objc; path = ExtensionDataStore.m; sourceTree = "<group>"; };
		CED6796524A4FAA700C4CA81 /* ExtensionDataStoreKeys.m */ = {isa = PBXFileReference; fileEncoding = 4; lastKnownFileType = sourcecode.c.objc; path = ExtensionDataStoreKeys.m; sourceTree = "<group>"; };
		CED6796624A4FAA700C4CA81 /* ExtensionDataStore.h */ = {isa = PBXFileReference; fileEncoding = 4; lastKnownFileType = sourcecode.c.h; path = ExtensionDataStore.h; sourceTree = "<group>"; };
		CED6796724A4FAA700C4CA81 /* ExtensionDataStoreKeys.h */ = {isa = PBXFileReference; fileEncoding = 4; lastKnownFileType = sourcecode.c.h; path = ExtensionDataStoreKeys.h; sourceTree = "<group>"; };
		CED6796D24A4FAF400C4CA81 /* NSUserDefaults+KeyedDataStore.m */ = {isa = PBXFileReference; fileEncoding = 4; lastKnownFileType = sourcecode.c.objc; path = "NSUserDefaults+KeyedDataStore.m"; sourceTree = "<group>"; };
		CED6796E24A4FAF400C4CA81 /* KeyedDataStore.h */ = {isa = PBXFileReference; fileEncoding = 4; lastKnownFileType = sourcecode.c.h; path = KeyedDataStore.h; sourceTree = "<group>"; };
		CED6796F24A4FAF400C4CA81 /* NSUserDefaults+KeyedDataStore.h */ = {isa = PBXFileReference; fileEncoding = 4; lastKnownFileType = sourcecode.c.h; path = "NSUserDefaults+KeyedDataStore.h"; sourceTree = "<group>"; };
		CED6797324A4FF2800C4CA81 /* RotatingFileTest.m */ = {isa = PBXFileReference; fileEncoding = 4; lastKnownFileType = sourcecode.c.objc; path = RotatingFileTest.m; sourceTree = "<group>"; };
		CED6797524A4FF2800C4CA81 /* RunningStatsTest.m */ = {isa = PBXFileReference; fileEncoding = 4; lastKnownFileType = sourcecode.c.objc; path = RunningStatsTest.m; sourceTree = "<group>"; };
		CED6797624A4FF2800C4CA81 /* RunningBinsTest.m */ = {isa = PBXFileReference; fileEncoding = 4; lastKnownFileType = sourcecode.c.objc; path = RunningBinsTest.m; sourceTree = "<group>"; };
		CED6797724A4FF2800C4CA81 /* DelimitedFileTest.m */ = {isa = PBXFileReference; fileEncoding = 4; lastKnownFileType = sourcecode.c.objc; path = DelimitedFileTest.m; sourceTree = "<group>"; };
		CED6797824A4FF2800C4CA81 /* FileRegistryTest.m */ = {isa = PBXFileReference; fileEncoding = 4; lastKnownFileType = sourcecode.c.objc; path = FileRegistryTest.m; sourceTree = "<group>"; };
		CED6797924A4FF2800C4CA81 /* ExtensionContainerFileTest.m */ = {isa = PBXFileReference; fileEncoding = 4; lastKnownFileType = sourcecode.c.objc; path = ExtensionContainerFileTest.m; sourceTree = "<group>"; };
		CED6797B24A4FF2800C4CA81 /* JetsamTrackingTest.m */ = {isa = PBXFileReference; fileEncoding = 4; lastKnownFileType = sourcecode.c.objc; path = JetsamTrackingTest.m; sourceTree = "<group>"; };
		CED6797C24A4FF2800C4CA81 /* JetsamEventTest.m */ = {isa = PBXFileReference; fileEncoding = 4; lastKnownFileType = sourcecode.c.objc; path = JetsamEventTest.m; sourceTree = "<group>"; };
		CED6797D24A4FF2800C4CA81 /* JetsamMetricsTest.m */ = {isa = PBXFileReference; fileEncoding = 4; lastKnownFileType = sourcecode.c.objc; path = JetsamMetricsTest.m; sourceTree = "<group>"; };
		CEE5765E249AA01D00744C38 /* Info.plist */ = {isa = PBXFileReference; lastKnownFileType = text.plist.xml; path = Info.plist; sourceTree = "<group>"; };
		CEED7834247703DD002D9D55 /* AppReceiptReducer.swift */ = {isa = PBXFileReference; lastKnownFileType = sourcecode.swift; path = AppReceiptReducer.swift; sourceTree = "<group>"; };
		CF62E51A6A76190276A6FF94 /* Pods-PsiApi-Utilities.debug.xcconfig */ = {isa = PBXFileReference; includeInIndex = 1; lastKnownFileType = text.xcconfig; name = "Pods-PsiApi-Utilities.debug.xcconfig"; path = "Pods/Target Support Files/Pods-PsiApi-Utilities/Pods-PsiApi-Utilities.debug.xcconfig"; sourceTree = "<group>"; };
		E4619DE60D098E874B40B6F6 /* Pods-PsiApi-Psiphon.release.xcconfig */ = {isa = PBXFileReference; includeInIndex = 1; lastKnownFileType = text.xcconfig; name = "Pods-PsiApi-Psiphon.release.xcconfig"; path = "Pods/Target Support Files/Pods-PsiApi-Psiphon/Pods-PsiApi-Psiphon.release.xcconfig"; sourceTree = "<group>"; };
		E61DE98A991FFAF35BA880D9 /* Pods-PsiApi-Testing-Utilities-UtilitiesTests.release.xcconfig */ = {isa = PBXFileReference; includeInIndex = 1; lastKnownFileType = text.xcconfig; name = "Pods-PsiApi-Testing-Utilities-UtilitiesTests.release.xcconfig"; path = "Pods/Target Support Files/Pods-PsiApi-Testing-Utilities-UtilitiesTests/Pods-PsiApi-Testing-Utilities-UtilitiesTests.release.xcconfig"; sourceTree = "<group>"; };
		EDB109A2FBFB32D821FF121D /* Pods-Psiphon.debug.xcconfig */ = {isa = PBXFileReference; includeInIndex = 1; lastKnownFileType = text.xcconfig; name = "Pods-Psiphon.debug.xcconfig"; path = "Pods/Target Support Files/Pods-Psiphon/Pods-Psiphon.debug.xcconfig"; sourceTree = "<group>"; };
		EE41ADB8BC0EA8DDC6F697E6 /* libPods-Psiphon-PsiphonTests.a */ = {isa = PBXFileReference; explicitFileType = archive.ar; includeInIndex = 0; path = "libPods-Psiphon-PsiphonTests.a"; sourceTree = BUILT_PRODUCTS_DIR; };
		EF639C2D1F8FCE2A009D6B42 /* PsiFeedbackLogger.h */ = {isa = PBXFileReference; lastKnownFileType = sourcecode.c.h; path = PsiFeedbackLogger.h; sourceTree = "<group>"; };
		EF639C2E1F8FCE2A009D6B42 /* PsiFeedbackLogger.m */ = {isa = PBXFileReference; lastKnownFileType = sourcecode.c.objc; path = PsiFeedbackLogger.m; sourceTree = "<group>"; };
		EF652CD01F352212002AFB48 /* main.m */ = {isa = PBXFileReference; fileEncoding = 4; lastKnownFileType = sourcecode.c.objc; path = main.m; sourceTree = "<group>"; };
		EF652CD21F35224C002AFB48 /* AppDelegate.h */ = {isa = PBXFileReference; fileEncoding = 4; lastKnownFileType = sourcecode.c.h; path = AppDelegate.h; sourceTree = "<group>"; };
		EF652CD31F35224C002AFB48 /* AppDelegate.m */ = {isa = PBXFileReference; fileEncoding = 4; lastKnownFileType = sourcecode.c.objc; path = AppDelegate.m; sourceTree = "<group>"; usesTabs = 0; };
		EF652CD41F35224C002AFB48 /* MainViewController.h */ = {isa = PBXFileReference; fileEncoding = 4; lastKnownFileType = sourcecode.c.h; path = MainViewController.h; sourceTree = "<group>"; };
		EF652CD51F35224C002AFB48 /* MainViewController.m */ = {isa = PBXFileReference; fileEncoding = 4; lastKnownFileType = sourcecode.c.objc; path = MainViewController.m; sourceTree = "<group>"; };
		EF652CD81F352271002AFB48 /* PacketTunnelProvider.h */ = {isa = PBXFileReference; fileEncoding = 4; lastKnownFileType = sourcecode.c.h; path = PacketTunnelProvider.h; sourceTree = "<group>"; };
		EF652CD91F352271002AFB48 /* PacketTunnelProvider.m */ = {isa = PBXFileReference; fileEncoding = 4; lastKnownFileType = sourcecode.c.objc; path = PacketTunnelProvider.m; sourceTree = "<group>"; };
		EF652CDB1F365B8C002AFB48 /* SharedConstants.h */ = {isa = PBXFileReference; fileEncoding = 4; lastKnownFileType = sourcecode.c.h; path = SharedConstants.h; sourceTree = "<group>"; };
		EF6C1F501F59E46500709554 /* embedded_server_entries */ = {isa = PBXFileReference; fileEncoding = 4; lastKnownFileType = text; path = embedded_server_entries; sourceTree = "<group>"; };
		EF6C1F511F59E46500709554 /* psiphon_config */ = {isa = PBXFileReference; fileEncoding = 4; lastKnownFileType = text; path = psiphon_config; sourceTree = "<group>"; };
		EF743FC31F99549000AC89A2 /* subscriptionProductIds.plist */ = {isa = PBXFileReference; fileEncoding = 4; lastKnownFileType = text.plist.xml; path = subscriptionProductIds.plist; sourceTree = "<group>"; };
		EF90D78D204F22C900228A63 /* timestamp_valid.c */ = {isa = PBXFileReference; fileEncoding = 4; lastKnownFileType = sourcecode.c.c; path = timestamp_valid.c; sourceTree = "<group>"; };
		EF90D78E204F22C900228A63 /* timestamp_compare.c */ = {isa = PBXFileReference; fileEncoding = 4; lastKnownFileType = sourcecode.c.c; path = timestamp_compare.c; sourceTree = "<group>"; };
		EF90D78F204F22C900228A63 /* timestamp_tm.c */ = {isa = PBXFileReference; fileEncoding = 4; lastKnownFileType = sourcecode.c.c; path = timestamp_tm.c; sourceTree = "<group>"; };
		EF90D790204F22C900228A63 /* timestamp_format.c */ = {isa = PBXFileReference; fileEncoding = 4; lastKnownFileType = sourcecode.c.c; path = timestamp_format.c; sourceTree = "<group>"; };
		EF90D791204F22C900228A63 /* timestamp_parse.c */ = {isa = PBXFileReference; fileEncoding = 4; lastKnownFileType = sourcecode.c.c; path = timestamp_parse.c; sourceTree = "<group>"; };
		EF90D792204F22C900228A63 /* timestamp.h */ = {isa = PBXFileReference; fileEncoding = 4; lastKnownFileType = sourcecode.c.h; path = timestamp.h; sourceTree = "<group>"; };
		EF90D794204F22C900228A63 /* FileUtils.h */ = {isa = PBXFileReference; fileEncoding = 4; lastKnownFileType = sourcecode.c.h; path = FileUtils.h; sourceTree = "<group>"; };
		EF90D795204F22C900228A63 /* NSError+Convenience.h */ = {isa = PBXFileReference; fileEncoding = 4; lastKnownFileType = sourcecode.c.h; path = "NSError+Convenience.h"; sourceTree = "<group>"; };
		EF90D796204F22C900228A63 /* NSDate+Comparator.m */ = {isa = PBXFileReference; fileEncoding = 4; lastKnownFileType = sourcecode.c.objc; path = "NSDate+Comparator.m"; sourceTree = "<group>"; };
		EF90D797204F22C900228A63 /* NSDate+PSIDateExtension.m */ = {isa = PBXFileReference; fileEncoding = 4; lastKnownFileType = sourcecode.c.objc; path = "NSDate+PSIDateExtension.m"; sourceTree = "<group>"; };
		EF90D798204F22C900228A63 /* DispatchUtils.m */ = {isa = PBXFileReference; fileEncoding = 4; lastKnownFileType = sourcecode.c.objc; path = DispatchUtils.m; sourceTree = "<group>"; };
		EF90D799204F22C900228A63 /* FileUtils.m */ = {isa = PBXFileReference; fileEncoding = 4; lastKnownFileType = sourcecode.c.objc; path = FileUtils.m; sourceTree = "<group>"; };
		EF90D79A204F22C900228A63 /* NSError+Convenience.m */ = {isa = PBXFileReference; fileEncoding = 4; lastKnownFileType = sourcecode.c.objc; path = "NSError+Convenience.m"; sourceTree = "<group>"; };
		EF90D79B204F22C900228A63 /* DispatchUtils.h */ = {isa = PBXFileReference; fileEncoding = 4; lastKnownFileType = sourcecode.c.h; path = DispatchUtils.h; sourceTree = "<group>"; };
		EF90D79C204F22C900228A63 /* NSDate+PSIDateExtension.h */ = {isa = PBXFileReference; fileEncoding = 4; lastKnownFileType = sourcecode.c.h; path = "NSDate+PSIDateExtension.h"; sourceTree = "<group>"; };
		EF90D79D204F22C900228A63 /* NSDate+Comparator.h */ = {isa = PBXFileReference; fileEncoding = 4; lastKnownFileType = sourcecode.c.h; path = "NSDate+Comparator.h"; sourceTree = "<group>"; };
		EF90D79F204F22C900228A63 /* RACSignal+Operations2.m */ = {isa = PBXFileReference; fileEncoding = 4; lastKnownFileType = sourcecode.c.objc; path = "RACSignal+Operations2.m"; sourceTree = "<group>"; };
		EF90D7A0204F22C900228A63 /* RACSignal+Operations2.h */ = {isa = PBXFileReference; fileEncoding = 4; lastKnownFileType = sourcecode.c.h; path = "RACSignal+Operations2.h"; sourceTree = "<group>"; };
		EFB3E62D1F66F23F004AAE8C /* Logging.h */ = {isa = PBXFileReference; fileEncoding = 4; lastKnownFileType = sourcecode.c.h; path = Logging.h; sourceTree = "<group>"; };
		EFC2F5B420226757007B52F9 /* PacketTunnelUtils.m */ = {isa = PBXFileReference; fileEncoding = 4; lastKnownFileType = sourcecode.c.objc; path = PacketTunnelUtils.m; sourceTree = "<group>"; };
		EFC2F5B520226758007B52F9 /* PacketTunnelUtils.h */ = {isa = PBXFileReference; fileEncoding = 4; lastKnownFileType = sourcecode.c.h; path = PacketTunnelUtils.h; sourceTree = "<group>"; };
		EFC2F5B720226780007B52F9 /* UIAlertController+Additions.h */ = {isa = PBXFileReference; fileEncoding = 4; lastKnownFileType = sourcecode.c.h; path = "UIAlertController+Additions.h"; sourceTree = "<group>"; };
		EFC2F5BB20226781007B52F9 /* RootContainerController.m */ = {isa = PBXFileReference; fileEncoding = 4; lastKnownFileType = sourcecode.c.objc; path = RootContainerController.m; sourceTree = "<group>"; };
		EFC2F5C020226782007B52F9 /* UIAlertController+Additions.m */ = {isa = PBXFileReference; fileEncoding = 4; lastKnownFileType = sourcecode.c.objc; path = "UIAlertController+Additions.m"; sourceTree = "<group>"; };
		EFC2F5C120226782007B52F9 /* RootContainerController.h */ = {isa = PBXFileReference; fileEncoding = 4; lastKnownFileType = sourcecode.c.h; path = RootContainerController.h; sourceTree = "<group>"; };
		EFC2F5C9202267B0007B52F9 /* PsiphonConfigReader.h */ = {isa = PBXFileReference; fileEncoding = 4; lastKnownFileType = sourcecode.c.h; path = PsiphonConfigReader.h; sourceTree = "<group>"; };
		EFC2F5CA202267B0007B52F9 /* PsiphonConfigReader.m */ = {isa = PBXFileReference; fileEncoding = 4; lastKnownFileType = sourcecode.c.objc; path = PsiphonConfigReader.m; sourceTree = "<group>"; };
		EFF94F005129FBF0532001B5 /* Pods-Utilities-UtilitiesTests.debug.xcconfig */ = {isa = PBXFileReference; includeInIndex = 1; lastKnownFileType = text.xcconfig; name = "Pods-Utilities-UtilitiesTests.debug.xcconfig"; path = "Pods/Target Support Files/Pods-Utilities-UtilitiesTests/Pods-Utilities-UtilitiesTests.debug.xcconfig"; sourceTree = "<group>"; };
		F136C2941F62E3E1000D3EAB /* LaunchScreen.xib */ = {isa = PBXFileReference; fileEncoding = 4; lastKnownFileType = file.xib; path = LaunchScreen.xib; sourceTree = "<group>"; };
		F4C4D7C3B9D998539C1D57FE /* Pods-Psiphon-Utilities.debug.xcconfig */ = {isa = PBXFileReference; includeInIndex = 1; lastKnownFileType = text.xcconfig; name = "Pods-Psiphon-Utilities.debug.xcconfig"; path = "Pods/Target Support Files/Pods-Psiphon-Utilities/Pods-Psiphon-Utilities.debug.xcconfig"; sourceTree = "<group>"; };
		F8FCDC22ED21515D276CE274 /* Pods-PsiphonTests.debug.xcconfig */ = {isa = PBXFileReference; includeInIndex = 1; lastKnownFileType = text.xcconfig; name = "Pods-PsiphonTests.debug.xcconfig"; path = "Pods/Target Support Files/Pods-PsiphonTests/Pods-PsiphonTests.debug.xcconfig"; sourceTree = "<group>"; };
/* End PBXFileReference section */

/* Begin PBXFrameworksBuildPhase section */
		4E0D881E1FA06B2400ADB61E /* Frameworks */ = {
			isa = PBXFrameworksBuildPhase;
			buildActionMask = 2147483647;
			files = (
			);
			runOnlyForDeploymentPostprocessing = 0;
		};
		CE26FC871BBDC7B800B83375 /* Frameworks */ = {
			isa = PBXFrameworksBuildPhase;
			buildActionMask = 2147483647;
			files = (
				521BD22D25D1BC4F006944D9 /* GoogleAppMeasurement.xcframework in Frameworks */,
				8D1F62BC247DBB130028AFAF /* PsiApi in Frameworks */,
				521BD23325D1BC4F006944D9 /* UserMessagingPlatform.xcframework in Frameworks */,
				668AF9C01E92CBE0008CAAAA /* NetworkExtension.framework in Frameworks */,
				521BD23525D1BC50006944D9 /* GoogleUtilities.xcframework in Frameworks */,
				8D1F62BA247DBB0D0028AFAF /* Utilities in Frameworks */,
				529DE74825AD039200F82936 /* PsiphonTunnel.xcframework in Frameworks */,
				2968042225F2D3FF00D04B7F /* PsiCashLib.xcframework in Frameworks */,
				440D75BE1F59E041005C603B /* StoreKit.framework in Frameworks */,
				474C2778BC8FAFDB749E5DC3 /* libPods-Psiphon.a in Frameworks */,
				521BD23125D1BC4F006944D9 /* GoogleMobileAds.xcframework in Frameworks */,
				521BD22F25D1BC4F006944D9 /* nanopb.xcframework in Frameworks */,
			);
			runOnlyForDeploymentPostprocessing = 0;
		};
		CE26FCA01BBDC85900B83375 /* Frameworks */ = {
			isa = PBXFrameworksBuildPhase;
			buildActionMask = 2147483647;
			files = (
				668AF9BF1E92CBD3008CAAAA /* NetworkExtension.framework in Frameworks */,
				529DE74A25AD039C00F82936 /* PsiphonTunnel.xcframework in Frameworks */,
			);
			runOnlyForDeploymentPostprocessing = 0;
		};
		CEA1B775249AA9A0006D9853 /* Frameworks */ = {
			isa = PBXFrameworksBuildPhase;
			buildActionMask = 2147483647;
			files = (
			);
			runOnlyForDeploymentPostprocessing = 0;
		};
/* End PBXFrameworksBuildPhase section */

/* Begin PBXGroup section */
		292B531C2620DFC000C0C44A /* Settings */ = {
			isa = PBXGroup;
			children = (
				292B531D2620DFCB00C0C44A /* SettingsViewModel.swift */,
			);
			path = Settings;
			sourceTree = "<group>";
		};
		2968042125F2D3A200D04B7F /* Recovered References */ = {
			isa = PBXGroup;
			children = (
				5265B00125AFBD53006BD58C /* PsiCashLib.xcframework */,
			);
			name = "Recovered References";
			sourceTree = "<group>";
		};
		445F249720E1A5BA00D004E9 /* asn1c */ = {
			isa = PBXGroup;
			children = (
				445F24F220E1A85C00D004E9 /* IA5String.c */,
				445F24F420E1A85C00D004E9 /* IA5String.h */,
				445F24F320E1A85C00D004E9 /* UTF8String.c */,
				445F24F120E1A85C00D004E9 /* UTF8String.h */,
				445F249820E1A5BA00D004E9 /* ReceiptAttributes.c */,
				445F249920E1A5BA00D004E9 /* constr_TYPE.c */,
				445F249A20E1A5BA00D004E9 /* asn_SET_OF.h */,
				445F249B20E1A5BA00D004E9 /* constr_SEQUENCE.h */,
				445F249C20E1A5BA00D004E9 /* OCTET_STRING.h */,
				445F249D20E1A5BA00D004E9 /* der_encoder.h */,
				445F249E20E1A5BA00D004E9 /* xer_decoder.c */,
				445F249F20E1A5BA00D004E9 /* per_support.c */,
				445F24A020E1A5BA00D004E9 /* asn_internal.h */,
				445F24A120E1A5BA00D004E9 /* OBJECT_IDENTIFIER.c */,
				445F24A220E1A5BA00D004E9 /* ReceiptAttribute.h */,
				445F24A320E1A5BA00D004E9 /* asn_system.h */,
				445F24A420E1A5BA00D004E9 /* xer_support.h */,
				445F24A520E1A5BA00D004E9 /* per_decoder.h */,
				445F24A620E1A5BA00D004E9 /* BIT_STRING.c */,
				445F24A720E1A5BA00D004E9 /* ber_tlv_length.h */,
				445F24A820E1A5BA00D004E9 /* constr_SET_OF.c */,
				445F24A920E1A5BA00D004E9 /* ber_decoder.c */,
				445F24AA20E1A5BA00D004E9 /* NativeInteger.c */,
				445F24AB20E1A5BA00D004E9 /* per_opentype.h */,
				445F24AC20E1A5BA00D004E9 /* NativeEnumerated.h */,
				445F24AD20E1A5BA00D004E9 /* constraints.h */,
				445F24AE20E1A5BA00D004E9 /* asn_codecs.h */,
				445F24AF20E1A5BA00D004E9 /* per_encoder.c */,
				445F24B020E1A5BA00D004E9 /* asn_codecs_prim.h */,
				445F24B120E1A5BA00D004E9 /* SignedData.h */,
				445F24B220E1A5BA00D004E9 /* pkcs7-signed-data-simplified.asn1 */,
				445F24B320E1A5BA00D004E9 /* ber_tlv_tag.h */,
				445F24B420E1A5BA00D004E9 /* asn_application.h */,
				445F24B520E1A5BA00D004E9 /* ANY.c */,
				445F24B620E1A5BA00D004E9 /* INTEGER.c */,
				445F24B720E1A5BA00D004E9 /* xer_encoder.h */,
				445F24B820E1A5BA00D004E9 /* ReceiptAttribute.c */,
				445F24B920E1A5BA00D004E9 /* OBJECT_IDENTIFIER.h */,
				445F24BA20E1A5BA00D004E9 /* per_support.h */,
				445F24BB20E1A5BA00D004E9 /* xer_decoder.h */,
				445F24BC20E1A5BA00D004E9 /* der_encoder.c */,
				445F24BD20E1A5BA00D004E9 /* OCTET_STRING.c */,
				445F24BE20E1A5BA00D004E9 /* ReceiptAttributes.h */,
				445F24BF20E1A5BA00D004E9 /* constr_SEQUENCE.c */,
				445F24C020E1A5BA00D004E9 /* asn_SET_OF.c */,
				445F24C120E1A5BA00D004E9 /* constr_TYPE.h */,
				445F24C220E1A5BA00D004E9 /* per_opentype.c */,
				445F24C320E1A5BA00D004E9 /* pkcs7-signed-data.asn1 */,
				445F24C420E1A5BA00D004E9 /* NativeEnumerated.c */,
				445F24C520E1A5BA00D004E9 /* NativeInteger.h */,
				445F24C620E1A5BA00D004E9 /* ber_tlv_length.c */,
				445F24C720E1A5BA00D004E9 /* ber_decoder.h */,
				445F24C820E1A5BA00D004E9 /* constr_SET_OF.h */,
				445F24C920E1A5BA00D004E9 /* per_decoder.c */,
				445F24CA20E1A5BA00D004E9 /* xer_support.c */,
				445F24CB20E1A5BA00D004E9 /* BIT_STRING.h */,
				445F24CC20E1A5BA00D004E9 /* SignedData.c */,
				445F24CD20E1A5BA00D004E9 /* ber_tlv_tag.c */,
				445F24CE20E1A5BA00D004E9 /* asn_codecs_prim.c */,
				445F24CF20E1A5BA00D004E9 /* constraints.c */,
				445F24D020E1A5BA00D004E9 /* per_encoder.h */,
				445F24D120E1A5BA00D004E9 /* INTEGER.h */,
				445F24D220E1A5BA00D004E9 /* xer_encoder.c */,
				445F24D320E1A5BA00D004E9 /* ANY.h */,
			);
			path = asn1c;
			sourceTree = "<group>";
		};
		448AD86C1F5DC89000316BA9 /* IAP */ = {
			isa = PBXGroup;
			children = (
				52A24661239B07E000A01FF1 /* psiCashProductIds.plist */,
				445F249720E1A5BA00D004E9 /* asn1c */,
				CEED78232476F9BF002D9D55 /* Subscriptions */,
				CEED7834247703DD002D9D55 /* AppReceiptReducer.swift */,
				445F239420E1817B00D004E9 /* AppStoreParsedReceiptData.h */,
				445F239520E1817C00D004E9 /* AppStoreParsedReceiptData.m */,
				4E5263CB2072984D0021FEF5 /* IAPViewController.h */,
				4E5263CA2072984D0021FEF5 /* IAPViewController.m */,
				9BFEC220C067BBE75AF970C1 /* IAPHelpViewController.m */,
				9BFECB09D7F866F34551DBD4 /* IAPHelpViewController.h */,
				8D417EDC2419DBA100FEE587 /* ProductRequest.swift */,
				8D1F62BD247DC1690028AFAF /* Receipt+AppStore.swift */,
				8D4ACD31247E3626008E404C /* AppStoreIAP+Additions.swift */,
			);
			name = IAP;
			sourceTree = "<group>";
		};
		4E0D88221FA06B2400ADB61E /* PsiphonUITests */ = {
			isa = PBXGroup;
			children = (
				4E0D88231FA06B2400ADB61E /* PsiphonUITests.swift */,
				4E1FE1CA1FB213860031211C /* SnapshotHelper.swift */,
				4E0D88251FA06B2400ADB61E /* Info.plist */,
			);
			path = PsiphonUITests;
			sourceTree = "<group>";
		};
		4E0DCB101F28458100495781 /* Shared */ = {
			isa = PBXGroup;
			children = (
				4E10920620F3DA190033114B /* AppInfo.h */,
				4E10920720F3DA190033114B /* AppInfo.m */,
				CED6791824A4F82A00C4CA81 /* JetsamMetrics */,
				521FD102219E0E8400F748EC /* Annotations.h */,
				521FD101219E0E6300F748EC /* NotificationCenter.h */,
				521FD0F4219E0DC300F748EC /* Profiling */,
				EF6C1F501F59E46500709554 /* embedded_server_entries */,
				EF6C1F511F59E46500709554 /* psiphon_config */,
				EF90D78B204F22C900228A63 /* External */,
				669A10B61F58A74E00EE831F /* Strings */,
				EF90D793204F22C900228A63 /* Util */,
				9BFEC4D609BFCD0DC812BDB3 /* Asserts.h */,
				CED6795F24A4FA6C00C4CA81 /* ExtensionContainerFile.h */,
				CED6796024A4FA6C00C4CA81 /* ExtensionContainerFile.m */,
				EFB3E62D1F66F23F004AAE8C /* Logging.h */,
				9BFEC3165745A5D14C8C3C08 /* Notifier.h */,
				9BFEC91ED4A1C511520E9948 /* Notifier.m */,
				CEBA9C102481A5C80097D700 /* Notifier.swift */,
				EF639C2D1F8FCE2A009D6B42 /* PsiFeedbackLogger.h */,
				EF639C2E1F8FCE2A009D6B42 /* PsiFeedbackLogger.m */,
				EFC2F5C9202267B0007B52F9 /* PsiphonConfigReader.h */,
				EFC2F5CA202267B0007B52F9 /* PsiphonConfigReader.m */,
				9BFEC0419AD3808370915E01 /* PsiphonConfigUserDefaults.h */,
				9BFEC584519C408D9D6D3FF1 /* PsiphonConfigUserDefaults.m */,
				4E0DCB181F28481E00495781 /* PsiphonDataSharedDB.h */,
				4E0DCB191F28481E00495781 /* PsiphonDataSharedDB.m */,
				EF652CDB1F365B8C002AFB48 /* SharedConstants.h */,
				CE93EE5424F55B92001F4EC9 /* SharedConstants.m */,
				CEBA9C122481AA9F0097D700 /* SharedDB.swift */,
				9BFECC9B2B9F2BFBD4F8A47B /* UserDefaults.h */,
				A84083974C8CF9DDFE7A341D /* Strings.m */,
				A8408AAD421C096147E3FC8B /* Strings.h */,
			);
			path = Shared;
			sourceTree = "<group>";
		};
		4E5BD4F62061982C00AD4724 /* Feedback */ = {
			isa = PBXGroup;
			children = (
				CE234A7524F46AEC0007709A /* Feedback.swift */,
				CE234A7324F439CB0007709A /* FeedbackReducer.swift */,
				CE551C6924FBFB8E00011C51 /* PsiphonFeedback+FeedbackUploadProvider.swift */,
			);
			name = Feedback;
			sourceTree = "<group>";
		};
		4EC5526720AB8DF1000B4BEA /* Pastel */ = {
			isa = PBXGroup;
			children = (
				4EC5526120AB8DB9000B4BEA /* Pastel.h */,
				4EC5526220AB8DBE000B4BEA /* Pastel.m */,
				4EC5526420AB8DC7000B4BEA /* PastelView.h */,
				4EC5526520AB8DCD000B4BEA /* PastelView.m */,
			);
			name = Pastel;
			sourceTree = "<group>";
		};
		4ED48C05215056E800B1A9A5 /* ViewControllers */ = {
			isa = PBXGroup;
			children = (
				EF652CD41F35224C002AFB48 /* MainViewController.h */,
				EF652CD51F35224C002AFB48 /* MainViewController.m */,
				EFC2F5C120226782007B52F9 /* RootContainerController.h */,
				EFC2F5BB20226781007B52F9 /* RootContainerController.m */,
				4435CC251F70566000F3A809 /* SettingsViewController.h */,
				4435CC261F70566000F3A809 /* SettingsViewController.m */,
				EFC2F5B720226780007B52F9 /* UIAlertController+Additions.h */,
				EFC2F5C020226782007B52F9 /* UIAlertController+Additions.m */,
				A8408C3BCEFC35B4744B684E /* Views */,
				A840841151FC43C5E1658677 /* AlertDialogs.m */,
				A8408BAC196A108FFE3A5957 /* AlertDialogs.h */,
				A8408390A766C7C2C246797C /* PickerViewController.m */,
				A840864BAA38AA3E4620EC35 /* PickerViewController.h */,
				A8408C8A7CA3C009F01FDA3B /* SkyRegionSelectionViewController.m */,
				A8408ABFCA9BBDD281E8A4FD /* SkyRegionSelectionViewController.h */,
				52D363C8230DE215002C2221 /* PsiCashViewController.swift */,
				52A2466C23A172A800A01FF1 /* ViewBuilderViewController.swift */,
				8D0017D824DB4B1200EC3409 /* OnboardingViewController.swift */,
				8D335A56251A9B1D005F62CA /* PsiCashAccountViewController.swift */,
				8DEEE136252FB4C900B0A9EC /* LanguageSelectionViewController.swift */,
				296622B425E8A554004635A1 /* LaunchScreenViewController.swift */,
				8D2CBAF42540D67C006822A2 /* AlertTypes.swift */,
			);
			path = ViewControllers;
			sourceTree = "<group>";
		};
		4ED48C06215058C900B1A9A5 /* Util */ = {
			isa = PBXGroup;
			children = (
				5248B4CD23203781008C00D4 /* SwiftObjCBridges.swift */,
				9BFECE69F71F11C7B3A2D67E /* UIColor+Additions.h */,
				9BFEC72C282F6060193B2E87 /* UIColor+Additions.m */,
				4E0A3667215AB7EE008A3D7B /* UIFont+Additions.h */,
				4E0A3668215AB7EE008A3D7B /* UIFont+Additions.m */,
				4E5DAE6320A942A300E06342 /* UILabel+GetLabelHeight.h */,
				4E5DAE6420A942A300E06342 /* UILabel+GetLabelHeight.m */,
				4E0A366A21666B99008A3D7B /* NSString+Additions.h */,
				4E0A366B21666B99008A3D7B /* NSString+Additions.m */,
				A8408A0C4220563DA1FE3048 /* ImageUtils.m */,
				A840830557814D4234CFD86D /* ImageUtils.h */,
				52DF5E9123C675EC00A1B067 /* ViewController+Additions.swift */,
				8D417ED8241844FA00FEE587 /* FloatingPoint+Additions.swift */,
				8DDA60282425BB4800DBA8EC /* DebugStrings.swift */,
				8DE4E6D1244E97D000275362 /* Result+Codable.swift */,
				8DD642C0248AAD8A006C94D2 /* Utils.swift */,
			);
			path = Util;
			sourceTree = "<group>";
		};
		4EFAAF1C2034CDA600EC0536 /* PsiCash */ = {
			isa = PBXGroup;
			children = (
				8D417E982411954A00FEE587 /* PsiCashReducer.swift */,
				8D7789C4247496F60038BFDA /* PsiCashLib.swift */,
			);
			path = PsiCash;
			sourceTree = "<group>";
		};
		52055D02230C821200244F9E /* View */ = {
			isa = PBXGroup;
			children = (
				5246800522D51A81009AEC6E /* PsiCashView */,
				5246800C22D65926009AEC6E /* UIUtils.swift */,
				52055D03230C823100244F9E /* GradientButton.swift */,
				52D363CA230DEBED002C2221 /* CloseButton.swift */,
				52D363CC230EEBAC002C2221 /* AnimatedUIButton.swift */,
				52D363CE230F112E002C2221 /* TabControlViewWrapper.swift */,
				5202011C2360D34000D00C8E /* EitherView.swift */,
				52C8F0AA237CA26200E5F9C0 /* ImageViewBuilder.swift */,
				52CAC4302385D06600A92842 /* Spinner.swift */,
				52B3C54B23E0E895003F6B12 /* ButtonBuilder.swift */,
				8D7E9B9C2425DF42006F3A2F /* AnimatedUIView.swift */,
				8D7E9B9E2425E053006F3A2F /* Animations.swift */,
				8DB6C637242A4D06005E2F4C /* DuskButton.swift */,
				8D255E2C24620E2900FD5D1C /* NoConnectionBannerView.swift */,
				8D92A33024928E4900F75254 /* SubscriptionBarView.swift */,
				8D335A7A251BC789005F62CA /* DividerView.swift */,
				8D75EF6025264A7600D44101 /* ContainerView.swift */,
				8D75EF6525265F3B00D44101 /* SpacerView.swift */,
				8D7F5A55252D1F6800685CC4 /* SkyTextField.swift */,
				8D13232E25310661005F83C8 /* SecretValueTextField.swift */,
			);
			path = View;
			sourceTree = "<group>";
		};
		521FD0F4219E0DC300F748EC /* Profiling */ = {
			isa = PBXGroup;
			children = (
				521FD0F5219E0DDF00F748EC /* AppProfiler.h */,
				521FD0F8219E0DDF00F748EC /* AppProfiler.m */,
				521FD0F7219E0DDF00F748EC /* AppStats.h */,
				521FD0F6219E0DDF00F748EC /* AppStats.m */,
			);
			name = Profiling;
			path = "New Group";
			sourceTree = "<group>";
		};
		5246800522D51A81009AEC6E /* PsiCashView */ = {
			isa = PBXGroup;
			children = (
				5246800622D51AA3009AEC6E /* PsiCashWidgetView.swift */,
				5246800822D51CE4009AEC6E /* PsiCashBalanceViewWrapper.swift */,
				52055D05230C833700244F9E /* SpeedBoostButton.swift */,
				52C8F0AC237E145C00E5F9C0 /* PsiCashCoinPurchaseTable.swift */,
				528D81322384823F00AA2D77 /* PsiCashMessageView.swift */,
				52A24658238C9AB700A01FF1 /* SpeedBoostPurchaseTable.swift */,
				52A2466E23A1769300A01FF1 /* PsiCashMessageViewUntunneled.swift */,
				52A2467023A176BA00A01FF1 /* PurchasingAlertViewBuilder.swift */,
				8DB6C6352429080C005E2F4C /* PsiCashMessageWithRetryView.swift */,
				8D335A51251A929E005F62CA /* PsiCashAccountSignupOrLoginView.swift */,
				8D82F0DD2541FB4A002D37E7 /* PsiCashPurchasingConfirmViewBuilder.swift */,
			);
			path = PsiCashView;
			sourceTree = "<group>";
		};
		668AF9B81E92CB60008CAAAA /* Frameworks */ = {
			isa = PBXGroup;
			children = (
				521BD22825D1BC4F006944D9 /* GoogleAppMeasurement.xcframework */,
				521BD22A25D1BC4F006944D9 /* GoogleMobileAds.xcframework */,
				521BD22C25D1BC4F006944D9 /* GoogleUtilities.xcframework */,
				521BD22925D1BC4F006944D9 /* nanopb.xcframework */,
				521BD22B25D1BC4F006944D9 /* UserMessagingPlatform.xcframework */,
				529DE74725AD039200F82936 /* PsiphonTunnel.xcframework */,
				8D5D8494247CE6420018A35B /* libPromisesObjC.a */,
				8DCA686B247CC383001D026E /* libReactiveSwift.a */,
				8D9D9C29247C77AB0093220E /* XCTest.framework */,
				440D75BD1F59E041005C603B /* StoreKit.framework */,
				668AF9BE1E92CBD3008CAAAA /* NetworkExtension.framework */,
				548DC13880329CCB9E0CD4B2 /* libPods-PsiApi.a */,
				8422B782F6ACED7897FCAC25 /* libPods-PsiApi-PsiApiTests.a */,
				CA0750CFBD1D93988672EBF5 /* libPods-Psiphon.a */,
				0241C17D583A4905634E85AA /* libPods-Testing.a */,
				B5AC8D28B1AFC18A9DACA282 /* libPods-Testing-TestingTests.a */,
				6EFA35869537D7B410191321 /* libPods-Utilities.a */,
				0285C1D0D4B4D2A707D6FDEF /* libPods-Utilities-UtilitiesTests.a */,
				EE41ADB8BC0EA8DDC6F697E6 /* libPods-Psiphon-PsiphonTests.a */,
			);
			name = Frameworks;
			sourceTree = "<group>";
		};
		669A10B61F58A74E00EE831F /* Strings */ = {
			isa = PBXGroup;
			children = (
				6615A5E81F58A95500026C98 /* Localizable.strings */,
			);
			name = Strings;
			sourceTree = "<group>";
		};
		A8408C3BCEFC35B4744B684E /* Views */ = {
			isa = PBXGroup;
			children = (
				A8408AD78B4EB15E3C8F33B2 /* AppVersionNumberView.h */,
				A84087C37CFC6977102EB09D /* AppVersionNumberView.m */,
				A8408AEA2174955E85247913 /* ConnectionStatusView.h */,
				A8408E0115540B5B2B305EAE /* ConnectionStatusView.m */,
				A84087B4F756C5DA76723EFC /* LoadingCircleLayer.h */,
				A840845849B24AAA0E714664 /* LoadingCircleLayer.m */,
				A8408B98D73EB239C92FB450 /* WhiteSkyButton.h */,
				A8408FA077C517546DF6033C /* WhiteSkyButton.m */,
				A840856AD6865619ACF78509 /* PsiphonProgressView.h */,
				A84087FA4B1BC2C725D900D9 /* PsiphonProgressView.m */,
				A840816C0C9B0658776A8B91 /* RegionSelectionButton.h */,
				A8408C84138113DE79F0DCD0 /* RegionSelectionButton.m */,
				A84087D31D8D9A1FD30337E4 /* SubscriptionStatusView.h */,
				A8408BA05DC0D983E6740558 /* SubscriptionStatusView.m */,
				A8408D462EEE90AA7F2A8AFA /* SwoopView.h */,
				A8408B9A66413A25FC1A2BE1 /* SwoopView.m */,
				A840802C7AEFA7F375205DCB /* VPNStartAndStopButton.h */,
				A8408F6123BCC98725932A59 /* VPNStartAndStopButton.m */,
				A840867F8062E477F0B355DD /* UIView+AutoLayoutViewGroup.m */,
				A84087C82AF3A54E6695EE60 /* UIView+AutoLayoutViewGroup.h */,
				A84088889983161FB859D8A9 /* OnboardingView.m */,
				A8408EF0378D6C5C22CC3FE2 /* OnboardingView.h */,
				A8408F08BFF80A05CF46C00A /* RoyalSkyButton.m */,
				A84080E2A20C786DDAD17D48 /* RoyalSkyButton.h */,
				A8408DBEEDCF56EC798536BF /* LayerAutoResizeUIView.m */,
				A84086A6BF880CC20E5C57B4 /* LayerAutoResizeUIView.h */,
				A8408672FB2E1CD144A2BE7C /* SkyButton.m */,
				A84083119A599C815D2D80F5 /* SkyButton.h */,
				A84081B66B02DF8283448409 /* AutoLayoutProtocol.h */,
				A84086B04CBC1A6A5481EDD4 /* RingSkyButton.m */,
				A84086A9E122059FADA6F411 /* RingSkyButton.h */,
				A8408CEB0E34BC897F3FA7D6 /* OnboardingScrollableView.m */,
				A8408E812B209E39BE1A36DF /* OnboardingScrollableView.h */,
				A84084C5C538AC8171021D2C /* UIView+Additions.m */,
				A8408DB71B7BE2CF13F9CD04 /* UIView+Additions.h */,
				A84081E39C751846A6009BEC /* CloudsView.m */,
				A8408902709B9D562B559532 /* CloudsView.h */,
				A840886E2E6D8EA82B0EC427 /* UIImageView+Additions.m */,
				A8408454F205262BF90B55C1 /* UIImageView+Additions.h */,
				A840842CECC0146241243488 /* ActivityIndicatorRoyalSkyButton.m */,
				A8408D7A1D96FE89B4FB49C1 /* ActivityIndicatorRoyalSkyButton.h */,
				524B4E692316F0E3004E9891 /* BorderedSubtitleButton.h */,
				524B4E6A2316F0E3004E9891 /* BorderedSubtitleButton.m */,
				524B4E6C2316F27F004E9891 /* AnimatedControl.h */,
				524B4E6D2316F27F004E9891 /* AnimatedControl.m */,
			);
			path = Views;
			sourceTree = "<group>";
		};
		CE26FC811BBDC7B700B83375 = {
			isa = PBXGroup;
			children = (
				8D5F08A7247DB24C00F51A42 /* PsiApi */,
				8D5F08A6247DB23A00F51A42 /* Utilities */,
				8D5F08A5247DB21700F51A42 /* Testing */,
				4E0DCB101F28458100495781 /* Shared */,
				CE26FC8C1BBDC7B800B83375 /* Psiphon */,
				CE26FCA41BBDC85900B83375 /* PsiphonVPN */,
				CEE5765B249AA01D00744C38 /* PsiphonTests */,
				4E0D88221FA06B2400ADB61E /* PsiphonUITests */,
				CE26FC8B1BBDC7B800B83375 /* Products */,
				668AF9B81E92CB60008CAAAA /* Frameworks */,
				FF0DC6191C07A3FC5D6EE10A /* Pods */,
				2968042125F2D3A200D04B7F /* Recovered References */,
			);
			sourceTree = "<group>";
		};
		CE26FC8B1BBDC7B800B83375 /* Products */ = {
			isa = PBXGroup;
			children = (
				CE26FC8A1BBDC7B800B83375 /* Psiphon.app */,
				CE26FCA31BBDC85900B83375 /* PsiphonVPN.appex */,
				4E0D88211FA06B2400ADB61E /* PsiphonUITests.xctest */,
				CEA1B778249AA9A0006D9853 /* PsiphonTests.xctest */,
			);
			name = Products;
			sourceTree = "<group>";
		};
		CE26FC8C1BBDC7B800B83375 /* Psiphon */ = {
			isa = PBXGroup;
			children = (
				292B531C2620DFC000C0C44A /* Settings */,
				EF90D79E204F22C900228A63 /* ReactiveExtensions */,
				52055D02230C821200244F9E /* View */,
				CE84203C2522823D00796032 /* Debug */,
				CE4E9BBF1BBEECF30060FF8B /* Psiphon.entitlements */,
				CE26FC991BBDC7B800B83375 /* Info.plist */,
				4E0774951F566ADA0097BC8C /* InAppSettings.bundle */,
				EFFA4AB620F68CE100E35E8E /* Ad */,
				4E5BD4F62061982C00AD4724 /* Feedback */,
				448AD86C1F5DC89000316BA9 /* IAP */,
				4EC5526720AB8DF1000B4BEA /* Pastel */,
				4EFAAF1C2034CDA600EC0536 /* PsiCash */,
				F136C2981F62E81F000D3EAB /* Resource */,
				EF652CCF1F3521F8002AFB48 /* Supporting Files */,
				4ED48C06215058C900B1A9A5 /* Util */,
				4ED48C05215056E800B1A9A5 /* ViewControllers */,
				4EB846402151830600687344 /* AvailableServerRegions.h */,
				4EB846412151830600687344 /* AvailableServerRegions.m */,
				EF652CD21F35224C002AFB48 /* AppDelegate.h */,
				EF652CD31F35224C002AFB48 /* AppDelegate.m */,
				4E5263C6207294550021FEF5 /* EmbeddedServerEntries.h */,
				4E5263BF207292920021FEF5 /* EmbeddedServerEntries.m */,
				4E5263B5207290360021FEF5 /* EmbeddedServerEntriesHelpers.h */,
				4E5263B6207290360021FEF5 /* EmbeddedServerEntriesHelpers.c */,
				A84086716D701D0F5B48E4C0 /* ContainerDB.m */,
				A8408319CD72511CABBE4CD4 /* ContainerDB.h */,
				52D2581022BADE1900CA956A /* SwiftDelegate.swift */,
				52D2580F22BADE1900CA956A /* Psiphon-Bridging-Header.h */,
				5245C5C82342A6840033EE13 /* UserDefaults.swift */,
				52A2465D239081C100A01FF1 /* AppState.swift */,
				CE58B641251A31370081C73C /* AppState+Feedback.swift */,
				52DF5E9723CE5A8300A1B067 /* AppAction+ValuePaths.swift */,
				52DF5E9923CE835100A1B067 /* UserStrings.swift */,
				52DF5E9D23D0D01F00A1B067 /* BridgingTypes.swift */,
				52B3C54823DF99E8003F6B12 /* AppObservables.h */,
				52B3C54923DF99E8003F6B12 /* AppObservables.m */,
				8D417EB024147C6D00FEE587 /* LandingPage.swift */,
				8D417EB224148C1E00FEE587 /* URLHandler.swift */,
				8D9E602924364ED2003A46D8 /* VPNStateReducer.swift */,
				8D9E603424366D71003A46D8 /* Types+FeedbackDescription.swift */,
				8D7789B8247491CA0038BFDA /* PsiphonBundle.swift */,
				8D7789BC247493300038BFDA /* VPNState.swift */,
				8D7789C9247499110038BFDA /* Reachability+Additions.swift */,
				8D7789CF2474D53D0038BFDA /* PsiphonRotatingFileFeedbackLogger.swift */,
				8D9D9BCF247C6B910093220E /* HardCodedValues.swift */,
				8DCA6863247C7CF8001D026E /* Bindable.swift */,
				8D1F62BF247DC3350028AFAF /* Authorization+Additions.swift */,
				8D1F62C1247DC4840028AFAF /* PsiCashEffects.swift */,
				8D26455E24D4842E000F46C0 /* DeepLinkingNavigator.swift */,
				8D0017DA24DDD99A00EC3409 /* AppUpgrade.swift */,
				8D4EEA9524F761620057E32D /* ApplicationSupportFileStore.swift */,
				8DEEE12E252F757600B0A9EC /* SupportedLocalizations.swift */,
				8D82F0E525420E21002D37E7 /* PsiCashViewReducer.swift */,
				8D82F1022542216C002D37E7 /* MainViewReducer.swift */,
			);
			path = Psiphon;
			sourceTree = "<group>";
		};
		CE26FCA41BBDC85900B83375 /* PsiphonVPN */ = {
			isa = PBXGroup;
			children = (
				CE4E9BC11BBEECFC0060FF8B /* PsiphonVPN.entitlements */,
				CE26FCA91BBDC85900B83375 /* Info.plist */,
				EF743FC11F99546B00AC89A2 /* IAP */,
				CED6796324A4FAA700C4CA81 /* LocalDatastore */,
				CED6796C24A4FAF400C4CA81 /* Utils */,
				9BFECC3FADE9C8A76A0913DE /* BasePacketTunnelProvider.m */,
				9BFEC8783D4222F2272E50E7 /* BasePacketTunnelProvider.h */,
				EF652CD81F352271002AFB48 /* PacketTunnelProvider.h */,
				EF652CD91F352271002AFB48 /* PacketTunnelProvider.m */,
				EFC2F5B520226758007B52F9 /* PacketTunnelUtils.h */,
				EFC2F5B420226757007B52F9 /* PacketTunnelUtils.m */,
				9BFEC1C9F506CE1DF07306D2 /* NEBridge.h */,
				8D53C6A624C5EED8001E4E2D /* SessionConfigValues.h */,
				8D53C6A724C5EED8001E4E2D /* SessionConfigValues.m */,
				8D0017D524DB233200EC3409 /* VPNStrings.h */,
				8D0017D624DB233200EC3409 /* VPNStrings.m */,
			);
			path = PsiphonVPN;
			sourceTree = "<group>";
		};
		CE84203C2522823D00796032 /* Debug */ = {
			isa = PBXGroup;
			children = (
				CE84203D2522823D00796032 /* DebugViewController.m */,
				CE84203E2522823D00796032 /* DebugTextViewController.h */,
				CE84203F2522823D00796032 /* DebugToolboxViewController.m */,
				CE8420402522823D00796032 /* DebugLogViewController.h */,
				CE8420412522823D00796032 /* DebugDirectoryViewerViewController.h */,
				CE8420422522823D00796032 /* DebugToolboxViewController.h */,
				CE8420432522823D00796032 /* DebugTextViewController.m */,
				CE8420442522823D00796032 /* DebugViewController.h */,
				CE8420452522823D00796032 /* DebugDirectoryViewerViewController.m */,
				CE8420462522823D00796032 /* DebugLogViewController.m */,
			);
			path = Debug;
			sourceTree = "<group>";
		};
		CED6791824A4F82A00C4CA81 /* JetsamMetrics */ = {
			isa = PBXGroup;
			children = (
				CED6790924A4F82400C4CA81 /* JetsamEvent.h */,
				CED6790624A4F82400C4CA81 /* JetsamEvent.m */,
				CED6790524A4F82300C4CA81 /* JetsamMetrics.h */,
				CED6790824A4F82400C4CA81 /* JetsamMetrics.m */,
				CED6790C24A4F82400C4CA81 /* JetsamMetrics+Feedback.h */,
				CED6790D24A4F82400C4CA81 /* JetsamMetrics+Feedback.m */,
				CED6790A24A4F82400C4CA81 /* JetsamPerAppVersionStat.h */,
				CED6790B24A4F82400C4CA81 /* JetsamPerAppVersionStat.m */,
				CED6790724A4F82400C4CA81 /* JetsamTracking.h */,
				CED6790424A4F82300C4CA81 /* JetsamTracking.m */,
			);
			path = JetsamMetrics;
			sourceTree = "<group>";
		};
		CED6793524A4F95D00C4CA81 /* Math */ = {
			isa = PBXGroup;
			children = (
				CED6793924A4F95D00C4CA81 /* RunningBins.h */,
				CED6793E24A4F95D00C4CA81 /* RunningBins.m */,
				CED6793624A4F95D00C4CA81 /* RunningMinMax.h */,
				CED6793D24A4F95D00C4CA81 /* RunningMinMax.m */,
				CED6793724A4F95D00C4CA81 /* RunningStat.h */,
				CED6793C24A4F95D00C4CA81 /* RunningStat.m */,
				CED6793824A4F95D00C4CA81 /* RunningStdev.h */,
				CED6793B24A4F95D00C4CA81 /* RunningStdev.m */,
				CED6793F24A4F95D00C4CA81 /* stats.h */,
				CED6793A24A4F95D00C4CA81 /* stats.c */,
			);
			path = Math;
			sourceTree = "<group>";
		};
		CED6796324A4FAA700C4CA81 /* LocalDatastore */ = {
			isa = PBXGroup;
			children = (
				CED6796624A4FAA700C4CA81 /* ExtensionDataStore.h */,
				CED6796424A4FAA700C4CA81 /* ExtensionDataStore.m */,
				CED6796724A4FAA700C4CA81 /* ExtensionDataStoreKeys.h */,
				CED6796524A4FAA700C4CA81 /* ExtensionDataStoreKeys.m */,
			);
			path = LocalDatastore;
			sourceTree = "<group>";
		};
		CED6796C24A4FAF400C4CA81 /* Utils */ = {
			isa = PBXGroup;
			children = (
				CED6796D24A4FAF400C4CA81 /* NSUserDefaults+KeyedDataStore.m */,
				CED6796E24A4FAF400C4CA81 /* KeyedDataStore.h */,
				CED6796F24A4FAF400C4CA81 /* NSUserDefaults+KeyedDataStore.h */,
				8D90FD5524C748E000E11C66 /* FeedbackUtils.h */,
				8D90FD5624C748E000E11C66 /* FeedbackUtils.m */,
				29FE978F25C0C1CA00D9C09F /* HostAppProtocol.h */,
				29FE979025C0C1CA00D9C09F /* HostAppProtocol.m */,
			);
			path = Utils;
			sourceTree = "<group>";
		};
		CED6797124A4FF2800C4CA81 /* Shared */ = {
			isa = PBXGroup;
			children = (
				CED6797924A4FF2800C4CA81 /* ExtensionContainerFileTest.m */,
				CED6797A24A4FF2800C4CA81 /* JetsamTracking */,
				CED6797224A4FF2800C4CA81 /* Util */,
			);
			path = Shared;
			sourceTree = "<group>";
		};
		CED6797224A4FF2800C4CA81 /* Util */ = {
			isa = PBXGroup;
			children = (
				CED6797324A4FF2800C4CA81 /* RotatingFileTest.m */,
				CED6797424A4FF2800C4CA81 /* Math */,
				CED6797724A4FF2800C4CA81 /* DelimitedFileTest.m */,
				CED6797824A4FF2800C4CA81 /* FileRegistryTest.m */,
			);
			path = Util;
			sourceTree = "<group>";
		};
		CED6797424A4FF2800C4CA81 /* Math */ = {
			isa = PBXGroup;
			children = (
				CED6797524A4FF2800C4CA81 /* RunningStatsTest.m */,
				CED6797624A4FF2800C4CA81 /* RunningBinsTest.m */,
			);
			path = Math;
			sourceTree = "<group>";
		};
		CED6797A24A4FF2800C4CA81 /* JetsamTracking */ = {
			isa = PBXGroup;
			children = (
				CED6797B24A4FF2800C4CA81 /* JetsamTrackingTest.m */,
				CED6797C24A4FF2800C4CA81 /* JetsamEventTest.m */,
				CED6797D24A4FF2800C4CA81 /* JetsamMetricsTest.m */,
			);
			path = JetsamTracking;
			sourceTree = "<group>";
		};
		CEE5765B249AA01D00744C38 /* PsiphonTests */ = {
			isa = PBXGroup;
			children = (
				CEE5765E249AA01D00744C38 /* Info.plist */,
				CEA1B786249AAA13006D9853 /* EmbeddedServerEntriesTest.m */,
				CED6797124A4FF2800C4CA81 /* Shared */,
			);
			path = PsiphonTests;
			sourceTree = "<group>";
		};
		CEED78232476F9BF002D9D55 /* Subscriptions */ = {
			isa = PBXGroup;
			children = (
				EF743FC31F99549000AC89A2 /* subscriptionProductIds.plist */,
			);
			path = Subscriptions;
			sourceTree = "<group>";
		};
		EF652CCF1F3521F8002AFB48 /* Supporting Files */ = {
			isa = PBXGroup;
			children = (
				EF652CD01F352212002AFB48 /* main.m */,
			);
			name = "Supporting Files";
			sourceTree = "<group>";
		};
		EF743FC11F99546B00AC89A2 /* IAP */ = {
			isa = PBXGroup;
			children = (
				9BFEC673CE5EA236279F07BD /* Authorization.h */,
				9BFEC31B61584FD2EAAF5DE6 /* Authorization.m */,
				8DD6E7E324591E270041DAC5 /* SubscriptionAuthCheck.h */,
				8DD6E7E424591E270041DAC5 /* SubscriptionAuthCheck.m */,
				8DD6E7E62459C83B0041DAC5 /* StoredAuthorizations.h */,
				8DD6E7E72459C83B0041DAC5 /* StoredAuthorizations.m */,
			);
			path = IAP;
			sourceTree = "<group>";
		};
		EF90D78B204F22C900228A63 /* External */ = {
			isa = PBXGroup;
			children = (
				EF90D78C204F22C900228A63 /* c-timestamp */,
			);
			path = External;
			sourceTree = "<group>";
		};
		EF90D78C204F22C900228A63 /* c-timestamp */ = {
			isa = PBXGroup;
			children = (
				EF90D78D204F22C900228A63 /* timestamp_valid.c */,
				EF90D78E204F22C900228A63 /* timestamp_compare.c */,
				EF90D78F204F22C900228A63 /* timestamp_tm.c */,
				EF90D790204F22C900228A63 /* timestamp_format.c */,
				EF90D791204F22C900228A63 /* timestamp_parse.c */,
				EF90D792204F22C900228A63 /* timestamp.h */,
			);
			path = "c-timestamp";
			sourceTree = "<group>";
		};
		EF90D793204F22C900228A63 /* Util */ = {
			isa = PBXGroup;
			children = (
				CED6793524A4F95D00C4CA81 /* Math */,
				CED6795324A4F9F100C4CA81 /* Archiver.h */,
				CED6795424A4F9F100C4CA81 /* Archiver.m */,
				CE6C3F6824366AE1007A17F0 /* ClientMetadata.h */,
				CE6C3F6924366AE1007A17F0 /* ClientMetadata.m */,
				521FD0FC219E0E0E00F748EC /* DebugUtils.h */,
				521FD0FB219E0E0E00F748EC /* DebugUtils.m */,
				CED6794C24A4F9D400C4CA81 /* DelimitedFile.h */,
				CED6794B24A4F9D400C4CA81 /* DelimitedFile.m */,
				CED6794D24A4F9D400C4CA81 /* DiskBackedFile.h */,
				CED6794E24A4F9D400C4CA81 /* DiskBackedFile.m */,
				EF90D79B204F22C900228A63 /* DispatchUtils.h */,
				EF90D798204F22C900228A63 /* DispatchUtils.m */,
				CED6795724A4FA1200C4CA81 /* FileRegistry.h */,
				CED6795824A4FA1200C4CA81 /* FileRegistry.m */,
				EF90D794204F22C900228A63 /* FileUtils.h */,
				EF90D799204F22C900228A63 /* FileUtils.m */,
				CED6791924A4F88D00C4CA81 /* JSONCodable.h */,
				CED6791A24A4F88D00C4CA81 /* JSONCodable.m */,
				EF90D795204F22C900228A63 /* NSError+Convenience.h */,
				EF90D79A204F22C900228A63 /* NSError+Convenience.m */,
				EF90D79D204F22C900228A63 /* NSDate+Comparator.h */,
				EF90D796204F22C900228A63 /* NSDate+Comparator.m */,
				EF90D79C204F22C900228A63 /* NSDate+PSIDateExtension.h */,
				EF90D797204F22C900228A63 /* NSDate+PSIDateExtension.m */,
				9BFECCCF429898FD903B69A6 /* Nullity.m */,
				9BFECEEB971749A4E9705B15 /* Nullity.h */,
				CED6795C24A4FA3200C4CA81 /* RotatingFile.h */,
				CED6795B24A4FA3200C4CA81 /* RotatingFile.m */,
			);
			path = Util;
			sourceTree = "<group>";
		};
		EF90D79E204F22C900228A63 /* ReactiveExtensions */ = {
			isa = PBXGroup;
			children = (
				EF90D79F204F22C900228A63 /* RACSignal+Operations2.m */,
				EF90D7A0204F22C900228A63 /* RACSignal+Operations2.h */,
				A84086DF1DDA5CC90C437009 /* RelaySubject.m */,
				A8408C3C21E6934EAE9C0977 /* RelaySubject.h */,
			);
			path = ReactiveExtensions;
			sourceTree = "<group>";
		};
		EFFA4AB620F68CE100E35E8E /* Ad */ = {
			isa = PBXGroup;
			children = (
				8DF805762501726B003A6223 /* AdConsent.swift */,
				296E800125D47A6300574A74 /* AdStateReducer.swift */,
				2913641E25DF06C800C79880 /* AdMobInterstitialAdController.swift */,
				2913642025DF1E5700C79880 /* AdControllerStatus.swift */,
				29B59CE625E48F4E0051C213 /* AdMobRewardedVideoAdController.swift */,
			);
			path = Ad;
			sourceTree = "<group>";
		};
		F136C2981F62E81F000D3EAB /* Resource */ = {
			isa = PBXGroup;
			children = (
				CE26FC941BBDC7B800B83375 /* Assets.xcassets */,
				F136C2941F62E3E1000D3EAB /* LaunchScreen.xib */,
			);
			name = Resource;
			sourceTree = "<group>";
		};
		FF0DC6191C07A3FC5D6EE10A /* Pods */ = {
			isa = PBXGroup;
			children = (
				EDB109A2FBFB32D821FF121D /* Pods-Psiphon.debug.xcconfig */,
				571DC9418AF936E60179F07C /* Pods-Psiphon.release.xcconfig */,
				F8FCDC22ED21515D276CE274 /* Pods-PsiphonTests.debug.xcconfig */,
				1FE4700126FC2AD287FCB45B /* Pods-PsiphonTests.release.xcconfig */,
				672D77B7307F9CEE82EECCCC /* Pods-PsiApi.debug.xcconfig */,
				65957584722BB1AA6B3B4825 /* Pods-PsiApi.release.xcconfig */,
				38595BFE7626FC3E5C373BC9 /* Pods-Testing.debug.xcconfig */,
				3E7745DBA0A65C097BB74EB5 /* Pods-Testing.release.xcconfig */,
				2EAE1D54BEBC6BF081A5B8D3 /* Pods-Testing-TestingTests.debug.xcconfig */,
				2D1DAF6C9CAF197D05CDCFCF /* Pods-Testing-TestingTests.release.xcconfig */,
				78C6298EAA632CD41F06795D /* Pods-Utilities.debug.xcconfig */,
				AC50BC070A94E760D3F894F7 /* Pods-Utilities.release.xcconfig */,
				EFF94F005129FBF0532001B5 /* Pods-Utilities-UtilitiesTests.debug.xcconfig */,
				C9BDA0C779D86E722D8B8DB2 /* Pods-Utilities-UtilitiesTests.release.xcconfig */,
				015255F2FAC67FC9CE25D8EC /* Pods-PsiApi-PsiApiTests.debug.xcconfig */,
				9433F6FADEFD218CED8B343A /* Pods-PsiApi-PsiApiTests.release.xcconfig */,
				364EDFAD32DACAD0E8259C6E /* Pods-Psiphon-PsiApi.debug.xcconfig */,
				8D14CCB4BB61E10B351D20DC /* Pods-Psiphon-PsiApi.release.xcconfig */,
				49886790EED7F2868C4610A7 /* Pods-Psiphon-PsiApi-PsiApiTests.debug.xcconfig */,
				1787CA7A8FA75358E02689FB /* Pods-Psiphon-PsiApi-PsiApiTests.release.xcconfig */,
				3EEE97DA12A99CDA3F3DA635 /* Pods-Psiphon-Testing.debug.xcconfig */,
				894580B71199444DBB2C3FA2 /* Pods-Psiphon-Testing.release.xcconfig */,
				AC42AE4003B8FEF4D7B8E863 /* Pods-Psiphon-Testing-TestingTests.debug.xcconfig */,
				A13608CD23499831149566BA /* Pods-Psiphon-Testing-TestingTests.release.xcconfig */,
				F4C4D7C3B9D998539C1D57FE /* Pods-Psiphon-Utilities.debug.xcconfig */,
				B0273A876290D2B26E433A82 /* Pods-Psiphon-Utilities.release.xcconfig */,
				AF86192758FCD49D1549C59F /* Pods-Psiphon-Utilities-UtilitiesTests.debug.xcconfig */,
				BE85E028F71260A6BD3E48A0 /* Pods-Psiphon-Utilities-UtilitiesTests.release.xcconfig */,
				B46335F9F4EC10D8EC032F92 /* Pods-PsiApi-Psiphon.debug.xcconfig */,
				E4619DE60D098E874B40B6F6 /* Pods-PsiApi-Psiphon.release.xcconfig */,
				8167C01B4242F1B0217731A9 /* Pods-PsiApi-Testing.debug.xcconfig */,
				1CF6F36D51088259B2AC450E /* Pods-PsiApi-Testing.release.xcconfig */,
				7498D20B47C34B9D33BE95E4 /* Pods-PsiApi-Testing-TestingTests.debug.xcconfig */,
				657B68F7581AB2C5DFB33758 /* Pods-PsiApi-Testing-TestingTests.release.xcconfig */,
				CF62E51A6A76190276A6FF94 /* Pods-PsiApi-Utilities.debug.xcconfig */,
				4969BEF6E56CA5C8402749D0 /* Pods-PsiApi-Utilities.release.xcconfig */,
				3BBB25EFC24AA94133DA2104 /* Pods-PsiApi-Utilities-UtilitiesTests.debug.xcconfig */,
				9A06EEF4B515E4AE40E5CA93 /* Pods-PsiApi-Utilities-UtilitiesTests.release.xcconfig */,
				36D715C03CCF23E685E94A40 /* Pods-PsiApi-Testing-Utilities.debug.xcconfig */,
				9876294EDE951EF39C9F97BE /* Pods-PsiApi-Testing-Utilities.release.xcconfig */,
				B52267F44F3BB11D4A7CD820 /* Pods-PsiApi-Testing-Utilities-UtilitiesTests.debug.xcconfig */,
				E61DE98A991FFAF35BA880D9 /* Pods-PsiApi-Testing-Utilities-UtilitiesTests.release.xcconfig */,
				BB07747B8DB3415288C426A9 /* Pods-Psiphon-PsiphonTests.debug.xcconfig */,
				836B78D735F8B947A373FB00 /* Pods-Psiphon-PsiphonTests.release.xcconfig */,
				680755F1F7E5C4803F90D63C /* Pods-Psiphon.internal.xcconfig */,
				5A3C99559CAE18924C378029 /* Pods-PsiphonVPN.internal.xcconfig */,
				473176E0E92FDF7B9DD30F1E /* Pods-Psiphon.devrelease.xcconfig */,
			);
			name = Pods;
			sourceTree = "<group>";
		};
/* End PBXGroup section */

/* Begin PBXNativeTarget section */
		4E0D88201FA06B2400ADB61E /* PsiphonUITests */ = {
			isa = PBXNativeTarget;
			buildConfigurationList = 4E0D882A1FA06B2400ADB61E /* Build configuration list for PBXNativeTarget "PsiphonUITests" */;
			buildPhases = (
				4E0D881D1FA06B2400ADB61E /* Sources */,
				4E0D881E1FA06B2400ADB61E /* Frameworks */,
				4E0D881F1FA06B2400ADB61E /* Resources */,
			);
			buildRules = (
			);
			dependencies = (
				4E0D88271FA06B2400ADB61E /* PBXTargetDependency */,
			);
			name = PsiphonUITests;
			productName = PsiphonUITests;
			productReference = 4E0D88211FA06B2400ADB61E /* PsiphonUITests.xctest */;
			productType = "com.apple.product-type.bundle.ui-testing";
		};
		CE26FC891BBDC7B800B83375 /* Psiphon */ = {
			isa = PBXNativeTarget;
			buildConfigurationList = CE26FC9C1BBDC7B800B83375 /* Build configuration list for PBXNativeTarget "Psiphon" */;
			buildPhases = (
				68C760D8B13A9BB7EA40BC08 /* [CP] Check Pods Manifest.lock */,
				CE26FC861BBDC7B800B83375 /* Sources */,
				CE26FC871BBDC7B800B83375 /* Frameworks */,
				CE26FC881BBDC7B800B83375 /* Resources */,
				CE26FCB01BBDC85900B83375 /* Embed App Extensions */,
				CE7B76421F54881600EA44BD /* CopyFiles */,
				CE7B76441F54882300EA44BD /* ShellScript */,
				21155824791FFB36F5A49A19 /* [CP] Copy Pods Resources */,
			);
			buildRules = (
			);
			dependencies = (
				CE26FCAB1BBDC85900B83375 /* PBXTargetDependency */,
			);
			name = Psiphon;
			packageProductDependencies = (
				8D1F62B9247DBB0D0028AFAF /* Utilities */,
				8D1F62BB247DBB130028AFAF /* PsiApi */,
			);
			productName = Psiphon;
			productReference = CE26FC8A1BBDC7B800B83375 /* Psiphon.app */;
			productType = "com.apple.product-type.application";
		};
		CE26FCA21BBDC85900B83375 /* PsiphonVPN */ = {
			isa = PBXNativeTarget;
			buildConfigurationList = CE26FCAD1BBDC85900B83375 /* Build configuration list for PBXNativeTarget "PsiphonVPN" */;
			buildPhases = (
				CE26FC9F1BBDC85900B83375 /* Sources */,
				CE26FCA01BBDC85900B83375 /* Frameworks */,
				CE26FCA11BBDC85900B83375 /* Resources */,
			);
			buildRules = (
			);
			dependencies = (
			);
			name = PsiphonVPN;
			productName = PsiphonVPN;
			productReference = CE26FCA31BBDC85900B83375 /* PsiphonVPN.appex */;
			productType = "com.apple.product-type.app-extension";
		};
		CEA1B777249AA9A0006D9853 /* PsiphonTests */ = {
			isa = PBXNativeTarget;
			buildConfigurationList = CEA1B77F249AA9A0006D9853 /* Build configuration list for PBXNativeTarget "PsiphonTests" */;
			buildPhases = (
				CEA1B774249AA9A0006D9853 /* Sources */,
				CEA1B775249AA9A0006D9853 /* Frameworks */,
				CEA1B776249AA9A0006D9853 /* Resources */,
			);
			buildRules = (
			);
			dependencies = (
				CEA1B77E249AA9A0006D9853 /* PBXTargetDependency */,
			);
			name = PsiphonTests;
			productName = PsiphonTests;
			productReference = CEA1B778249AA9A0006D9853 /* PsiphonTests.xctest */;
			productType = "com.apple.product-type.bundle.unit-test";
		};
/* End PBXNativeTarget section */

/* Begin PBXProject section */
		CE26FC821BBDC7B700B83375 /* Project object */ = {
			isa = PBXProject;
			attributes = {
				LastSwiftUpdateCheck = 1150;
				LastUpgradeCheck = 1130;
				ORGANIZATIONNAME = "Psiphon Inc.";
				TargetAttributes = {
					4E0D88201FA06B2400ADB61E = {
						CreatedOnToolsVersion = 9.1;
						DevelopmentTeam = Q6HLNEX92A;
						LastSwiftMigration = 1110;
						ProvisioningStyle = Automatic;
						TestTargetID = CE26FC891BBDC7B800B83375;
					};
					CE26FC891BBDC7B800B83375 = {
						CreatedOnToolsVersion = 7.0;
						DevelopmentTeam = Q6HLNEX92A;
						LastSwiftMigration = 1100;
						ProvisioningStyle = Automatic;
						SystemCapabilities = {
							com.apple.ApplicationGroups.iOS = {
								enabled = 1;
							};
							com.apple.InAppPurchase = {
								enabled = 1;
							};
							com.apple.Keychain = {
								enabled = 0;
							};
							com.apple.VPNLite = {
								enabled = 1;
							};
						};
					};
					CE26FCA21BBDC85900B83375 = {
						CreatedOnToolsVersion = 7.0;
						DevelopmentTeam = Q6HLNEX92A;
						LastSwiftMigration = 0820;
						ProvisioningStyle = Automatic;
						SystemCapabilities = {
							com.apple.ApplicationGroups.iOS = {
								enabled = 1;
							};
							com.apple.VPNLite = {
								enabled = 1;
							};
						};
					};
					CEA1B777249AA9A0006D9853 = {
						CreatedOnToolsVersion = 11.5;
					};
				};
			};
			buildConfigurationList = CE26FC851BBDC7B700B83375 /* Build configuration list for PBXProject "Psiphon" */;
			compatibilityVersion = "Xcode 3.2";
			developmentRegion = English;
			hasScannedForEncodings = 0;
			knownRegions = (
				English,
				en,
				fr,
				ar,
				bo,
				de,
				el,
				es,
				fa,
				fi,
				hr,
				id,
				km,
				ko,
				nb,
				nl,
				"pt-BR",
				"pt-PT",
				ru,
				th,
				tk,
				tr,
				vi,
				"zh-Hans",
				"zh-Hant",
				az,
				uk,
				uz,
				ky,
				kk,
				my,
				am,
				be,
				tg,
				hi,
				he,
				it,
				sw,
				ti,
			);
			mainGroup = CE26FC811BBDC7B700B83375;
			productRefGroup = CE26FC8B1BBDC7B800B83375 /* Products */;
			projectDirPath = "";
			projectRoot = "";
			targets = (
				CE26FC891BBDC7B800B83375 /* Psiphon */,
				CE26FCA21BBDC85900B83375 /* PsiphonVPN */,
				CEA1B777249AA9A0006D9853 /* PsiphonTests */,
				4E0D88201FA06B2400ADB61E /* PsiphonUITests */,
			);
		};
/* End PBXProject section */

/* Begin PBXResourcesBuildPhase section */
		4E0D881F1FA06B2400ADB61E /* Resources */ = {
			isa = PBXResourcesBuildPhase;
			buildActionMask = 2147483647;
			files = (
			);
			runOnlyForDeploymentPostprocessing = 0;
		};
		CE26FC881BBDC7B800B83375 /* Resources */ = {
			isa = PBXResourcesBuildPhase;
			buildActionMask = 2147483647;
			files = (
				6615A5EA1F58A95500026C98 /* Localizable.strings in Resources */,
				EF6C1F521F59E46500709554 /* embedded_server_entries in Resources */,
				52A24662239B07E000A01FF1 /* psiCashProductIds.plist in Resources */,
				EF6C1F541F59E46500709554 /* psiphon_config in Resources */,
				4E0774961F566B040097BC8C /* InAppSettings.bundle in Resources */,
				CE26FC951BBDC7B800B83375 /* Assets.xcassets in Resources */,
				445F24E720E1A5BA00D004E9 /* pkcs7-signed-data.asn1 in Resources */,
				F136C2951F62E3E1000D3EAB /* LaunchScreen.xib in Resources */,
				445F24DE20E1A5BA00D004E9 /* pkcs7-signed-data-simplified.asn1 in Resources */,
				EF743FCA1F99549000AC89A2 /* subscriptionProductIds.plist in Resources */,
			);
			runOnlyForDeploymentPostprocessing = 0;
		};
		CE26FCA11BBDC85900B83375 /* Resources */ = {
			isa = PBXResourcesBuildPhase;
			buildActionMask = 2147483647;
			files = (
				EF6C1F551F59E46500709554 /* psiphon_config in Resources */,
				6615A5EB1F58A95B00026C98 /* Localizable.strings in Resources */,
				EF6C1F531F59E46500709554 /* embedded_server_entries in Resources */,
				EF743FCB1F99549000AC89A2 /* subscriptionProductIds.plist in Resources */,
			);
			runOnlyForDeploymentPostprocessing = 0;
		};
		CEA1B776249AA9A0006D9853 /* Resources */ = {
			isa = PBXResourcesBuildPhase;
			buildActionMask = 2147483647;
			files = (
				CEA1B78B249AB959006D9853 /* embedded_server_entries in Resources */,
			);
			runOnlyForDeploymentPostprocessing = 0;
		};
/* End PBXResourcesBuildPhase section */

/* Begin PBXShellScriptBuildPhase section */
		21155824791FFB36F5A49A19 /* [CP] Copy Pods Resources */ = {
			isa = PBXShellScriptBuildPhase;
			buildActionMask = 2147483647;
			files = (
			);
			inputPaths = (
				"${PODS_ROOT}/Target Support Files/Pods-Psiphon/Pods-Psiphon-resources.sh",
				"${PODS_CONFIGURATION_BUILD_DIR}/InAppSettingsKit/InAppSettingsKit.bundle",
				"${PODS_CONFIGURATION_BUILD_DIR}/PsiphonClientCommonLibrary/PsiphonClientCommonLibrary.bundle",
				"${PODS_ROOT}/SVProgressHUD/SVProgressHUD/SVProgressHUD.bundle",
			);
			name = "[CP] Copy Pods Resources";
			outputPaths = (
				"${TARGET_BUILD_DIR}/${UNLOCALIZED_RESOURCES_FOLDER_PATH}/InAppSettingsKit.bundle",
				"${TARGET_BUILD_DIR}/${UNLOCALIZED_RESOURCES_FOLDER_PATH}/PsiphonClientCommonLibrary.bundle",
				"${TARGET_BUILD_DIR}/${UNLOCALIZED_RESOURCES_FOLDER_PATH}/SVProgressHUD.bundle",
			);
			runOnlyForDeploymentPostprocessing = 0;
			shellPath = /bin/sh;
			shellScript = "\"${PODS_ROOT}/Target Support Files/Pods-Psiphon/Pods-Psiphon-resources.sh\"\n";
			showEnvVarsInLog = 0;
		};
		68C760D8B13A9BB7EA40BC08 /* [CP] Check Pods Manifest.lock */ = {
			isa = PBXShellScriptBuildPhase;
			buildActionMask = 2147483647;
			files = (
			);
			inputPaths = (
				"${PODS_PODFILE_DIR_PATH}/Podfile.lock",
				"${PODS_ROOT}/Manifest.lock",
			);
			name = "[CP] Check Pods Manifest.lock";
			outputPaths = (
				"$(DERIVED_FILE_DIR)/Pods-Psiphon-checkManifestLockResult.txt",
			);
			runOnlyForDeploymentPostprocessing = 0;
			shellPath = /bin/sh;
			shellScript = "diff \"${PODS_PODFILE_DIR_PATH}/Podfile.lock\" \"${PODS_ROOT}/Manifest.lock\" > /dev/null\nif [ $? != 0 ] ; then\n    # print error to STDERR\n    echo \"error: The sandbox is not in sync with the Podfile.lock. Run 'pod install' or update your CocoaPods installation.\" >&2\n    exit 1\nfi\n# This output is used by Xcode 'outputs' to avoid re-running this script phase.\necho \"SUCCESS\" > \"${SCRIPT_OUTPUT_FILE_0}\"\n";
			showEnvVarsInLog = 0;
		};
		CE7B76441F54882300EA44BD /* ShellScript */ = {
			isa = PBXShellScriptBuildPhase;
			buildActionMask = 2147483647;
			files = (
			);
			inputPaths = (
			);
			outputPaths = (
			);
			runOnlyForDeploymentPostprocessing = 0;
			shellPath = /bin/sh;
			shellScript = "/usr/bin/env python \"./genstrings.py\"\nif [ $? != 0 ] ; then\n    exit 1\nfi\n";
		};
/* End PBXShellScriptBuildPhase section */

/* Begin PBXSourcesBuildPhase section */
		4E0D881D1FA06B2400ADB61E /* Sources */ = {
			isa = PBXSourcesBuildPhase;
			buildActionMask = 2147483647;
			files = (
				4E0D88241FA06B2400ADB61E /* PsiphonUITests.swift in Sources */,
				4E1FE1CB1FB213860031211C /* SnapshotHelper.swift in Sources */,
			);
			runOnlyForDeploymentPostprocessing = 0;
		};
		CE26FC861BBDC7B800B83375 /* Sources */ = {
			isa = PBXSourcesBuildPhase;
			buildActionMask = 2147483647;
			files = (
				8D778978247469FE0038BFDA /* AppInfo.h in Sources */,
				52A2465E239081C100A01FF1 /* AppState.swift in Sources */,
				8D255E2D24620E2900FD5D1C /* NoConnectionBannerView.swift in Sources */,
				EF90D7A6204F22C900228A63 /* NSDate+Comparator.m in Sources */,
				CED6791424A4F82400C4CA81 /* JetsamPerAppVersionStat.m in Sources */,
				4EB846422151830600687344 /* AvailableServerRegions.m in Sources */,
				8D7789CA247499110038BFDA /* Reachability+Additions.swift in Sources */,
				5246800922D51CE4009AEC6E /* PsiCashBalanceViewWrapper.swift in Sources */,
				8DD642C1248AAD8A006C94D2 /* Utils.swift in Sources */,
				52D363CF230F112E002C2221 /* TabControlViewWrapper.swift in Sources */,
				8DF805772501726B003A6223 /* AdConsent.swift in Sources */,
				292B531E2620DFCB00C0C44A /* SettingsViewModel.swift in Sources */,
				445F24D620E1A5BA00D004E9 /* xer_decoder.c in Sources */,
				EF652CD71F35224C002AFB48 /* MainViewController.m in Sources */,
				EF90D7A4204F22C900228A63 /* timestamp_format.c in Sources */,
				8D1F62C2247DC4840028AFAF /* PsiCashEffects.swift in Sources */,
				CEBA9C112481A5C80097D700 /* Notifier.swift in Sources */,
				445F24E920E1A5BA00D004E9 /* ber_tlv_length.c in Sources */,
				296E800225D47A6300574A74 /* AdStateReducer.swift in Sources */,
				CEED7835247703DD002D9D55 /* AppReceiptReducer.swift in Sources */,
				4E0DCB1A1F28481E00495781 /* PsiphonDataSharedDB.m in Sources */,
				4435CC271F70566000F3A809 /* SettingsViewController.m in Sources */,
				EF4F1F3D206055F7006A40A1 /* RACSignal+Operations2.m in Sources */,
				445F24F020E1A5BA00D004E9 /* xer_encoder.c in Sources */,
				445F24D520E1A5BA00D004E9 /* constr_TYPE.c in Sources */,
				CED6791224A4F82400C4CA81 /* JetsamMetrics.m in Sources */,
				445F24E220E1A5BA00D004E9 /* der_encoder.c in Sources */,
				445F24DC20E1A5BA00D004E9 /* NativeInteger.c in Sources */,
				8D7E9B9F2425E053006F3A2F /* Animations.swift in Sources */,
				EF90D7A9204F22C900228A63 /* FileUtils.m in Sources */,
				EF90D7A1204F22C900228A63 /* timestamp_valid.c in Sources */,
				2913641F25DF06C800C79880 /* AdMobInterstitialAdController.swift in Sources */,
				445F24DF20E1A5BA00D004E9 /* ANY.c in Sources */,
				296622B525E8A554004635A1 /* LaunchScreenViewController.swift in Sources */,
				52A2466F23A1769300A01FF1 /* PsiCashMessageViewUntunneled.swift in Sources */,
				8D0017D924DB4B1200EC3409 /* OnboardingViewController.swift in Sources */,
				EFC2F5C420226782007B52F9 /* RootContainerController.m in Sources */,
				EF90D7A5204F22C900228A63 /* timestamp_parse.c in Sources */,
				EF652CD11F352212002AFB48 /* main.m in Sources */,
				445F24EB20E1A5BA00D004E9 /* xer_support.c in Sources */,
				4E5DAE6520A942A300E06342 /* UILabel+GetLabelHeight.m in Sources */,
				EFC2F5CB202267B1007B52F9 /* PsiphonConfigReader.m in Sources */,
				EF90D7A7204F22C900228A63 /* NSDate+PSIDateExtension.m in Sources */,
				CE8420482522823D00796032 /* DebugToolboxViewController.m in Sources */,
				8D82F0DE2541FB4A002D37E7 /* PsiCashPurchasingConfirmViewBuilder.swift in Sources */,
				8DCA6864247C7CF8001D026E /* Bindable.swift in Sources */,
				CED6795D24A4FA3200C4CA81 /* RotatingFile.m in Sources */,
				8D7F5A56252D1F6800685CC4 /* SkyTextField.swift in Sources */,
				445F239620E1817C00D004E9 /* AppStoreParsedReceiptData.m in Sources */,
				8D0017DB24DDD99A00EC3409 /* AppUpgrade.swift in Sources */,
				445F24E420E1A5BA00D004E9 /* constr_SEQUENCE.c in Sources */,
				CEBA9C132481AA9F0097D700 /* SharedDB.swift in Sources */,
				EF652CD61F35224C002AFB48 /* AppDelegate.m in Sources */,
				EFC2F5C720226782007B52F9 /* UIAlertController+Additions.m in Sources */,
				8DEEE137252FB4C900B0A9EC /* LanguageSelectionViewController.swift in Sources */,
				4E0A366C21666B99008A3D7B /* NSString+Additions.m in Sources */,
				CE84204B2522823D00796032 /* DebugLogViewController.m in Sources */,
				EF639C2F1F8FCE37009D6B42 /* PsiFeedbackLogger.m in Sources */,
				445F24DA20E1A5BA00D004E9 /* constr_SET_OF.c in Sources */,
				8D417EB124147C6D00FEE587 /* LandingPage.swift in Sources */,
				445F24E520E1A5BA00D004E9 /* asn_SET_OF.c in Sources */,
				2913642125DF1E5700C79880 /* AdControllerStatus.swift in Sources */,
				9BFEC4F02A47FF8265635803 /* Notifier.m in Sources */,
				4EC5526620AB8DCD000B4BEA /* PastelView.m in Sources */,
				4E5263C7207294600021FEF5 /* EmbeddedServerEntries.m in Sources */,
				52A2466D23A172A800A01FF1 /* ViewBuilderViewController.swift in Sources */,
				5246800D22D65926009AEC6E /* UIUtils.swift in Sources */,
				9BFECFEB3BC9F10542C1A416 /* PsiphonConfigUserDefaults.m in Sources */,
				4E5263CD2072984D0021FEF5 /* IAPViewController.m in Sources */,
				8D7789B9247491CA0038BFDA /* PsiphonBundle.swift in Sources */,
				445F24D720E1A5BA00D004E9 /* per_support.c in Sources */,
				8D82F0E625420E21002D37E7 /* PsiCashViewReducer.swift in Sources */,
				EF90D7AA204F22C900228A63 /* NSError+Convenience.m in Sources */,
				52DF5E9823CE5A8300A1B067 /* AppAction+ValuePaths.swift in Sources */,
				CE234A7424F439CB0007709A /* FeedbackReducer.swift in Sources */,
				8D335A7B251BC789005F62CA /* DividerView.swift in Sources */,
				4E0A3669215AB7EE008A3D7B /* UIFont+Additions.m in Sources */,
				5246800722D51AA3009AEC6E /* PsiCashWidgetView.swift in Sources */,
				52D363C9230DE215002C2221 /* PsiCashViewController.swift in Sources */,
				528D81332384823F00AA2D77 /* PsiCashMessageView.swift in Sources */,
				EF90D7A8204F22C900228A63 /* DispatchUtils.m in Sources */,
				445F24D820E1A5BA00D004E9 /* OBJECT_IDENTIFIER.c in Sources */,
				445F24D920E1A5BA00D004E9 /* BIT_STRING.c in Sources */,
				445F24E820E1A5BA00D004E9 /* NativeEnumerated.c in Sources */,
				CE8420492522823D00796032 /* DebugTextViewController.m in Sources */,
				8D417EB324148C1E00FEE587 /* URLHandler.swift in Sources */,
				445F24E320E1A5BA00D004E9 /* OCTET_STRING.c in Sources */,
				445F24E120E1A5BA00D004E9 /* ReceiptAttribute.c in Sources */,
				EF90D7A2204F22C900228A63 /* timestamp_compare.c in Sources */,
				52A24659238C9AB700A01FF1 /* SpeedBoostPurchaseTable.swift in Sources */,
				CE234A7624F46AEC0007709A /* Feedback.swift in Sources */,
				8D9E602A24364ED2003A46D8 /* VPNStateReducer.swift in Sources */,
				EF90D7A3204F22C900228A63 /* timestamp_tm.c in Sources */,
				52D363CD230EEBAC002C2221 /* AnimatedUIButton.swift in Sources */,
				445F24E020E1A5BA00D004E9 /* INTEGER.c in Sources */,
				445F24DD20E1A5BA00D004E9 /* per_encoder.c in Sources */,
				8DB6C638242A4D06005E2F4C /* DuskButton.swift in Sources */,
				4EC5526320AB8DBE000B4BEA /* Pastel.m in Sources */,
				52DF5E9223C675EC00A1B067 /* ViewController+Additions.swift in Sources */,
				29B59CE725E48F4E0051C213 /* AdMobRewardedVideoAdController.swift in Sources */,
				8D2CBAF52540D67C006822A2 /* AlertTypes.swift in Sources */,
				CED6796124A4FA6D00C4CA81 /* ExtensionContainerFile.m in Sources */,
				52C8F0AB237CA26200E5F9C0 /* ImageViewBuilder.swift in Sources */,
				8D75EF6125264A7600D44101 /* ContainerView.swift in Sources */,
				445F24F620E1A85D00D004E9 /* UTF8String.c in Sources */,
				445F24ED20E1A5BA00D004E9 /* ber_tlv_tag.c in Sources */,
				4E5263B7207290360021FEF5 /* EmbeddedServerEntriesHelpers.c in Sources */,
				8D7789C5247496F60038BFDA /* PsiCashLib.swift in Sources */,
				CE84204A2522823D00796032 /* DebugDirectoryViewerViewController.m in Sources */,
				4E10920820F3DA190033114B /* AppInfo.m in Sources */,
				445F24EE20E1A5BA00D004E9 /* asn_codecs_prim.c in Sources */,
				521FD0FA219E0DDF00F748EC /* AppProfiler.m in Sources */,
				CED6794624A4F95D00C4CA81 /* RunningMinMax.m in Sources */,
				8D75EF6625265F3C00D44101 /* SpacerView.swift in Sources */,
				445F24E620E1A5BA00D004E9 /* per_opentype.c in Sources */,
				445F24EC20E1A5BA00D004E9 /* SignedData.c in Sources */,
				9BFEC2458D1346F537E9089E /* Nullity.m in Sources */,
				445F24D420E1A5BA00D004E9 /* ReceiptAttributes.c in Sources */,
				524B4E6E2316F27F004E9891 /* AnimatedControl.m in Sources */,
				445F24EA20E1A5BA00D004E9 /* per_decoder.c in Sources */,
				445F24F520E1A85D00D004E9 /* IA5String.c in Sources */,
				CED6794824A4F95D00C4CA81 /* RunningBins.m in Sources */,
				CED6795924A4FA1200C4CA81 /* FileRegistry.m in Sources */,
				52DF5E9E23D0D01F00A1B067 /* BridgingTypes.swift in Sources */,
				9BFECD2FAA1FCDA88A7D432E /* UIColor+Additions.m in Sources */,
				8D4EEA9624F761630057E32D /* ApplicationSupportFileStore.swift in Sources */,
				521FD0F9219E0DDF00F748EC /* AppStats.m in Sources */,
				8D417E992411954A00FEE587 /* PsiCashReducer.swift in Sources */,
				8D7789BD247493300038BFDA /* VPNState.swift in Sources */,
				9BFECD174E254989EC97A437 /* IAPHelpViewController.m in Sources */,
				52055D04230C823100244F9E /* GradientButton.swift in Sources */,
				8D9D9BCC247C6A9D0093220E /* PsiphonRotatingFileFeedbackLogger.swift in Sources */,
				52CAC4312385D06600A92842 /* Spinner.swift in Sources */,
				445F24EF20E1A5BA00D004E9 /* constraints.c in Sources */,
				CED6794224A4F95D00C4CA81 /* RunningStdev.m in Sources */,
				8D82F1032542216C002D37E7 /* MainViewReducer.swift in Sources */,
				CE8420472522823D00796032 /* DebugViewController.m in Sources */,
				5248B4CE23203781008C00D4 /* SwiftObjCBridges.swift in Sources */,
				52D363CB230DEBED002C2221 /* CloseButton.swift in Sources */,
				445F24DB20E1A5BA00D004E9 /* ber_decoder.c in Sources */,
				CED6790E24A4F82400C4CA81 /* JetsamTracking.m in Sources */,
				52D2581122BADE1900CA956A /* SwiftDelegate.swift in Sources */,
				5202011D2360D34000D00C8E /* EitherView.swift in Sources */,
				52DF5E9A23CE835100A1B067 /* UserStrings.swift in Sources */,
				CED6791624A4F82400C4CA81 /* JetsamMetrics+Feedback.m in Sources */,
				CED6795124A4F9D400C4CA81 /* DiskBackedFile.m in Sources */,
				8DDA60292425BB4800DBA8EC /* DebugStrings.swift in Sources */,
				52C8F0AD237E145C00E5F9C0 /* PsiCashCoinPurchaseTable.swift in Sources */,
				8DE4E6D2244E97D000275362 /* Result+Codable.swift in Sources */,
				8D92A33124928E4900F75254 /* SubscriptionBarView.swift in Sources */,
				52055D06230C833700244F9E /* SpeedBoostButton.swift in Sources */,
				CED6791024A4F82400C4CA81 /* JetsamEvent.m in Sources */,
				521FD0FD219E0E0F00F748EC /* DebugUtils.m in Sources */,
				524B4E6B2316F0E3004E9891 /* BorderedSubtitleButton.m in Sources */,
				CE93EE5524F55B92001F4EC9 /* SharedConstants.m in Sources */,
				A8408E281270691F61F9C20C /* AppVersionNumberView.m in Sources */,
				A8408C424E64BF3D70273464 /* ConnectionStatusView.m in Sources */,
				8D4ACD32247E3626008E404C /* AppStoreIAP+Additions.swift in Sources */,
				A84082260CE7662A93697CFF /* LoadingCircleLayer.m in Sources */,
				A8408AACE30F860F2C961A04 /* WhiteSkyButton.m in Sources */,
				A8408008B18277F93286799F /* PsiphonProgressView.m in Sources */,
				8D9E603524366D71003A46D8 /* Types+FeedbackDescription.swift in Sources */,
				8D26455F24D4842E000F46C0 /* DeepLinkingNavigator.swift in Sources */,
				CE58B642251A31370081C73C /* AppState+Feedback.swift in Sources */,
				CED6791B24A4F88D00C4CA81 /* JSONCodable.m in Sources */,
				A8408FA13890CD67154033C6 /* RegionSelectionButton.m in Sources */,
				A8408E611665FC60D5DFF339 /* SubscriptionStatusView.m in Sources */,
				A8408EB13777DDCBEF7DE3C0 /* SwoopView.m in Sources */,
				8D7E9B9D2425DF42006F3A2F /* AnimatedUIView.swift in Sources */,
				CED6794424A4F95D00C4CA81 /* RunningStat.m in Sources */,
				8D1F62C0247DC3350028AFAF /* Authorization+Additions.swift in Sources */,
				8DEEE12F252F757600B0A9EC /* SupportedLocalizations.swift in Sources */,
				A84080E163F24876A1476544 /* VPNStartAndStopButton.m in Sources */,
				8D417ED9241844FA00FEE587 /* FloatingPoint+Additions.swift in Sources */,
				A840875B190F7666A1BD98E5 /* UIView+AutoLayoutViewGroup.m in Sources */,
				A8408B83167EBE21E215C471 /* OnboardingView.m in Sources */,
				A84088BD3CFC8C511F22182C /* RoyalSkyButton.m in Sources */,
				A8408161701C8F50F52866FC /* LayerAutoResizeUIView.m in Sources */,
				8D335A52251A929E005F62CA /* PsiCashAccountSignupOrLoginView.swift in Sources */,
				A84083E76E518050B65E523A /* SkyButton.m in Sources */,
				A840835FAC7F18A6A7021415 /* RingSkyButton.m in Sources */,
				A84086D3F4BD2D551CA67611 /* AlertDialogs.m in Sources */,
				8DB6C6362429080C005E2F4C /* PsiCashMessageWithRetryView.swift in Sources */,
				A840854A7ACA14A7D891EC16 /* OnboardingScrollableView.m in Sources */,
				8D417EDD2419DBA100FEE587 /* ProductRequest.swift in Sources */,
				52B3C54A23DF99E8003F6B12 /* AppObservables.m in Sources */,
				A84084C8B5C16F0EB80364FA /* Strings.m in Sources */,
				A8408FF45D08D31E102FA41F /* ContainerDB.m in Sources */,
				5245C5C92342A6840033EE13 /* UserDefaults.swift in Sources */,
				52B3C54C23E0E895003F6B12 /* ButtonBuilder.swift in Sources */,
				A8408692D005E8599267522E /* UIView+Additions.m in Sources */,
				8D1F62BE247DC1690028AFAF /* Receipt+AppStore.swift in Sources */,
				A84087AFA5806D689C3BF6D2 /* PickerViewController.m in Sources */,
				52A2467123A176BA00A01FF1 /* PurchasingAlertViewBuilder.swift in Sources */,
				A8408EB1E9DABE35016580A7 /* ImageUtils.m in Sources */,
				8D335A57251A9B1D005F62CA /* PsiCashAccountViewController.swift in Sources */,
				A8408BC29B903A6C0A32F32C /* SkyRegionSelectionViewController.m in Sources */,
				A8408A3A478ECD6E3562CDF4 /* CloudsView.m in Sources */,
				A84081194DA12328ABB5A43E /* UIImageView+Additions.m in Sources */,
				8D13232F25310661005F83C8 /* SecretValueTextField.swift in Sources */,
				CE551C6A24FBFB8E00011C51 /* PsiphonFeedback+FeedbackUploadProvider.swift in Sources */,
				A84080E9FC63E29F71A79A63 /* RelaySubject.m in Sources */,
				CED6794F24A4F9D400C4CA81 /* DelimitedFile.m in Sources */,
				CED6795524A4F9F100C4CA81 /* Archiver.m in Sources */,
				8D9D9BD0247C6B910093220E /* HardCodedValues.swift in Sources */,
				A840803A0733D9FCA5410796 /* ActivityIndicatorRoyalSkyButton.m in Sources */,
			);
			runOnlyForDeploymentPostprocessing = 0;
		};
		CE26FC9F1BBDC85900B83375 /* Sources */ = {
			isa = PBXSourcesBuildPhase;
			buildActionMask = 2147483647;
			files = (
				CE93EE5624F55B92001F4EC9 /* SharedConstants.m in Sources */,
				EFC2F5CC20226835007B52F9 /* PsiphonConfigReader.m in Sources */,
				CED6794524A4F95D00C4CA81 /* RunningStat.m in Sources */,
				CED6795224A4F9D400C4CA81 /* DiskBackedFile.m in Sources */,
				CED6791324A4F82400C4CA81 /* JetsamMetrics.m in Sources */,
				CED6791524A4F82400C4CA81 /* JetsamPerAppVersionStat.m in Sources */,
				CE6C3F6A24366AE1007A17F0 /* ClientMetadata.m in Sources */,
				EF90D7B1204F231E00228A63 /* timestamp_tm.c in Sources */,
				8D90FD5724C748E000E11C66 /* FeedbackUtils.m in Sources */,
				8DD6E7E524591E270041DAC5 /* SubscriptionAuthCheck.m in Sources */,
				8D0017D724DB233200EC3409 /* VPNStrings.m in Sources */,
				8DD6E7E82459C83B0041DAC5 /* StoredAuthorizations.m in Sources */,
				EF90D7B3204F232300228A63 /* timestamp_parse.c in Sources */,
				CED6795024A4F9D400C4CA81 /* DelimitedFile.m in Sources */,
				CED6796924A4FAA700C4CA81 /* ExtensionDataStore.m in Sources */,
				CED6797024A4FAF400C4CA81 /* NSUserDefaults+KeyedDataStore.m in Sources */,
				EF90D7B8204F236400228A63 /* NSError+Convenience.m in Sources */,
				EF90D7B5204F234700228A63 /* NSDate+PSIDateExtension.m in Sources */,
				EF652CDA1F352271002AFB48 /* PacketTunnelProvider.m in Sources */,
				521FD0FF219E0E2600F748EC /* AppStats.m in Sources */,
				4E0DCB1E1F2855FC00495781 /* PsiphonDataSharedDB.m in Sources */,
				4E10920920F3DC670033114B /* AppInfo.m in Sources */,
				CED6795E24A4FA3200C4CA81 /* RotatingFile.m in Sources */,
				9BFECD1880B51B0E2EAEFF1F /* Notifier.m in Sources */,
				EF90D7AF204F231900228A63 /* timestamp_valid.c in Sources */,
				EF639C301F8FCE37009D6B42 /* PsiFeedbackLogger.m in Sources */,
				EF90D7B6204F235100228A63 /* DispatchUtils.m in Sources */,
				EF90D7B2204F232100228A63 /* timestamp_format.c in Sources */,
				CED6794724A4F95D00C4CA81 /* RunningMinMax.m in Sources */,
				CED6794924A4F95D00C4CA81 /* RunningBins.m in Sources */,
				CED6795A24A4FA1200C4CA81 /* FileRegistry.m in Sources */,
				9BFECF8895D5FE1940A6F700 /* PsiphonConfigUserDefaults.m in Sources */,
				CED6795624A4F9F100C4CA81 /* Archiver.m in Sources */,
				CED6791C24A4F88D00C4CA81 /* JSONCodable.m in Sources */,
				EF90D7B7204F235800228A63 /* FileUtils.m in Sources */,
				EFC2F5B620226758007B52F9 /* PacketTunnelUtils.m in Sources */,
				EF90D7B0204F231B00228A63 /* timestamp_compare.c in Sources */,
				9BFECC62159FBEAA1A69F4F9 /* BasePacketTunnelProvider.m in Sources */,
				CED6796224A4FA6D00C4CA81 /* ExtensionContainerFile.m in Sources */,
				521FD0FE219E0E1900F748EC /* AppProfiler.m in Sources */,
				29FE979125C0C1CA00D9C09F /* HostAppProtocol.m in Sources */,
				EF90D7B4204F234100228A63 /* NSDate+Comparator.m in Sources */,
				9BFECEA225F023F895CC8DA1 /* Authorization.m in Sources */,
				9BFECF9F760F1A93A8933089 /* Nullity.m in Sources */,
				CED6796B24A4FAA700C4CA81 /* ExtensionDataStoreKeys.m in Sources */,
				CED6794324A4F95D00C4CA81 /* RunningStdev.m in Sources */,
				8D53C6A824C5EED8001E4E2D /* SessionConfigValues.m in Sources */,
				CED6791124A4F82400C4CA81 /* JetsamEvent.m in Sources */,
				CED6790F24A4F82400C4CA81 /* JetsamTracking.m in Sources */,
				521FD100219E0E3800F748EC /* DebugUtils.m in Sources */,
				A8408F5F45CDBDF42701063E /* Strings.m in Sources */,
			);
			runOnlyForDeploymentPostprocessing = 0;
		};
		CEA1B774249AA9A0006D9853 /* Sources */ = {
			isa = PBXSourcesBuildPhase;
			buildActionMask = 2147483647;
			files = (
				CED6798924A4FFC500C4CA81 /* RunningMinMax.m in Sources */,
				CED6798824A4FFC300C4CA81 /* RunningStdev.m in Sources */,
				CED6799224A5260100C4CA81 /* DiskBackedFile.m in Sources */,
				CED6799024A525D200C4CA81 /* FileRegistry.m in Sources */,
				CEA1B787249AAA13006D9853 /* EmbeddedServerEntriesTest.m in Sources */,
				CED6798024A4FF2800C4CA81 /* RunningBinsTest.m in Sources */,
				CED6798424A4FF2800C4CA81 /* JetsamTrackingTest.m in Sources */,
				CED6798624A4FF2800C4CA81 /* JetsamMetricsTest.m in Sources */,
				CED6798724A4FFC000C4CA81 /* RunningStat.m in Sources */,
				CED6798A24A4FFC700C4CA81 /* RunningBins.m in Sources */,
				CED6798D24A5252500C4CA81 /* JetsamMetrics.m in Sources */,
				CED6798524A4FF2800C4CA81 /* JetsamEventTest.m in Sources */,
				CED6798224A4FF2800C4CA81 /* FileRegistryTest.m in Sources */,
				CED6798324A4FF2800C4CA81 /* ExtensionContainerFileTest.m in Sources */,
				CED6798124A4FF2800C4CA81 /* DelimitedFileTest.m in Sources */,
				CED6797E24A4FF2800C4CA81 /* RotatingFileTest.m in Sources */,
				CED6799524A5264C00C4CA81 /* RotatingFile.m in Sources */,
				CED6798B24A501FA00C4CA81 /* JetsamTracking.m in Sources */,
				CED6798C24A5252000C4CA81 /* JetsamPerAppVersionStat.m in Sources */,
				CED6799124A525FD00C4CA81 /* DelimitedFile.m in Sources */,
				CED6797F24A4FF2800C4CA81 /* RunningStatsTest.m in Sources */,
				CED6799324A5260500C4CA81 /* JSONCodable.m in Sources */,
				CED6799424A5261000C4CA81 /* Archiver.m in Sources */,
				CED6798F24A5254500C4CA81 /* ExtensionContainerFile.m in Sources */,
				CEA1B789249AB229006D9853 /* EmbeddedServerEntriesHelpers.c in Sources */,
				CED6794A24A4F98200C4CA81 /* stats.c in Sources */,
				CEA1B788249AB144006D9853 /* EmbeddedServerEntries.m in Sources */,
				CED6798E24A5252900C4CA81 /* JetsamEvent.m in Sources */,
				CEA1B78A249AB3EF006D9853 /* NSError+Convenience.m in Sources */,
			);
			runOnlyForDeploymentPostprocessing = 0;
		};
/* End PBXSourcesBuildPhase section */

/* Begin PBXTargetDependency section */
		4E0D88271FA06B2400ADB61E /* PBXTargetDependency */ = {
			isa = PBXTargetDependency;
			target = CE26FC891BBDC7B800B83375 /* Psiphon */;
			targetProxy = 4E0D88261FA06B2400ADB61E /* PBXContainerItemProxy */;
		};
		CE26FCAB1BBDC85900B83375 /* PBXTargetDependency */ = {
			isa = PBXTargetDependency;
			target = CE26FCA21BBDC85900B83375 /* PsiphonVPN */;
			targetProxy = CE26FCAA1BBDC85900B83375 /* PBXContainerItemProxy */;
		};
		CEA1B77E249AA9A0006D9853 /* PBXTargetDependency */ = {
			isa = PBXTargetDependency;
			target = CE26FC891BBDC7B800B83375 /* Psiphon */;
			targetProxy = CEA1B77D249AA9A0006D9853 /* PBXContainerItemProxy */;
		};
/* End PBXTargetDependency section */

/* Begin PBXVariantGroup section */
		6615A5E81F58A95500026C98 /* Localizable.strings */ = {
			isa = PBXVariantGroup;
			children = (
				6615A5E91F58A95500026C98 /* en */,
				6615A5EC1F58A95E00026C98 /* fr */,
				661DA4B91F68391E00BB4B93 /* ar */,
				661DA4BA1F68393200BB4B93 /* bo */,
				661DA4BB1F68394E00BB4B93 /* de */,
				661DA4BC1F68395900BB4B93 /* el */,
				661DA4BD1F68396800BB4B93 /* es */,
				661DA4BE1F68398200BB4B93 /* fa */,
				661DA4BF1F68398D00BB4B93 /* fi */,
				661DA4C01F68399D00BB4B93 /* hr */,
				661DA4C11F6839A900BB4B93 /* id */,
				661DA4C21F6839BA00BB4B93 /* km */,
				661DA4C31F6839C300BB4B93 /* ko */,
				661DA4C41F6839CC00BB4B93 /* nb */,
				661DA4C51F6839D700BB4B93 /* nl */,
				661DA4C61F6839E300BB4B93 /* pt-BR */,
				661DA4C71F6839ED00BB4B93 /* pt-PT */,
				661DA4C81F6839F600BB4B93 /* ru */,
				661DA4C91F683A0300BB4B93 /* th */,
				661DA4CA1F683A1A00BB4B93 /* tk */,
				661DA4CB1F683A2400BB4B93 /* tr */,
				661DA4CC1F683A2E00BB4B93 /* vi */,
				661DA4CD1F683A3800BB4B93 /* zh-Hans */,
				661DA4CE1F683A4000BB4B93 /* zh-Hant */,
				6651BE001F6B11AA00D65633 /* az */,
				6651BE011F6B131300D65633 /* uk */,
				6651BE021F6B154C00D65633 /* uz */,
				6651BE031F6B15A200D65633 /* ky */,
				6651BE041F6B176500D65633 /* kk */,
				6651BE051F6B177000D65633 /* my */,
				664469C71F72C2F8005E995B /* am */,
				664469C81F72C305005E995B /* be */,
				663EEF3A1FAB857A0034A9E7 /* tg */,
				4EC82F8E20C713DF004C2E9F /* hi */,
				CE50A256246997250047D3FE /* he */,
				CE50A25724699CD80047D3FE /* it */,
				8DB0F5A624EC830F0051AF44 /* sw */,
				CE8723EF252E54140016AF57 /* ti */,
			);
			name = Localizable.strings;
			sourceTree = "<group>";
		};
/* End PBXVariantGroup section */

/* Begin XCBuildConfiguration section */
		4E0D88281FA06B2400ADB61E /* Debug */ = {
			isa = XCBuildConfiguration;
			buildSettings = {
				ALWAYS_EMBED_SWIFT_STANDARD_LIBRARIES = YES;
				CLANG_ANALYZER_NONNULL = YES;
				CLANG_ANALYZER_NUMBER_OBJECT_CONVERSION = YES_AGGRESSIVE;
				CLANG_CXX_LANGUAGE_STANDARD = "gnu++14";
				CLANG_WARN_DOCUMENTATION_COMMENTS = YES;
				CLANG_WARN_UNGUARDED_AVAILABILITY = YES_AGGRESSIVE;
				CODE_SIGN_IDENTITY = "iPhone Developer";
				CODE_SIGN_STYLE = Automatic;
				DEVELOPMENT_TEAM = Q6HLNEX92A;
				GCC_C_LANGUAGE_STANDARD = gnu11;
				GCC_PREPROCESSOR_DEFINITIONS = (
					"DEBUG=1",
					"$(inherited)",
				);
				INFOPLIST_FILE = PsiphonUITests/Info.plist;
				IPHONEOS_DEPLOYMENT_TARGET = 11.1;
				LD_RUNPATH_SEARCH_PATHS = (
					"$(inherited)",
					"@executable_path/Frameworks",
					"@loader_path/Frameworks",
				);
				PRODUCT_BUNDLE_IDENTIFIER = com.psiphon.PsiphonUITests;
				PRODUCT_NAME = "$(TARGET_NAME)";
				SWIFT_ACTIVE_COMPILATION_CONDITIONS = DEBUG;
				SWIFT_VERSION = 5.0;
				TARGETED_DEVICE_FAMILY = "1,2";
				TEST_TARGET_NAME = Psiphon;
			};
			name = Debug;
		};
		4E0D88291FA06B2400ADB61E /* Release */ = {
			isa = XCBuildConfiguration;
			buildSettings = {
				ALWAYS_EMBED_SWIFT_STANDARD_LIBRARIES = YES;
				CLANG_ANALYZER_NONNULL = YES;
				CLANG_ANALYZER_NUMBER_OBJECT_CONVERSION = YES_AGGRESSIVE;
				CLANG_CXX_LANGUAGE_STANDARD = "gnu++14";
				CLANG_WARN_DOCUMENTATION_COMMENTS = YES;
				CLANG_WARN_UNGUARDED_AVAILABILITY = YES_AGGRESSIVE;
				CODE_SIGN_IDENTITY = "iPhone Developer";
				CODE_SIGN_STYLE = Automatic;
				DEVELOPMENT_TEAM = Q6HLNEX92A;
				GCC_C_LANGUAGE_STANDARD = gnu11;
				INFOPLIST_FILE = PsiphonUITests/Info.plist;
				IPHONEOS_DEPLOYMENT_TARGET = 11.1;
				LD_RUNPATH_SEARCH_PATHS = (
					"$(inherited)",
					"@executable_path/Frameworks",
					"@loader_path/Frameworks",
				);
				PRODUCT_BUNDLE_IDENTIFIER = com.psiphon.PsiphonUITests;
				PRODUCT_NAME = "$(TARGET_NAME)";
				SWIFT_VERSION = 5.0;
				TARGETED_DEVICE_FAMILY = "1,2";
				TEST_TARGET_NAME = Psiphon;
			};
			name = Release;
		};
		528D83962548C48600C6C78B /* DevRelease */ = {
			isa = XCBuildConfiguration;
			buildSettings = {
				ALWAYS_SEARCH_USER_PATHS = NO;
				CLANG_ANALYZER_LOCALIZABILITY_NONLOCALIZED = YES;
				CLANG_CXX_LANGUAGE_STANDARD = "gnu++0x";
				CLANG_CXX_LIBRARY = "libc++";
				CLANG_ENABLE_MODULES = YES;
				CLANG_ENABLE_OBJC_ARC = YES;
				CLANG_WARN_BLOCK_CAPTURE_AUTORELEASING = YES;
				CLANG_WARN_BOOL_CONVERSION = YES;
				CLANG_WARN_COMMA = YES;
				CLANG_WARN_CONSTANT_CONVERSION = YES;
				CLANG_WARN_DEPRECATED_OBJC_IMPLEMENTATIONS = YES;
				CLANG_WARN_DIRECT_OBJC_ISA_USAGE = YES_ERROR;
				CLANG_WARN_EMPTY_BODY = YES;
				CLANG_WARN_ENUM_CONVERSION = YES;
				CLANG_WARN_INFINITE_RECURSION = YES;
				CLANG_WARN_INT_CONVERSION = YES;
				CLANG_WARN_NON_LITERAL_NULL_CONVERSION = YES;
				CLANG_WARN_OBJC_IMPLICIT_RETAIN_SELF = YES;
				CLANG_WARN_OBJC_LITERAL_CONVERSION = YES;
				CLANG_WARN_OBJC_ROOT_CLASS = YES_ERROR;
				CLANG_WARN_RANGE_LOOP_ANALYSIS = YES;
				CLANG_WARN_STRICT_PROTOTYPES = YES;
				CLANG_WARN_SUSPICIOUS_MOVE = YES;
				CLANG_WARN_UNREACHABLE_CODE = YES;
				CLANG_WARN__DUPLICATE_METHOD_MATCH = YES;
				"CODE_SIGN_IDENTITY[sdk=iphoneos*]" = "";
				COPY_PHASE_STRIP = NO;
				DEBUG_INFORMATION_FORMAT = "dwarf-with-dsym";
				ENABLE_NS_ASSERTIONS = NO;
				ENABLE_STRICT_OBJC_MSGSEND = YES;
				FRAMEWORK_SEARCH_PATHS = (
					"$(inherited)",
					"$(PROJECT_DIR)",
				);
				GCC_C_LANGUAGE_STANDARD = gnu99;
				GCC_NO_COMMON_BLOCKS = YES;
				GCC_WARN_64_TO_32_BIT_CONVERSION = YES;
				GCC_WARN_ABOUT_RETURN_TYPE = YES_ERROR;
				GCC_WARN_UNDECLARED_SELECTOR = YES;
				GCC_WARN_UNINITIALIZED_AUTOS = YES_AGGRESSIVE;
				GCC_WARN_UNUSED_FUNCTION = YES;
				GCC_WARN_UNUSED_VARIABLE = YES;
				IPHONEOS_DEPLOYMENT_TARGET = 10.2;
				MTL_ENABLE_DEBUG_INFO = NO;
				SDKROOT = iphoneos;
				SWIFT_COMPILATION_MODE = wholemodule;
				SWIFT_OPTIMIZATION_LEVEL = "-O";
				TARGETED_DEVICE_FAMILY = "1,2";
				VALIDATE_PRODUCT = YES;
			};
			name = DevRelease;
		};
		528D83972548C48600C6C78B /* DevRelease */ = {
			isa = XCBuildConfiguration;
			baseConfigurationReference = 473176E0E92FDF7B9DD30F1E /* Pods-Psiphon.devrelease.xcconfig */;
			buildSettings = {
				ALWAYS_SEARCH_USER_PATHS = YES;
				ASSETCATALOG_COMPILER_APPICON_NAME = AppIcon;
				CLANG_ENABLE_MODULES = YES;
				CODE_SIGN_ENTITLEMENTS = Psiphon/Psiphon.entitlements;
				CODE_SIGN_IDENTITY = "iPhone Developer";
				"CODE_SIGN_IDENTITY[sdk=iphoneos*]" = "iPhone Developer";
<<<<<<< HEAD
				CURRENT_PROJECT_VERSION = 215;
=======
				CURRENT_PROJECT_VERSION = 216;
>>>>>>> 61fbb3a2
				DEFINES_MODULE = NO;
				DEVELOPMENT_TEAM = Q6HLNEX92A;
				ENABLE_BITCODE = NO;
				FRAMEWORK_SEARCH_PATHS = "$(inherited)";
				GCC_PREPROCESSOR_DEFINITIONS = (
					"$(inherited)",
					"DEV_RELEASE=1",
					"COCOAPODS=1",
					"TARGET_IS_CONTAINER=1",
				);
				INFOPLIST_FILE = Psiphon/Info.plist;
				LD_RUNPATH_SEARCH_PATHS = (
					"$(inherited)",
					"@executable_path/Frameworks",
				);
				LIBRARY_SEARCH_PATHS = "$(inherited)";
				OTHER_SWIFT_FLAGS = "$(inherited)";
				PRODUCT_BUNDLE_IDENTIFIER = ca.psiphon.Psiphon;
				PRODUCT_NAME = "$(TARGET_NAME)";
				PROVISIONING_PROFILE = "";
				PROVISIONING_PROFILE_SPECIFIER = "";
				STRIP_BITCODE_FROM_COPIED_FILES = YES;
				SWIFT_ACTIVE_COMPILATION_CONDITIONS = DEV_RELEASE;
				SWIFT_OBJC_BRIDGING_HEADER = "Psiphon/Psiphon-Bridging-Header.h";
				SWIFT_VERSION = 5.0;
				USER_HEADER_SEARCH_PATHS = (
					"\"${PROJECT_DIR}/Pods\"/**",
					"${PROJECT_DIR}/Psiphon/asn1c",
				);
				VERSIONING_SYSTEM = "apple-generic";
			};
			name = DevRelease;
		};
		528D83982548C48600C6C78B /* DevRelease */ = {
			isa = XCBuildConfiguration;
			buildSettings = {
				APPLICATION_EXTENSION_API_ONLY = YES;
				CODE_SIGN_ENTITLEMENTS = PsiphonVPN/PsiphonVPN.entitlements;
				CODE_SIGN_IDENTITY = "iPhone Developer";
				"CODE_SIGN_IDENTITY[sdk=iphoneos*]" = "iPhone Developer";
				DEVELOPMENT_TEAM = "";
				ENABLE_BITCODE = NO;
				GCC_PREPROCESSOR_DEFINITIONS = (
					"$(inherited)",
					"DEV_RELEASE=1",
					"COCOAPODS=1",
					"TARGET_IS_EXTENSION=1",
				);
				INFOPLIST_FILE = PsiphonVPN/Info.plist;
				LD_NO_PIE = YES;
				LD_RUNPATH_SEARCH_PATHS = (
					"$(inherited)",
					"@executable_path/Frameworks",
					"@executable_path/../../Frameworks",
				);
				PRODUCT_BUNDLE_IDENTIFIER = ca.psiphon.Psiphon.PsiphonVPN;
				PRODUCT_NAME = "$(TARGET_NAME)";
				PROVISIONING_PROFILE = "";
				PROVISIONING_PROFILE_SPECIFIER = "";
				SKIP_INSTALL = YES;
				STRIP_BITCODE_FROM_COPIED_FILES = NO;
				SWIFT_OBJC_BRIDGING_HEADER = "Psiphon-Bridging-Header.h";
				SWIFT_VERSION = 3.0;
			};
			name = DevRelease;
		};
		528D83992548C48600C6C78B /* DevRelease */ = {
			isa = XCBuildConfiguration;
			buildSettings = {
				ALWAYS_EMBED_SWIFT_STANDARD_LIBRARIES = YES;
				CLANG_ANALYZER_NONNULL = YES;
				CLANG_ANALYZER_NUMBER_OBJECT_CONVERSION = YES_AGGRESSIVE;
				CLANG_CXX_LANGUAGE_STANDARD = "gnu++14";
				CLANG_ENABLE_OBJC_WEAK = YES;
				CLANG_WARN_DOCUMENTATION_COMMENTS = YES;
				CLANG_WARN_UNGUARDED_AVAILABILITY = YES_AGGRESSIVE;
				CODE_SIGN_IDENTITY = "Apple Development";
				"CODE_SIGN_IDENTITY[sdk=macosx*]" = "-";
				CODE_SIGN_STYLE = Automatic;
				DEVELOPMENT_TEAM = "";
				GCC_C_LANGUAGE_STANDARD = gnu11;
				GCC_PREPROCESSOR_DEFINITIONS = "TARGET_IS_TEST=1";
				INFOPLIST_FILE = PsiphonTests/Info.plist;
				IPHONEOS_DEPLOYMENT_TARGET = 11.1;
				LD_RUNPATH_SEARCH_PATHS = (
					"$(inherited)",
					"@executable_path/Frameworks",
					"@loader_path/Frameworks",
				);
				MTL_FAST_MATH = YES;
				PRODUCT_BUNDLE_IDENTIFIER = ca.psiphon.PsiphonTests;
				PRODUCT_NAME = "$(TARGET_NAME)";
				PROVISIONING_PROFILE_SPECIFIER = "";
				"PROVISIONING_PROFILE_SPECIFIER[sdk=macosx*]" = "";
				TARGETED_DEVICE_FAMILY = "1,2";
			};
			name = DevRelease;
		};
		528D839A2548C48600C6C78B /* DevRelease */ = {
			isa = XCBuildConfiguration;
			buildSettings = {
				ALWAYS_EMBED_SWIFT_STANDARD_LIBRARIES = YES;
				CLANG_ANALYZER_NONNULL = YES;
				CLANG_ANALYZER_NUMBER_OBJECT_CONVERSION = YES_AGGRESSIVE;
				CLANG_CXX_LANGUAGE_STANDARD = "gnu++14";
				CLANG_WARN_DOCUMENTATION_COMMENTS = YES;
				CLANG_WARN_UNGUARDED_AVAILABILITY = YES_AGGRESSIVE;
				CODE_SIGN_IDENTITY = "iPhone Developer";
				CODE_SIGN_STYLE = Automatic;
				DEVELOPMENT_TEAM = Q6HLNEX92A;
				GCC_C_LANGUAGE_STANDARD = gnu11;
				INFOPLIST_FILE = PsiphonUITests/Info.plist;
				IPHONEOS_DEPLOYMENT_TARGET = 11.1;
				LD_RUNPATH_SEARCH_PATHS = (
					"$(inherited)",
					"@executable_path/Frameworks",
					"@loader_path/Frameworks",
				);
				PRODUCT_BUNDLE_IDENTIFIER = com.psiphon.PsiphonUITests;
				PRODUCT_NAME = "$(TARGET_NAME)";
				SWIFT_VERSION = 5.0;
				TARGETED_DEVICE_FAMILY = "1,2";
				TEST_TARGET_NAME = Psiphon;
			};
			name = DevRelease;
		};
		CE26FC9A1BBDC7B800B83375 /* Debug */ = {
			isa = XCBuildConfiguration;
			buildSettings = {
				ALWAYS_SEARCH_USER_PATHS = NO;
				CLANG_ANALYZER_LOCALIZABILITY_NONLOCALIZED = YES;
				CLANG_CXX_LANGUAGE_STANDARD = "gnu++0x";
				CLANG_CXX_LIBRARY = "libc++";
				CLANG_ENABLE_MODULES = YES;
				CLANG_ENABLE_OBJC_ARC = YES;
				CLANG_WARN_BLOCK_CAPTURE_AUTORELEASING = YES;
				CLANG_WARN_BOOL_CONVERSION = YES;
				CLANG_WARN_COMMA = YES;
				CLANG_WARN_CONSTANT_CONVERSION = YES;
				CLANG_WARN_DEPRECATED_OBJC_IMPLEMENTATIONS = YES;
				CLANG_WARN_DIRECT_OBJC_ISA_USAGE = YES_ERROR;
				CLANG_WARN_EMPTY_BODY = YES;
				CLANG_WARN_ENUM_CONVERSION = YES;
				CLANG_WARN_INFINITE_RECURSION = YES;
				CLANG_WARN_INT_CONVERSION = YES;
				CLANG_WARN_NON_LITERAL_NULL_CONVERSION = YES;
				CLANG_WARN_OBJC_IMPLICIT_RETAIN_SELF = YES;
				CLANG_WARN_OBJC_LITERAL_CONVERSION = YES;
				CLANG_WARN_OBJC_ROOT_CLASS = YES_ERROR;
				CLANG_WARN_RANGE_LOOP_ANALYSIS = YES;
				CLANG_WARN_STRICT_PROTOTYPES = YES;
				CLANG_WARN_SUSPICIOUS_MOVE = YES;
				CLANG_WARN_UNREACHABLE_CODE = YES;
				CLANG_WARN__DUPLICATE_METHOD_MATCH = YES;
				"CODE_SIGN_IDENTITY[sdk=iphoneos*]" = "";
				COPY_PHASE_STRIP = NO;
				DEBUG_INFORMATION_FORMAT = dwarf;
				ENABLE_STRICT_OBJC_MSGSEND = YES;
				ENABLE_TESTABILITY = YES;
				FRAMEWORK_SEARCH_PATHS = (
					"$(inherited)",
					"$(PROJECT_DIR)",
				);
				GCC_C_LANGUAGE_STANDARD = gnu99;
				GCC_DYNAMIC_NO_PIC = NO;
				GCC_NO_COMMON_BLOCKS = YES;
				GCC_OPTIMIZATION_LEVEL = 0;
				GCC_PREPROCESSOR_DEFINITIONS = (
					"DEBUG=1",
					"$(inherited)",
				);
				GCC_WARN_64_TO_32_BIT_CONVERSION = YES;
				GCC_WARN_ABOUT_RETURN_TYPE = YES_ERROR;
				GCC_WARN_UNDECLARED_SELECTOR = YES;
				GCC_WARN_UNINITIALIZED_AUTOS = YES_AGGRESSIVE;
				GCC_WARN_UNUSED_FUNCTION = YES;
				GCC_WARN_UNUSED_VARIABLE = YES;
				IPHONEOS_DEPLOYMENT_TARGET = 10.2;
				MTL_ENABLE_DEBUG_INFO = YES;
				ONLY_ACTIVE_ARCH = YES;
				SDKROOT = iphoneos;
				SWIFT_OPTIMIZATION_LEVEL = "-Onone";
				TARGETED_DEVICE_FAMILY = "1,2";
			};
			name = Debug;
		};
		CE26FC9B1BBDC7B800B83375 /* Release */ = {
			isa = XCBuildConfiguration;
			buildSettings = {
				ALWAYS_SEARCH_USER_PATHS = NO;
				CLANG_ANALYZER_LOCALIZABILITY_NONLOCALIZED = YES;
				CLANG_CXX_LANGUAGE_STANDARD = "gnu++0x";
				CLANG_CXX_LIBRARY = "libc++";
				CLANG_ENABLE_MODULES = YES;
				CLANG_ENABLE_OBJC_ARC = YES;
				CLANG_WARN_BLOCK_CAPTURE_AUTORELEASING = YES;
				CLANG_WARN_BOOL_CONVERSION = YES;
				CLANG_WARN_COMMA = YES;
				CLANG_WARN_CONSTANT_CONVERSION = YES;
				CLANG_WARN_DEPRECATED_OBJC_IMPLEMENTATIONS = YES;
				CLANG_WARN_DIRECT_OBJC_ISA_USAGE = YES_ERROR;
				CLANG_WARN_EMPTY_BODY = YES;
				CLANG_WARN_ENUM_CONVERSION = YES;
				CLANG_WARN_INFINITE_RECURSION = YES;
				CLANG_WARN_INT_CONVERSION = YES;
				CLANG_WARN_NON_LITERAL_NULL_CONVERSION = YES;
				CLANG_WARN_OBJC_IMPLICIT_RETAIN_SELF = YES;
				CLANG_WARN_OBJC_LITERAL_CONVERSION = YES;
				CLANG_WARN_OBJC_ROOT_CLASS = YES_ERROR;
				CLANG_WARN_RANGE_LOOP_ANALYSIS = YES;
				CLANG_WARN_STRICT_PROTOTYPES = YES;
				CLANG_WARN_SUSPICIOUS_MOVE = YES;
				CLANG_WARN_UNREACHABLE_CODE = YES;
				CLANG_WARN__DUPLICATE_METHOD_MATCH = YES;
				"CODE_SIGN_IDENTITY[sdk=iphoneos*]" = "";
				COPY_PHASE_STRIP = NO;
				DEBUG_INFORMATION_FORMAT = "dwarf-with-dsym";
				ENABLE_NS_ASSERTIONS = NO;
				ENABLE_STRICT_OBJC_MSGSEND = YES;
				FRAMEWORK_SEARCH_PATHS = (
					"$(inherited)",
					"$(PROJECT_DIR)",
				);
				GCC_C_LANGUAGE_STANDARD = gnu99;
				GCC_NO_COMMON_BLOCKS = YES;
				GCC_WARN_64_TO_32_BIT_CONVERSION = YES;
				GCC_WARN_ABOUT_RETURN_TYPE = YES_ERROR;
				GCC_WARN_UNDECLARED_SELECTOR = YES;
				GCC_WARN_UNINITIALIZED_AUTOS = YES_AGGRESSIVE;
				GCC_WARN_UNUSED_FUNCTION = YES;
				GCC_WARN_UNUSED_VARIABLE = YES;
				IPHONEOS_DEPLOYMENT_TARGET = 10.2;
				MTL_ENABLE_DEBUG_INFO = NO;
				SDKROOT = iphoneos;
				SWIFT_COMPILATION_MODE = wholemodule;
				SWIFT_OPTIMIZATION_LEVEL = "-O";
				TARGETED_DEVICE_FAMILY = "1,2";
				VALIDATE_PRODUCT = YES;
			};
			name = Release;
		};
		CE26FC9D1BBDC7B800B83375 /* Debug */ = {
			isa = XCBuildConfiguration;
			baseConfigurationReference = EDB109A2FBFB32D821FF121D /* Pods-Psiphon.debug.xcconfig */;
			buildSettings = {
				ALWAYS_SEARCH_USER_PATHS = YES;
				ASSETCATALOG_COMPILER_APPICON_NAME = AppIcon;
				CLANG_ENABLE_MODULES = YES;
				CODE_SIGN_ENTITLEMENTS = Psiphon/Psiphon.entitlements;
				CODE_SIGN_IDENTITY = "iPhone Developer";
				"CODE_SIGN_IDENTITY[sdk=iphoneos*]" = "iPhone Developer";
<<<<<<< HEAD
				CURRENT_PROJECT_VERSION = 215;
=======
				CURRENT_PROJECT_VERSION = 216;
>>>>>>> 61fbb3a2
				DEBUG_INFORMATION_FORMAT = "dwarf-with-dsym";
				DEFINES_MODULE = NO;
				DEVELOPMENT_TEAM = Q6HLNEX92A;
				ENABLE_BITCODE = NO;
				FRAMEWORK_SEARCH_PATHS = (
					"$(inherited)",
					"$(PROJECT_DIR)/GoogleMobileAdsSdkiOS-7.65.0",
				);
				GCC_PREPROCESSOR_DEFINITIONS = (
					"$(inherited)",
					"COCOAPODS=1",
					"TARGET_IS_CONTAINER=1",
				);
				INFOPLIST_FILE = Psiphon/Info.plist;
				LD_RUNPATH_SEARCH_PATHS = (
					"$(inherited)",
					"@executable_path/Frameworks",
				);
				LIBRARY_SEARCH_PATHS = "$(inherited)";
				OTHER_SWIFT_FLAGS = "$(inherited) -DDEBUG";
				PRODUCT_BUNDLE_IDENTIFIER = ca.psiphon.Psiphon;
				PRODUCT_NAME = "$(TARGET_NAME)";
				PROVISIONING_PROFILE = "";
				PROVISIONING_PROFILE_SPECIFIER = "";
				STRIP_BITCODE_FROM_COPIED_FILES = YES;
				SWIFT_ACTIVE_COMPILATION_CONDITIONS = "";
				SWIFT_OBJC_BRIDGING_HEADER = "Psiphon/Psiphon-Bridging-Header.h";
				SWIFT_OPTIMIZATION_LEVEL = "-Onone";
				SWIFT_VERSION = 5.0;
				TARGETED_DEVICE_FAMILY = "1,2";
				USER_HEADER_SEARCH_PATHS = (
					"\"${PROJECT_DIR}/Pods\"/**",
					"${PROJECT_DIR}/Psiphon/asn1c",
				);
				VERSIONING_SYSTEM = "apple-generic";
			};
			name = Debug;
		};
		CE26FC9E1BBDC7B800B83375 /* Release */ = {
			isa = XCBuildConfiguration;
			baseConfigurationReference = 571DC9418AF936E60179F07C /* Pods-Psiphon.release.xcconfig */;
			buildSettings = {
				ALWAYS_SEARCH_USER_PATHS = YES;
				ASSETCATALOG_COMPILER_APPICON_NAME = AppIcon;
				CLANG_ENABLE_MODULES = YES;
				CODE_SIGN_ENTITLEMENTS = Psiphon/Psiphon.entitlements;
				CODE_SIGN_IDENTITY = "iPhone Developer";
				"CODE_SIGN_IDENTITY[sdk=iphoneos*]" = "iPhone Developer";
<<<<<<< HEAD
				CURRENT_PROJECT_VERSION = 215;
=======
				CURRENT_PROJECT_VERSION = 216;
>>>>>>> 61fbb3a2
				DEFINES_MODULE = NO;
				DEVELOPMENT_TEAM = "";
				ENABLE_BITCODE = NO;
				FRAMEWORK_SEARCH_PATHS = (
					"$(inherited)",
					"$(PROJECT_DIR)/GoogleMobileAdsSdkiOS-7.65.0",
				);
				GCC_PREPROCESSOR_DEFINITIONS = (
					"$(inherited)",
					"COCOAPODS=1",
					"TARGET_IS_CONTAINER=1",
				);
				INFOPLIST_FILE = Psiphon/Info.plist;
				LD_RUNPATH_SEARCH_PATHS = (
					"$(inherited)",
					"@executable_path/Frameworks",
				);
				LIBRARY_SEARCH_PATHS = "$(inherited)";
				OTHER_SWIFT_FLAGS = "$(inherited)";
				PRODUCT_BUNDLE_IDENTIFIER = ca.psiphon.Psiphon;
				PRODUCT_NAME = "$(TARGET_NAME)";
				PROVISIONING_PROFILE = "";
				PROVISIONING_PROFILE_SPECIFIER = "";
				STRIP_BITCODE_FROM_COPIED_FILES = YES;
				SWIFT_ACTIVE_COMPILATION_CONDITIONS = "";
				SWIFT_OBJC_BRIDGING_HEADER = "Psiphon/Psiphon-Bridging-Header.h";
				SWIFT_VERSION = 5.0;
				TARGETED_DEVICE_FAMILY = "1,2";
				USER_HEADER_SEARCH_PATHS = (
					"\"${PROJECT_DIR}/Pods\"/**",
					"${PROJECT_DIR}/Psiphon/asn1c",
				);
				VERSIONING_SYSTEM = "apple-generic";
			};
			name = Release;
		};
		CE26FCAE1BBDC85900B83375 /* Debug */ = {
			isa = XCBuildConfiguration;
			buildSettings = {
				APPLICATION_EXTENSION_API_ONLY = YES;
				CODE_SIGN_ENTITLEMENTS = PsiphonVPN/PsiphonVPN.entitlements;
				CODE_SIGN_IDENTITY = "iPhone Developer";
				"CODE_SIGN_IDENTITY[sdk=iphoneos*]" = "iPhone Developer";
				DEBUG_INFORMATION_FORMAT = "dwarf-with-dsym";
				DEVELOPMENT_TEAM = "";
				ENABLE_BITCODE = NO;
				GCC_PREPROCESSOR_DEFINITIONS = (
					"$(inherited)",
					"COCOAPODS=1",
					"TARGET_IS_EXTENSION=1",
				);
				INFOPLIST_FILE = PsiphonVPN/Info.plist;
				LD_NO_PIE = YES;
				LD_RUNPATH_SEARCH_PATHS = (
					"$(inherited)",
					"@executable_path/Frameworks",
					"@executable_path/../../Frameworks",
				);
				PRODUCT_BUNDLE_IDENTIFIER = ca.psiphon.Psiphon.PsiphonVPN;
				PRODUCT_NAME = "$(TARGET_NAME)";
				PROVISIONING_PROFILE = "";
				PROVISIONING_PROFILE_SPECIFIER = "";
				SKIP_INSTALL = YES;
				STRIP_BITCODE_FROM_COPIED_FILES = NO;
				SWIFT_OBJC_BRIDGING_HEADER = "Psiphon-Bridging-Header.h";
				SWIFT_VERSION = 3.0;
			};
			name = Debug;
		};
		CE26FCAF1BBDC85900B83375 /* Release */ = {
			isa = XCBuildConfiguration;
			buildSettings = {
				APPLICATION_EXTENSION_API_ONLY = YES;
				CODE_SIGN_ENTITLEMENTS = PsiphonVPN/PsiphonVPN.entitlements;
				CODE_SIGN_IDENTITY = "iPhone Developer";
				"CODE_SIGN_IDENTITY[sdk=iphoneos*]" = "iPhone Developer";
				DEVELOPMENT_TEAM = "";
				ENABLE_BITCODE = NO;
				GCC_PREPROCESSOR_DEFINITIONS = (
					"$(inherited)",
					"COCOAPODS=1",
					"TARGET_IS_EXTENSION=1",
				);
				INFOPLIST_FILE = PsiphonVPN/Info.plist;
				LD_NO_PIE = YES;
				LD_RUNPATH_SEARCH_PATHS = (
					"$(inherited)",
					"@executable_path/Frameworks",
					"@executable_path/../../Frameworks",
				);
				PRODUCT_BUNDLE_IDENTIFIER = ca.psiphon.Psiphon.PsiphonVPN;
				PRODUCT_NAME = "$(TARGET_NAME)";
				PROVISIONING_PROFILE = "";
				PROVISIONING_PROFILE_SPECIFIER = "";
				SKIP_INSTALL = YES;
				STRIP_BITCODE_FROM_COPIED_FILES = NO;
				SWIFT_OBJC_BRIDGING_HEADER = "Psiphon-Bridging-Header.h";
				SWIFT_VERSION = 3.0;
			};
			name = Release;
		};
		CEA1B780249AA9A0006D9853 /* Debug */ = {
			isa = XCBuildConfiguration;
			buildSettings = {
				ALWAYS_EMBED_SWIFT_STANDARD_LIBRARIES = YES;
				CLANG_ANALYZER_NONNULL = YES;
				CLANG_ANALYZER_NUMBER_OBJECT_CONVERSION = YES_AGGRESSIVE;
				CLANG_CXX_LANGUAGE_STANDARD = "gnu++14";
				CLANG_ENABLE_OBJC_WEAK = YES;
				CLANG_WARN_DOCUMENTATION_COMMENTS = YES;
				CLANG_WARN_UNGUARDED_AVAILABILITY = YES_AGGRESSIVE;
				CODE_SIGN_IDENTITY = "Apple Development";
				"CODE_SIGN_IDENTITY[sdk=macosx*]" = "-";
				CODE_SIGN_STYLE = Automatic;
				DEVELOPMENT_TEAM = "";
				GCC_C_LANGUAGE_STANDARD = gnu11;
				GCC_PREPROCESSOR_DEFINITIONS = (
					"DEBUG=1",
					"TARGET_IS_TEST=1",
				);
				INFOPLIST_FILE = PsiphonTests/Info.plist;
				IPHONEOS_DEPLOYMENT_TARGET = 11.1;
				LD_RUNPATH_SEARCH_PATHS = (
					"$(inherited)",
					"@executable_path/Frameworks",
					"@loader_path/Frameworks",
				);
				MTL_ENABLE_DEBUG_INFO = INCLUDE_SOURCE;
				MTL_FAST_MATH = YES;
				PRODUCT_BUNDLE_IDENTIFIER = ca.psiphon.PsiphonTests;
				PRODUCT_NAME = "$(TARGET_NAME)";
				PROVISIONING_PROFILE_SPECIFIER = "";
				"PROVISIONING_PROFILE_SPECIFIER[sdk=macosx*]" = "";
				TARGETED_DEVICE_FAMILY = "1,2";
			};
			name = Debug;
		};
		CEA1B781249AA9A0006D9853 /* Release */ = {
			isa = XCBuildConfiguration;
			buildSettings = {
				ALWAYS_EMBED_SWIFT_STANDARD_LIBRARIES = YES;
				CLANG_ANALYZER_NONNULL = YES;
				CLANG_ANALYZER_NUMBER_OBJECT_CONVERSION = YES_AGGRESSIVE;
				CLANG_CXX_LANGUAGE_STANDARD = "gnu++14";
				CLANG_ENABLE_OBJC_WEAK = YES;
				CLANG_WARN_DOCUMENTATION_COMMENTS = YES;
				CLANG_WARN_UNGUARDED_AVAILABILITY = YES_AGGRESSIVE;
				CODE_SIGN_IDENTITY = "Apple Development";
				"CODE_SIGN_IDENTITY[sdk=macosx*]" = "-";
				CODE_SIGN_STYLE = Automatic;
				DEVELOPMENT_TEAM = "";
				GCC_C_LANGUAGE_STANDARD = gnu11;
				GCC_PREPROCESSOR_DEFINITIONS = "TARGET_IS_TEST=1";
				INFOPLIST_FILE = PsiphonTests/Info.plist;
				IPHONEOS_DEPLOYMENT_TARGET = 11.1;
				LD_RUNPATH_SEARCH_PATHS = (
					"$(inherited)",
					"@executable_path/Frameworks",
					"@loader_path/Frameworks",
				);
				MTL_FAST_MATH = YES;
				PRODUCT_BUNDLE_IDENTIFIER = ca.psiphon.PsiphonTests;
				PRODUCT_NAME = "$(TARGET_NAME)";
				PROVISIONING_PROFILE_SPECIFIER = "";
				"PROVISIONING_PROFILE_SPECIFIER[sdk=macosx*]" = "";
				TARGETED_DEVICE_FAMILY = "1,2";
			};
			name = Release;
		};
/* End XCBuildConfiguration section */

/* Begin XCConfigurationList section */
		4E0D882A1FA06B2400ADB61E /* Build configuration list for PBXNativeTarget "PsiphonUITests" */ = {
			isa = XCConfigurationList;
			buildConfigurations = (
				4E0D88281FA06B2400ADB61E /* Debug */,
				4E0D88291FA06B2400ADB61E /* Release */,
				528D839A2548C48600C6C78B /* DevRelease */,
			);
			defaultConfigurationIsVisible = 0;
			defaultConfigurationName = Release;
		};
		CE26FC851BBDC7B700B83375 /* Build configuration list for PBXProject "Psiphon" */ = {
			isa = XCConfigurationList;
			buildConfigurations = (
				CE26FC9A1BBDC7B800B83375 /* Debug */,
				CE26FC9B1BBDC7B800B83375 /* Release */,
				528D83962548C48600C6C78B /* DevRelease */,
			);
			defaultConfigurationIsVisible = 0;
			defaultConfigurationName = Release;
		};
		CE26FC9C1BBDC7B800B83375 /* Build configuration list for PBXNativeTarget "Psiphon" */ = {
			isa = XCConfigurationList;
			buildConfigurations = (
				CE26FC9D1BBDC7B800B83375 /* Debug */,
				CE26FC9E1BBDC7B800B83375 /* Release */,
				528D83972548C48600C6C78B /* DevRelease */,
			);
			defaultConfigurationIsVisible = 0;
			defaultConfigurationName = Release;
		};
		CE26FCAD1BBDC85900B83375 /* Build configuration list for PBXNativeTarget "PsiphonVPN" */ = {
			isa = XCConfigurationList;
			buildConfigurations = (
				CE26FCAE1BBDC85900B83375 /* Debug */,
				CE26FCAF1BBDC85900B83375 /* Release */,
				528D83982548C48600C6C78B /* DevRelease */,
			);
			defaultConfigurationIsVisible = 0;
			defaultConfigurationName = Release;
		};
		CEA1B77F249AA9A0006D9853 /* Build configuration list for PBXNativeTarget "PsiphonTests" */ = {
			isa = XCConfigurationList;
			buildConfigurations = (
				CEA1B780249AA9A0006D9853 /* Debug */,
				CEA1B781249AA9A0006D9853 /* Release */,
				528D83992548C48600C6C78B /* DevRelease */,
			);
			defaultConfigurationIsVisible = 0;
			defaultConfigurationName = Release;
		};
/* End XCConfigurationList section */

/* Begin XCSwiftPackageProductDependency section */
		8D1F62B9247DBB0D0028AFAF /* Utilities */ = {
			isa = XCSwiftPackageProductDependency;
			productName = Utilities;
		};
		8D1F62BB247DBB130028AFAF /* PsiApi */ = {
			isa = XCSwiftPackageProductDependency;
			productName = PsiApi;
		};
/* End XCSwiftPackageProductDependency section */
	};
	rootObject = CE26FC821BBDC7B700B83375 /* Project object */;
}<|MERGE_RESOLUTION|>--- conflicted
+++ resolved
@@ -2532,11 +2532,7 @@
 				CODE_SIGN_ENTITLEMENTS = Psiphon/Psiphon.entitlements;
 				CODE_SIGN_IDENTITY = "iPhone Developer";
 				"CODE_SIGN_IDENTITY[sdk=iphoneos*]" = "iPhone Developer";
-<<<<<<< HEAD
-				CURRENT_PROJECT_VERSION = 215;
-=======
 				CURRENT_PROJECT_VERSION = 216;
->>>>>>> 61fbb3a2
 				DEFINES_MODULE = NO;
 				DEVELOPMENT_TEAM = Q6HLNEX92A;
 				ENABLE_BITCODE = NO;
@@ -2788,11 +2784,7 @@
 				CODE_SIGN_ENTITLEMENTS = Psiphon/Psiphon.entitlements;
 				CODE_SIGN_IDENTITY = "iPhone Developer";
 				"CODE_SIGN_IDENTITY[sdk=iphoneos*]" = "iPhone Developer";
-<<<<<<< HEAD
-				CURRENT_PROJECT_VERSION = 215;
-=======
 				CURRENT_PROJECT_VERSION = 216;
->>>>>>> 61fbb3a2
 				DEBUG_INFORMATION_FORMAT = "dwarf-with-dsym";
 				DEFINES_MODULE = NO;
 				DEVELOPMENT_TEAM = Q6HLNEX92A;
@@ -2841,11 +2833,7 @@
 				CODE_SIGN_ENTITLEMENTS = Psiphon/Psiphon.entitlements;
 				CODE_SIGN_IDENTITY = "iPhone Developer";
 				"CODE_SIGN_IDENTITY[sdk=iphoneos*]" = "iPhone Developer";
-<<<<<<< HEAD
-				CURRENT_PROJECT_VERSION = 215;
-=======
 				CURRENT_PROJECT_VERSION = 216;
->>>>>>> 61fbb3a2
 				DEFINES_MODULE = NO;
 				DEVELOPMENT_TEAM = "";
 				ENABLE_BITCODE = NO;
