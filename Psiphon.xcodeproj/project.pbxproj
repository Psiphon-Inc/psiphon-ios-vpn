--- conflicted
+++ resolved
@@ -2799,11 +2799,7 @@
 				CODE_SIGN_ENTITLEMENTS = Psiphon/Psiphon.entitlements;
 				CODE_SIGN_IDENTITY = "iPhone Developer";
 				"CODE_SIGN_IDENTITY[sdk=iphoneos*]" = "iPhone Developer";
-<<<<<<< HEAD
 				CURRENT_PROJECT_VERSION = 190;
-=======
-				CURRENT_PROJECT_VERSION = 189;
->>>>>>> 67b286e8
 				DEBUG_INFORMATION_FORMAT = "dwarf-with-dsym";
 				DEFINES_MODULE = NO;
 				DEVELOPMENT_TEAM = Q6HLNEX92A;
@@ -2848,11 +2844,7 @@
 				CODE_SIGN_ENTITLEMENTS = Psiphon/Psiphon.entitlements;
 				CODE_SIGN_IDENTITY = "iPhone Developer";
 				"CODE_SIGN_IDENTITY[sdk=iphoneos*]" = "iPhone Developer";
-<<<<<<< HEAD
 				CURRENT_PROJECT_VERSION = 190;
-=======
-				CURRENT_PROJECT_VERSION = 189;
->>>>>>> 67b286e8
 				DEFINES_MODULE = NO;
 				DEVELOPMENT_TEAM = "";
 				ENABLE_BITCODE = NO;
