// !$*UTF8*$!
{
	archiveVersion = 1;
	classes = {
	};
	objectVersion = 46;
	objects = {

/* Begin PBXBuildFile section */
		197DABEB1F54BEED00DD5C3B /* VungleInterstitialCustomEvent.m in Sources */ = {isa = PBXBuildFile; fileRef = 197DABEA1F54BEED00DD5C3B /* VungleInterstitialCustomEvent.m */; };
		197DABEE1F54C09E00DD5C3B /* MPVungleRouter.m in Sources */ = {isa = PBXBuildFile; fileRef = 197DABED1F54C09E00DD5C3B /* MPVungleRouter.m */; };
		197DABF11F54C0CA00DD5C3B /* MPInstanceProvider+Vungle.m in Sources */ = {isa = PBXBuildFile; fileRef = 197DABF01F54C0CA00DD5C3B /* MPInstanceProvider+Vungle.m */; };
		197DABF51F54C15400DD5C3B /* VungleInstanceMediationSettings.m in Sources */ = {isa = PBXBuildFile; fileRef = 197DABF41F54C15400DD5C3B /* VungleInstanceMediationSettings.m */; };
		19CB75071F54ADB300F78219 /* MPGoogleAdMobBannerCustomEvent.m in Sources */ = {isa = PBXBuildFile; fileRef = 19CB75041F54ADB300F78219 /* MPGoogleAdMobBannerCustomEvent.m */; };
		19CB75081F54ADB300F78219 /* MPGoogleAdMobInterstitialCustomEvent.m in Sources */ = {isa = PBXBuildFile; fileRef = 19CB75061F54ADB300F78219 /* MPGoogleAdMobInterstitialCustomEvent.m */; };
		440D75BE1F59E041005C603B /* StoreKit.framework in Frameworks */ = {isa = PBXBuildFile; fileRef = 440D75BD1F59E041005C603B /* StoreKit.framework */; };
		4435CC271F70566000F3A809 /* SettingsViewController.m in Sources */ = {isa = PBXBuildFile; fileRef = 4435CC261F70566000F3A809 /* SettingsViewController.m */; };
		44A0CAEE1FCCCDEC00859DB3 /* Subscription.m in Sources */ = {isa = PBXBuildFile; fileRef = 44E3CB6B1FCCA83200C80C82 /* Subscription.m */; };
		44A0CAF21FE04A4500859DB3 /* AppleIncRootCertificate.cer in Resources */ = {isa = PBXBuildFile; fileRef = 44A0CAF01FE04A4500859DB3 /* AppleIncRootCertificate.cer */; };
		44A0CAF31FE04A4500859DB3 /* RMAppReceipt.m in Sources */ = {isa = PBXBuildFile; fileRef = 44A0CAF11FE04A4500859DB3 /* RMAppReceipt.m */; };
		44A0CAF41FE04A7400859DB3 /* AppleIncRootCertificate.cer in Resources */ = {isa = PBXBuildFile; fileRef = 44A0CAF01FE04A4500859DB3 /* AppleIncRootCertificate.cer */; };
		4E04844820474831006C3D35 /* PsiCashPurchaseView.m in Sources */ = {isa = PBXBuildFile; fileRef = 4E04844720474831006C3D35 /* PsiCashPurchaseView.m */; };
		4E04845A20487208006C3D35 /* PsiCashSpeedBoostSliderView.m in Sources */ = {isa = PBXBuildFile; fileRef = 4E04845920487208006C3D35 /* PsiCashSpeedBoostSliderView.m */; };
		4E04846B2048A0B9006C3D35 /* PsiCashBalanceView.m in Sources */ = {isa = PBXBuildFile; fileRef = 4E0484692048A0B8006C3D35 /* PsiCashBalanceView.m */; };
		4E0774961F566B040097BC8C /* InAppSettings.bundle in Resources */ = {isa = PBXBuildFile; fileRef = 4E0774951F566ADA0097BC8C /* InAppSettings.bundle */; };
		4E0D88241FA06B2400ADB61E /* PsiphonUITests.swift in Sources */ = {isa = PBXBuildFile; fileRef = 4E0D88231FA06B2400ADB61E /* PsiphonUITests.swift */; };
		4E0DCB1A1F28481E00495781 /* PsiphonDataSharedDB.m in Sources */ = {isa = PBXBuildFile; fileRef = 4E0DCB191F28481E00495781 /* PsiphonDataSharedDB.m */; };
		4E0DCB1E1F2855FC00495781 /* PsiphonDataSharedDB.m in Sources */ = {isa = PBXBuildFile; fileRef = 4E0DCB191F28481E00495781 /* PsiphonDataSharedDB.m */; };
		4E1FE1CB1FB213860031211C /* SnapshotHelper.swift in Sources */ = {isa = PBXBuildFile; fileRef = 4E1FE1CA1FB213860031211C /* SnapshotHelper.swift */; };
		4E2037A1207592A300B99A05 /* PsiCashErrorTypes.m in Sources */ = {isa = PBXBuildFile; fileRef = 4E2037A0207592A300B99A05 /* PsiCashErrorTypes.m */; };
		4E25A8F4203F5F2200B5A1A4 /* PsiCashSpeedBoostMeterView.m in Sources */ = {isa = PBXBuildFile; fileRef = 4E25A8F3203F5F2200B5A1A4 /* PsiCashSpeedBoostMeterView.m */; };
		4E29DB5F20616DAC0070431F /* ExpiringPurchases.m in Sources */ = {isa = PBXBuildFile; fileRef = 4E29DB5E20616DAC0070431F /* ExpiringPurchases.m */; };
		4E30745F2097922C00B6D2A3 /* PsiCashLib.framework in CopyFiles */ = {isa = PBXBuildFile; fileRef = 4E30745D2097921B00B6D2A3 /* PsiCashLib.framework */; settings = {ATTRIBUTES = (CodeSignOnCopy, RemoveHeadersOnCopy, ); }; };
		4E5263B7207290360021FEF5 /* EmbeddedServerEntriesHelpers.c in Sources */ = {isa = PBXBuildFile; fileRef = 4E5263B6207290360021FEF5 /* EmbeddedServerEntriesHelpers.c */; };
		4E5263C4207293720021FEF5 /* PsiphonProgressView.m in Sources */ = {isa = PBXBuildFile; fileRef = 4E5263C2207293710021FEF5 /* PsiphonProgressView.m */; };
		4E5263C7207294600021FEF5 /* EmbeddedServerEntries.m in Sources */ = {isa = PBXBuildFile; fileRef = 4E5263BF207292920021FEF5 /* EmbeddedServerEntries.m */; };
		4E5263C8207294660021FEF5 /* LoadingCircleLayer.m in Sources */ = {isa = PBXBuildFile; fileRef = 4E5263B120728FAB0021FEF5 /* LoadingCircleLayer.m */; };
		4E5263CD2072984D0021FEF5 /* IAPViewController.m in Sources */ = {isa = PBXBuildFile; fileRef = 4E5263CA2072984D0021FEF5 /* IAPViewController.m */; };
		4E5263CE2072984D0021FEF5 /* IAPStoreHelper.m in Sources */ = {isa = PBXBuildFile; fileRef = 4E5263CC2072984D0021FEF5 /* IAPStoreHelper.m */; };
		4E5263D120732DDE0021FEF5 /* PsiCashAuthPackage.m in Sources */ = {isa = PBXBuildFile; fileRef = 4E5263D020732DDE0021FEF5 /* PsiCashAuthPackage.m */; };
		4E556D26204DD5A200345812 /* PsiCashPurchaseAlertView.m in Sources */ = {isa = PBXBuildFile; fileRef = 4E556D25204DD5A200345812 /* PsiCashPurchaseAlertView.m */; };
		4E5BD4F52061982300AD4724 /* FeedbackManager.m in Sources */ = {isa = PBXBuildFile; fileRef = 4E5BD4F42061982300AD4724 /* FeedbackManager.m */; };
		4E5DAE6520A942A300E06342 /* UILabel+GetLabelHeight.m in Sources */ = {isa = PBXBuildFile; fileRef = 4E5DAE6420A942A300E06342 /* UILabel+GetLabelHeight.m */; };
		4E5E5F9320598092008D4375 /* PsiCashSpeedBoostProduct.m in Sources */ = {isa = PBXBuildFile; fileRef = 4E5E5F9220598092008D4375 /* PsiCashSpeedBoostProduct.m */; };
		4E5E5F9620598DC2008D4375 /* PsiCashSpeedBoostProduct+PsiCashPurchasePrice.m in Sources */ = {isa = PBXBuildFile; fileRef = 4E5E5F9520598DC2008D4375 /* PsiCashSpeedBoostProduct+PsiCashPurchasePrice.m */; };
		4E99814220A64CC700253CE7 /* PsiCashBalanceWithSpeedBoostMeter.m in Sources */ = {isa = PBXBuildFile; fileRef = 4E99814120A64CC700253CE7 /* PsiCashBalanceWithSpeedBoostMeter.m */; };
		4E9B2E13204F463100E63784 /* PsiCashClientModel.m in Sources */ = {isa = PBXBuildFile; fileRef = 4E9B2E12204F463000E63784 /* PsiCashClientModel.m */; };
		4EC0356F2045179800EE9573 /* PsiCashTableViewController.m in Sources */ = {isa = PBXBuildFile; fileRef = 4EC0356E2045179800EE9573 /* PsiCashTableViewController.m */; };
		4EC035722045191C00EE9573 /* PsiCashBalanceTableViewCell.m in Sources */ = {isa = PBXBuildFile; fileRef = 4EC035712045191C00EE9573 /* PsiCashBalanceTableViewCell.m */; };
		4EC0357520451EBC00EE9573 /* PsiCashSpeedBoostTableViewCell.m in Sources */ = {isa = PBXBuildFile; fileRef = 4EC0357420451EBC00EE9573 /* PsiCashSpeedBoostTableViewCell.m */; };
		4EC5526320AB8DBE000B4BEA /* Pastel.m in Sources */ = {isa = PBXBuildFile; fileRef = 4EC5526220AB8DBE000B4BEA /* Pastel.m */; };
		4EC5526620AB8DCD000B4BEA /* PastelView.m in Sources */ = {isa = PBXBuildFile; fileRef = 4EC5526520AB8DCD000B4BEA /* PastelView.m */; };
		4EC5526E20ACED2E000B4BEA /* StarView.m in Sources */ = {isa = PBXBuildFile; fileRef = 4EC5526D20ACED2E000B4BEA /* StarView.m */; };
		4EEB2F0220644769006E80EF /* PsiCashAPIModels.m in Sources */ = {isa = PBXBuildFile; fileRef = 4EEB2F0120644769006E80EF /* PsiCashAPIModels.m */; };
		4EEB2F0520644BD5006E80EF /* PsiCashClientModelStagingArea.m in Sources */ = {isa = PBXBuildFile; fileRef = 4EEB2F0420644BD5006E80EF /* PsiCashClientModelStagingArea.m */; };
		4EF6D9CB20A8C7FE00AE9D44 /* PsiCashOnboardingInfoViewController.m in Sources */ = {isa = PBXBuildFile; fileRef = 4EF6D9C720A8C7FE00AE9D44 /* PsiCashOnboardingInfoViewController.m */; };
		4EF6D9CC20A8C7FE00AE9D44 /* PsiCashOnboardingViewController.m in Sources */ = {isa = PBXBuildFile; fileRef = 4EF6D9C920A8C7FE00AE9D44 /* PsiCashOnboardingViewController.m */; };
		4EFAAF2E2034CDC800EC0536 /* PsiCashClient.m in Sources */ = {isa = PBXBuildFile; fileRef = 4EFAAF282034CDC800EC0536 /* PsiCashClient.m */; };
		66094F7A1E8067520069EC4E /* PsiphonTunnel.framework in Frameworks */ = {isa = PBXBuildFile; fileRef = 66094F781E8067520069EC4E /* PsiphonTunnel.framework */; };
		6615A5EA1F58A95500026C98 /* Localizable.strings in Resources */ = {isa = PBXBuildFile; fileRef = 6615A5E81F58A95500026C98 /* Localizable.strings */; };
		6615A5EB1F58A95B00026C98 /* Localizable.strings in Resources */ = {isa = PBXBuildFile; fileRef = 6615A5E81F58A95500026C98 /* Localizable.strings */; };
		668AF9BF1E92CBD3008CAAAA /* NetworkExtension.framework in Frameworks */ = {isa = PBXBuildFile; fileRef = 668AF9BE1E92CBD3008CAAAA /* NetworkExtension.framework */; };
		668AF9C01E92CBE0008CAAAA /* NetworkExtension.framework in Frameworks */ = {isa = PBXBuildFile; fileRef = 668AF9BE1E92CBD3008CAAAA /* NetworkExtension.framework */; };
		963708A91F65D4810038894E /* Bourbon-Oblique.otf in Resources */ = {isa = PBXBuildFile; fileRef = 963708A81F65D4810038894E /* Bourbon-Oblique.otf */; };
		9BFEC10661A7DC0402AF4B37 /* AsyncOperation.m in Sources */ = {isa = PBXBuildFile; fileRef = 9BFEC6DEB0BE772BE801A9E6 /* AsyncOperation.m */; };
		9BFEC2458D1346F537E9089E /* Nullity.m in Sources */ = {isa = PBXBuildFile; fileRef = 9BFECCCF429898FD903B69A6 /* Nullity.m */; };
		9BFEC4F02A47FF8265635803 /* Notifier.m in Sources */ = {isa = PBXBuildFile; fileRef = 9BFEC91ED4A1C511520E9948 /* Notifier.m */; };
		9BFEC530849525066327C815 /* VPNManager.m in Sources */ = {isa = PBXBuildFile; fileRef = 9BFECBACAAF0FC84C7EA783E /* VPNManager.m */; };
		9BFEC54DB169011DBB9A8FE5 /* SwoopView.m in Sources */ = {isa = PBXBuildFile; fileRef = 9BFECBF5A83176EA09316CB4 /* SwoopView.m */; };
		9BFEC5C3F8FFF1366FF19D0B /* AsyncOperation.m in Sources */ = {isa = PBXBuildFile; fileRef = 9BFEC6DEB0BE772BE801A9E6 /* AsyncOperation.m */; };
		9BFECB6BF077F45D491093F1 /* Authorization.m in Sources */ = {isa = PBXBuildFile; fileRef = 9BFEC31B61584FD2EAAF5DE6 /* Authorization.m */; };
		9BFECC5AE8636FBEF73D85D3 /* AdManager.m in Sources */ = {isa = PBXBuildFile; fileRef = 9BFECE9247474C83FD8C2948 /* AdManager.m */; };
		9BFECC62159FBEAA1A69F4F9 /* BasePacketTunnelProvider.m in Sources */ = {isa = PBXBuildFile; fileRef = 9BFECC3FADE9C8A76A0913DE /* BasePacketTunnelProvider.m */; };
		9BFECD1880B51B0E2EAEFF1F /* Notifier.m in Sources */ = {isa = PBXBuildFile; fileRef = 9BFEC91ED4A1C511520E9948 /* Notifier.m */; };
		9BFECD2FAA1FCDA88A7D432E /* UIColor+Additions.m in Sources */ = {isa = PBXBuildFile; fileRef = 9BFEC72C282F6060193B2E87 /* UIColor+Additions.m */; };
		9BFECE5505C42426FC9627C8 /* UserDefaults.h in Resources */ = {isa = PBXBuildFile; fileRef = 9BFECC9B2B9F2BFBD4F8A47B /* UserDefaults.h */; };
		9BFECEA225F023F895CC8DA1 /* Authorization.m in Sources */ = {isa = PBXBuildFile; fileRef = 9BFEC31B61584FD2EAAF5DE6 /* Authorization.m */; };
		9BFECF65871BB6B522C33F1E /* UserDefaults.h in Resources */ = {isa = PBXBuildFile; fileRef = 9BFECC9B2B9F2BFBD4F8A47B /* UserDefaults.h */; };
		9BFECF8895D5FE1940A6F700 /* PsiphonConfigUserDefaults.m in Sources */ = {isa = PBXBuildFile; fileRef = 9BFEC584519C408D9D6D3FF1 /* PsiphonConfigUserDefaults.m */; };
		9BFECF9F760F1A93A8933089 /* Nullity.m in Sources */ = {isa = PBXBuildFile; fileRef = 9BFECCCF429898FD903B69A6 /* Nullity.m */; };
		9BFECFEB3BC9F10542C1A416 /* PsiphonConfigUserDefaults.m in Sources */ = {isa = PBXBuildFile; fileRef = 9BFEC584519C408D9D6D3FF1 /* PsiphonConfigUserDefaults.m */; };
		B1D9FF416DDCA97A40A325AA /* libPods-PsiphonVPN.a in Frameworks */ = {isa = PBXBuildFile; fileRef = 01122727D6CE50B340C55DBE /* libPods-PsiphonVPN.a */; };
		CE26FC951BBDC7B800B83375 /* Assets.xcassets in Resources */ = {isa = PBXBuildFile; fileRef = CE26FC941BBDC7B800B83375 /* Assets.xcassets */; };
		CE26FCAC1BBDC85900B83375 /* PsiphonVPN.appex in Embed App Extensions */ = {isa = PBXBuildFile; fileRef = CE26FCA31BBDC85900B83375 /* PsiphonVPN.appex */; settings = {ATTRIBUTES = (RemoveHeadersOnCopy, ); }; };
		CE4E9BC01BBEECF30060FF8B /* Psiphon.entitlements in Resources */ = {isa = PBXBuildFile; fileRef = CE4E9BBF1BBEECF30060FF8B /* Psiphon.entitlements */; };
		CE4E9BC21BBEECFC0060FF8B /* PsiphonVPN.entitlements in Resources */ = {isa = PBXBuildFile; fileRef = CE4E9BC11BBEECFC0060FF8B /* PsiphonVPN.entitlements */; };
		CE7B76431F54881F00EA44BD /* PsiphonTunnel.framework in CopyFiles */ = {isa = PBXBuildFile; fileRef = 66094F781E8067520069EC4E /* PsiphonTunnel.framework */; settings = {ATTRIBUTES = (CodeSignOnCopy, RemoveHeadersOnCopy, ); }; };
		D672BC574F14042B4D77AB28 /* libPods-Psiphon.a in Frameworks */ = {isa = PBXBuildFile; fileRef = CB8BB19F016330264C4DCB80 /* libPods-Psiphon.a */; };
		EF184DAB20AD25E0006F6F5C /* PrivacyPolicyViewController.m in Sources */ = {isa = PBXBuildFile; fileRef = EF2EDD8120AD21B6008B17A3 /* PrivacyPolicyViewController.m */; };
		EF4F1F3D206055F7006A40A1 /* RACSignal+Operations2.m in Sources */ = {isa = PBXBuildFile; fileRef = EF90D79F204F22C900228A63 /* RACSignal+Operations2.m */; };
		EF639C2F1F8FCE37009D6B42 /* PsiFeedbackLogger.m in Sources */ = {isa = PBXBuildFile; fileRef = EF639C2E1F8FCE2A009D6B42 /* PsiFeedbackLogger.m */; };
		EF639C301F8FCE37009D6B42 /* PsiFeedbackLogger.m in Sources */ = {isa = PBXBuildFile; fileRef = EF639C2E1F8FCE2A009D6B42 /* PsiFeedbackLogger.m */; };
		EF652CD11F352212002AFB48 /* main.m in Sources */ = {isa = PBXBuildFile; fileRef = EF652CD01F352212002AFB48 /* main.m */; };
		EF652CD61F35224C002AFB48 /* AppDelegate.m in Sources */ = {isa = PBXBuildFile; fileRef = EF652CD31F35224C002AFB48 /* AppDelegate.m */; };
		EF652CD71F35224C002AFB48 /* MainViewController.m in Sources */ = {isa = PBXBuildFile; fileRef = EF652CD51F35224C002AFB48 /* MainViewController.m */; };
		EF652CDA1F352271002AFB48 /* PacketTunnelProvider.m in Sources */ = {isa = PBXBuildFile; fileRef = EF652CD91F352271002AFB48 /* PacketTunnelProvider.m */; };
		EF6C1F521F59E46500709554 /* embedded_server_entries in Resources */ = {isa = PBXBuildFile; fileRef = EF6C1F501F59E46500709554 /* embedded_server_entries */; };
		EF6C1F531F59E46500709554 /* embedded_server_entries in Resources */ = {isa = PBXBuildFile; fileRef = EF6C1F501F59E46500709554 /* embedded_server_entries */; };
		EF6C1F541F59E46500709554 /* psiphon_config in Resources */ = {isa = PBXBuildFile; fileRef = EF6C1F511F59E46500709554 /* psiphon_config */; };
		EF6C1F551F59E46500709554 /* psiphon_config in Resources */ = {isa = PBXBuildFile; fileRef = EF6C1F511F59E46500709554 /* psiphon_config */; };
		EF743FCA1F99549000AC89A2 /* productIDs.plist in Resources */ = {isa = PBXBuildFile; fileRef = EF743FC31F99549000AC89A2 /* productIDs.plist */; };
		EF743FCB1F99549000AC89A2 /* productIDs.plist in Resources */ = {isa = PBXBuildFile; fileRef = EF743FC31F99549000AC89A2 /* productIDs.plist */; };
		EF90D7A1204F22C900228A63 /* timestamp_valid.c in Sources */ = {isa = PBXBuildFile; fileRef = EF90D78D204F22C900228A63 /* timestamp_valid.c */; };
		EF90D7A2204F22C900228A63 /* timestamp_compare.c in Sources */ = {isa = PBXBuildFile; fileRef = EF90D78E204F22C900228A63 /* timestamp_compare.c */; };
		EF90D7A3204F22C900228A63 /* timestamp_tm.c in Sources */ = {isa = PBXBuildFile; fileRef = EF90D78F204F22C900228A63 /* timestamp_tm.c */; };
		EF90D7A4204F22C900228A63 /* timestamp_format.c in Sources */ = {isa = PBXBuildFile; fileRef = EF90D790204F22C900228A63 /* timestamp_format.c */; };
		EF90D7A5204F22C900228A63 /* timestamp_parse.c in Sources */ = {isa = PBXBuildFile; fileRef = EF90D791204F22C900228A63 /* timestamp_parse.c */; };
		EF90D7A6204F22C900228A63 /* NSDate+Comparator.m in Sources */ = {isa = PBXBuildFile; fileRef = EF90D796204F22C900228A63 /* NSDate+Comparator.m */; };
		EF90D7A7204F22C900228A63 /* NSDate+PSIDateExtension.m in Sources */ = {isa = PBXBuildFile; fileRef = EF90D797204F22C900228A63 /* NSDate+PSIDateExtension.m */; };
		EF90D7A8204F22C900228A63 /* DispatchUtils.m in Sources */ = {isa = PBXBuildFile; fileRef = EF90D798204F22C900228A63 /* DispatchUtils.m */; };
		EF90D7A9204F22C900228A63 /* FileUtils.m in Sources */ = {isa = PBXBuildFile; fileRef = EF90D799204F22C900228A63 /* FileUtils.m */; };
		EF90D7AA204F22C900228A63 /* NSError+Convenience.m in Sources */ = {isa = PBXBuildFile; fileRef = EF90D79A204F22C900228A63 /* NSError+Convenience.m */; };
		EF90D7AC204F22E300228A63 /* RACSignal+Operations2.m in Sources */ = {isa = PBXBuildFile; fileRef = EF90D79F204F22C900228A63 /* RACSignal+Operations2.m */; };
		EF90D7AF204F231900228A63 /* timestamp_valid.c in Sources */ = {isa = PBXBuildFile; fileRef = EF90D78D204F22C900228A63 /* timestamp_valid.c */; };
		EF90D7B0204F231B00228A63 /* timestamp_compare.c in Sources */ = {isa = PBXBuildFile; fileRef = EF90D78E204F22C900228A63 /* timestamp_compare.c */; };
		EF90D7B1204F231E00228A63 /* timestamp_tm.c in Sources */ = {isa = PBXBuildFile; fileRef = EF90D78F204F22C900228A63 /* timestamp_tm.c */; };
		EF90D7B2204F232100228A63 /* timestamp_format.c in Sources */ = {isa = PBXBuildFile; fileRef = EF90D790204F22C900228A63 /* timestamp_format.c */; };
		EF90D7B3204F232300228A63 /* timestamp_parse.c in Sources */ = {isa = PBXBuildFile; fileRef = EF90D791204F22C900228A63 /* timestamp_parse.c */; };
		EF90D7B4204F234100228A63 /* NSDate+Comparator.m in Sources */ = {isa = PBXBuildFile; fileRef = EF90D796204F22C900228A63 /* NSDate+Comparator.m */; };
		EF90D7B5204F234700228A63 /* NSDate+PSIDateExtension.m in Sources */ = {isa = PBXBuildFile; fileRef = EF90D797204F22C900228A63 /* NSDate+PSIDateExtension.m */; };
		EF90D7B6204F235100228A63 /* DispatchUtils.m in Sources */ = {isa = PBXBuildFile; fileRef = EF90D798204F22C900228A63 /* DispatchUtils.m */; };
		EF90D7B7204F235800228A63 /* FileUtils.m in Sources */ = {isa = PBXBuildFile; fileRef = EF90D799204F22C900228A63 /* FileUtils.m */; };
		EF90D7B8204F236400228A63 /* NSError+Convenience.m in Sources */ = {isa = PBXBuildFile; fileRef = EF90D79A204F22C900228A63 /* NSError+Convenience.m */; };
		EFB3E62C1F621111004AAE8C /* PulsingHaloLayer.m in Sources */ = {isa = PBXBuildFile; fileRef = EFB3E6291F621111004AAE8C /* PulsingHaloLayer.m */; };
		EFC2F5B620226758007B52F9 /* PacketTunnelUtils.m in Sources */ = {isa = PBXBuildFile; fileRef = EFC2F5B420226757007B52F9 /* PacketTunnelUtils.m */; };
		EFC2F5C420226782007B52F9 /* RootContainerController.m in Sources */ = {isa = PBXBuildFile; fileRef = EFC2F5BB20226781007B52F9 /* RootContainerController.m */; };
		EFC2F5C720226782007B52F9 /* UIAlertController+Delegate.m in Sources */ = {isa = PBXBuildFile; fileRef = EFC2F5C020226782007B52F9 /* UIAlertController+Delegate.m */; };
<<<<<<< HEAD
		EFC2F5CB202267B1007B52F9 /* PsiphonConfigFiles.m in Sources */ = {isa = PBXBuildFile; fileRef = EFC2F5CA202267B0007B52F9 /* PsiphonConfigFiles.m */; };
		EFC2F5CC20226835007B52F9 /* PsiphonConfigFiles.m in Sources */ = {isa = PBXBuildFile; fileRef = EFC2F5CA202267B0007B52F9 /* PsiphonConfigFiles.m */; };
=======
		EFC2F5C820226782007B52F9 /* LoadingCircleLayer.m in Sources */ = {isa = PBXBuildFile; fileRef = EFC2F5C220226782007B52F9 /* LoadingCircleLayer.m */; };
		EFC2F5CB202267B1007B52F9 /* PsiphonConfigReader.m in Sources */ = {isa = PBXBuildFile; fileRef = EFC2F5CA202267B0007B52F9 /* PsiphonConfigReader.m */; };
		EFC2F5CC20226835007B52F9 /* PsiphonConfigReader.m in Sources */ = {isa = PBXBuildFile; fileRef = EFC2F5CA202267B0007B52F9 /* PsiphonConfigReader.m */; };
>>>>>>> da5e03aa
		EFED7EBC1F55C8550078980F /* LogViewControllerFullScreen.m in Sources */ = {isa = PBXBuildFile; fileRef = EFED7EBB1F55C8550078980F /* LogViewControllerFullScreen.m */; };
		F132D7E01F5739A800AF7F91 /* LaunchScreenViewController.m in Sources */ = {isa = PBXBuildFile; fileRef = F132D7DF1F5739A800AF7F91 /* LaunchScreenViewController.m */; };
		F136C2951F62E3E1000D3EAB /* LaunchScreen.xib in Resources */ = {isa = PBXBuildFile; fileRef = F136C2941F62E3E1000D3EAB /* LaunchScreen.xib */; };
/* End PBXBuildFile section */

/* Begin PBXContainerItemProxy section */
		4E0D88261FA06B2400ADB61E /* PBXContainerItemProxy */ = {
			isa = PBXContainerItemProxy;
			containerPortal = CE26FC821BBDC7B700B83375 /* Project object */;
			proxyType = 1;
			remoteGlobalIDString = CE26FC891BBDC7B800B83375;
			remoteInfo = Psiphon;
		};
		CE26FCAA1BBDC85900B83375 /* PBXContainerItemProxy */ = {
			isa = PBXContainerItemProxy;
			containerPortal = CE26FC821BBDC7B700B83375 /* Project object */;
			proxyType = 1;
			remoteGlobalIDString = CE26FCA21BBDC85900B83375;
			remoteInfo = PsiphonVPN;
		};
/* End PBXContainerItemProxy section */

/* Begin PBXCopyFilesBuildPhase section */
		CE26FCB01BBDC85900B83375 /* Embed App Extensions */ = {
			isa = PBXCopyFilesBuildPhase;
			buildActionMask = 2147483647;
			dstPath = "";
			dstSubfolderSpec = 13;
			files = (
				CE26FCAC1BBDC85900B83375 /* PsiphonVPN.appex in Embed App Extensions */,
			);
			name = "Embed App Extensions";
			runOnlyForDeploymentPostprocessing = 0;
		};
		CE7B76421F54881600EA44BD /* CopyFiles */ = {
			isa = PBXCopyFilesBuildPhase;
			buildActionMask = 2147483647;
			dstPath = "";
			dstSubfolderSpec = 10;
			files = (
				4E30745F2097922C00B6D2A3 /* PsiCashLib.framework in CopyFiles */,
				CE7B76431F54881F00EA44BD /* PsiphonTunnel.framework in CopyFiles */,
			);
			runOnlyForDeploymentPostprocessing = 0;
		};
/* End PBXCopyFilesBuildPhase section */

/* Begin PBXFileReference section */
		01122727D6CE50B340C55DBE /* libPods-PsiphonVPN.a */ = {isa = PBXFileReference; explicitFileType = archive.ar; includeInIndex = 0; path = "libPods-PsiphonVPN.a"; sourceTree = BUILT_PRODUCTS_DIR; };
		197DABE91F54BEED00DD5C3B /* VungleInterstitialCustomEvent.h */ = {isa = PBXFileReference; fileEncoding = 4; lastKnownFileType = sourcecode.c.h; path = VungleInterstitialCustomEvent.h; sourceTree = "<group>"; };
		197DABEA1F54BEED00DD5C3B /* VungleInterstitialCustomEvent.m */ = {isa = PBXFileReference; fileEncoding = 4; lastKnownFileType = sourcecode.c.objc; path = VungleInterstitialCustomEvent.m; sourceTree = "<group>"; };
		197DABEC1F54C09E00DD5C3B /* MPVungleRouter.h */ = {isa = PBXFileReference; fileEncoding = 4; lastKnownFileType = sourcecode.c.h; path = MPVungleRouter.h; sourceTree = "<group>"; };
		197DABED1F54C09E00DD5C3B /* MPVungleRouter.m */ = {isa = PBXFileReference; fileEncoding = 4; lastKnownFileType = sourcecode.c.objc; path = MPVungleRouter.m; sourceTree = "<group>"; };
		197DABEF1F54C0CA00DD5C3B /* MPInstanceProvider+Vungle.h */ = {isa = PBXFileReference; fileEncoding = 4; lastKnownFileType = sourcecode.c.h; path = "MPInstanceProvider+Vungle.h"; sourceTree = "<group>"; };
		197DABF01F54C0CA00DD5C3B /* MPInstanceProvider+Vungle.m */ = {isa = PBXFileReference; fileEncoding = 4; lastKnownFileType = sourcecode.c.objc; path = "MPInstanceProvider+Vungle.m"; sourceTree = "<group>"; };
		197DABF31F54C15400DD5C3B /* VungleInstanceMediationSettings.h */ = {isa = PBXFileReference; fileEncoding = 4; lastKnownFileType = sourcecode.c.h; path = VungleInstanceMediationSettings.h; sourceTree = "<group>"; };
		197DABF41F54C15400DD5C3B /* VungleInstanceMediationSettings.m */ = {isa = PBXFileReference; fileEncoding = 4; lastKnownFileType = sourcecode.c.objc; path = VungleInstanceMediationSettings.m; sourceTree = "<group>"; };
		19CB75031F54ADB300F78219 /* MPGoogleAdMobBannerCustomEvent.h */ = {isa = PBXFileReference; fileEncoding = 4; lastKnownFileType = sourcecode.c.h; path = MPGoogleAdMobBannerCustomEvent.h; sourceTree = "<group>"; };
		19CB75041F54ADB300F78219 /* MPGoogleAdMobBannerCustomEvent.m */ = {isa = PBXFileReference; fileEncoding = 4; lastKnownFileType = sourcecode.c.objc; path = MPGoogleAdMobBannerCustomEvent.m; sourceTree = "<group>"; };
		19CB75051F54ADB300F78219 /* MPGoogleAdMobInterstitialCustomEvent.h */ = {isa = PBXFileReference; fileEncoding = 4; lastKnownFileType = sourcecode.c.h; path = MPGoogleAdMobInterstitialCustomEvent.h; sourceTree = "<group>"; };
		19CB75061F54ADB300F78219 /* MPGoogleAdMobInterstitialCustomEvent.m */ = {isa = PBXFileReference; fileEncoding = 4; lastKnownFileType = sourcecode.c.objc; path = MPGoogleAdMobInterstitialCustomEvent.m; sourceTree = "<group>"; };
		440D75BD1F59E041005C603B /* StoreKit.framework */ = {isa = PBXFileReference; lastKnownFileType = wrapper.framework; name = StoreKit.framework; path = System/Library/Frameworks/StoreKit.framework; sourceTree = SDKROOT; };
		4435CC251F70566000F3A809 /* SettingsViewController.h */ = {isa = PBXFileReference; fileEncoding = 4; lastKnownFileType = sourcecode.c.h; path = SettingsViewController.h; sourceTree = "<group>"; };
		4435CC261F70566000F3A809 /* SettingsViewController.m */ = {isa = PBXFileReference; fileEncoding = 4; lastKnownFileType = sourcecode.c.objc; path = SettingsViewController.m; sourceTree = "<group>"; };
		44A0CAEF1FE04A4500859DB3 /* RMAppReceipt.h */ = {isa = PBXFileReference; fileEncoding = 4; lastKnownFileType = sourcecode.c.h; path = RMAppReceipt.h; sourceTree = "<group>"; };
		44A0CAF01FE04A4500859DB3 /* AppleIncRootCertificate.cer */ = {isa = PBXFileReference; lastKnownFileType = file; path = AppleIncRootCertificate.cer; sourceTree = "<group>"; };
		44A0CAF11FE04A4500859DB3 /* RMAppReceipt.m */ = {isa = PBXFileReference; fileEncoding = 4; lastKnownFileType = sourcecode.c.objc; path = RMAppReceipt.m; sourceTree = "<group>"; };
		44E3CB6A1FCCA83100C80C82 /* Subscription.h */ = {isa = PBXFileReference; fileEncoding = 4; lastKnownFileType = sourcecode.c.h; path = Subscription.h; sourceTree = "<group>"; };
		44E3CB6B1FCCA83200C80C82 /* Subscription.m */ = {isa = PBXFileReference; fileEncoding = 4; lastKnownFileType = sourcecode.c.objc; path = Subscription.m; sourceTree = "<group>"; };
		4E0484462047482A006C3D35 /* PsiCashPurchaseView.h */ = {isa = PBXFileReference; fileEncoding = 4; lastKnownFileType = sourcecode.c.h; path = PsiCashPurchaseView.h; sourceTree = "<group>"; };
		4E04844720474831006C3D35 /* PsiCashPurchaseView.m */ = {isa = PBXFileReference; fileEncoding = 4; lastKnownFileType = sourcecode.c.objc; path = PsiCashPurchaseView.m; sourceTree = "<group>"; };
		4E04845820487208006C3D35 /* PsiCashSpeedBoostSliderView.h */ = {isa = PBXFileReference; lastKnownFileType = sourcecode.c.h; path = PsiCashSpeedBoostSliderView.h; sourceTree = "<group>"; };
		4E04845920487208006C3D35 /* PsiCashSpeedBoostSliderView.m */ = {isa = PBXFileReference; lastKnownFileType = sourcecode.c.objc; path = PsiCashSpeedBoostSliderView.m; sourceTree = "<group>"; };
		4E0484692048A0B8006C3D35 /* PsiCashBalanceView.m */ = {isa = PBXFileReference; fileEncoding = 4; lastKnownFileType = sourcecode.c.objc; path = PsiCashBalanceView.m; sourceTree = "<group>"; };
		4E04846A2048A0B9006C3D35 /* PsiCashBalanceView.h */ = {isa = PBXFileReference; fileEncoding = 4; lastKnownFileType = sourcecode.c.h; path = PsiCashBalanceView.h; sourceTree = "<group>"; };
		4E0774951F566ADA0097BC8C /* InAppSettings.bundle */ = {isa = PBXFileReference; lastKnownFileType = "wrapper.plug-in"; path = InAppSettings.bundle; sourceTree = "<group>"; };
		4E0D88211FA06B2400ADB61E /* PsiphonUITests.xctest */ = {isa = PBXFileReference; explicitFileType = wrapper.cfbundle; includeInIndex = 0; path = PsiphonUITests.xctest; sourceTree = BUILT_PRODUCTS_DIR; };
		4E0D88231FA06B2400ADB61E /* PsiphonUITests.swift */ = {isa = PBXFileReference; lastKnownFileType = sourcecode.swift; path = PsiphonUITests.swift; sourceTree = "<group>"; };
		4E0D88251FA06B2400ADB61E /* Info.plist */ = {isa = PBXFileReference; lastKnownFileType = text.plist.xml; path = Info.plist; sourceTree = "<group>"; };
		4E0DCB181F28481E00495781 /* PsiphonDataSharedDB.h */ = {isa = PBXFileReference; lastKnownFileType = sourcecode.c.h; path = PsiphonDataSharedDB.h; sourceTree = "<group>"; };
		4E0DCB191F28481E00495781 /* PsiphonDataSharedDB.m */ = {isa = PBXFileReference; lastKnownFileType = sourcecode.c.objc; path = PsiphonDataSharedDB.m; sourceTree = "<group>"; };
		4E1FE1CA1FB213860031211C /* SnapshotHelper.swift */ = {isa = PBXFileReference; fileEncoding = 4; lastKnownFileType = sourcecode.swift; path = SnapshotHelper.swift; sourceTree = "<group>"; };
		4E2037A0207592A300B99A05 /* PsiCashErrorTypes.m */ = {isa = PBXFileReference; lastKnownFileType = sourcecode.c.objc; path = PsiCashErrorTypes.m; sourceTree = "<group>"; };
		4E25A8F2203F5F2200B5A1A4 /* PsiCashSpeedBoostMeterView.h */ = {isa = PBXFileReference; lastKnownFileType = sourcecode.c.h; path = PsiCashSpeedBoostMeterView.h; sourceTree = "<group>"; };
		4E25A8F3203F5F2200B5A1A4 /* PsiCashSpeedBoostMeterView.m */ = {isa = PBXFileReference; lastKnownFileType = sourcecode.c.objc; path = PsiCashSpeedBoostMeterView.m; sourceTree = "<group>"; };
		4E29DB5D20616DAC0070431F /* ExpiringPurchases.h */ = {isa = PBXFileReference; lastKnownFileType = sourcecode.c.h; path = ExpiringPurchases.h; sourceTree = "<group>"; };
		4E29DB5E20616DAC0070431F /* ExpiringPurchases.m */ = {isa = PBXFileReference; lastKnownFileType = sourcecode.c.objc; path = ExpiringPurchases.m; sourceTree = "<group>"; };
		4E30745D2097921B00B6D2A3 /* PsiCashLib.framework */ = {isa = PBXFileReference; lastKnownFileType = wrapper.framework; path = PsiCashLib.framework; sourceTree = "<group>"; };
		4E5263B120728FAB0021FEF5 /* LoadingCircleLayer.m */ = {isa = PBXFileReference; lastKnownFileType = sourcecode.c.objc; path = LoadingCircleLayer.m; sourceTree = "<group>"; };
		4E5263B5207290360021FEF5 /* EmbeddedServerEntriesHelpers.h */ = {isa = PBXFileReference; fileEncoding = 4; lastKnownFileType = sourcecode.c.h; path = EmbeddedServerEntriesHelpers.h; sourceTree = "<group>"; };
		4E5263B6207290360021FEF5 /* EmbeddedServerEntriesHelpers.c */ = {isa = PBXFileReference; fileEncoding = 4; lastKnownFileType = sourcecode.c.c; path = EmbeddedServerEntriesHelpers.c; sourceTree = "<group>"; };
		4E5263BF207292920021FEF5 /* EmbeddedServerEntries.m */ = {isa = PBXFileReference; lastKnownFileType = sourcecode.c.objc; path = EmbeddedServerEntries.m; sourceTree = "<group>"; };
		4E5263C2207293710021FEF5 /* PsiphonProgressView.m */ = {isa = PBXFileReference; fileEncoding = 4; lastKnownFileType = sourcecode.c.objc; path = PsiphonProgressView.m; sourceTree = "<group>"; };
		4E5263C3207293710021FEF5 /* PsiphonProgressView.h */ = {isa = PBXFileReference; fileEncoding = 4; lastKnownFileType = sourcecode.c.h; path = PsiphonProgressView.h; sourceTree = "<group>"; };
		4E5263C52072938F0021FEF5 /* LoadingCircleLayer.h */ = {isa = PBXFileReference; lastKnownFileType = sourcecode.c.h; path = LoadingCircleLayer.h; sourceTree = "<group>"; };
		4E5263C6207294550021FEF5 /* EmbeddedServerEntries.h */ = {isa = PBXFileReference; lastKnownFileType = sourcecode.c.h; path = EmbeddedServerEntries.h; sourceTree = "<group>"; };
		4E5263C92072984C0021FEF5 /* IAPStoreHelper.h */ = {isa = PBXFileReference; fileEncoding = 4; lastKnownFileType = sourcecode.c.h; path = IAPStoreHelper.h; sourceTree = "<group>"; };
		4E5263CA2072984D0021FEF5 /* IAPViewController.m */ = {isa = PBXFileReference; fileEncoding = 4; lastKnownFileType = sourcecode.c.objc; path = IAPViewController.m; sourceTree = "<group>"; };
		4E5263CB2072984D0021FEF5 /* IAPViewController.h */ = {isa = PBXFileReference; fileEncoding = 4; lastKnownFileType = sourcecode.c.h; path = IAPViewController.h; sourceTree = "<group>"; };
		4E5263CC2072984D0021FEF5 /* IAPStoreHelper.m */ = {isa = PBXFileReference; fileEncoding = 4; lastKnownFileType = sourcecode.c.objc; path = IAPStoreHelper.m; sourceTree = "<group>"; };
		4E5263CF20732DDE0021FEF5 /* PsiCashAuthPackage.h */ = {isa = PBXFileReference; lastKnownFileType = sourcecode.c.h; path = PsiCashAuthPackage.h; sourceTree = "<group>"; };
		4E5263D020732DDE0021FEF5 /* PsiCashAuthPackage.m */ = {isa = PBXFileReference; lastKnownFileType = sourcecode.c.objc; path = PsiCashAuthPackage.m; sourceTree = "<group>"; };
		4E5263D22073322B0021FEF5 /* PsiCashErrorTypes.h */ = {isa = PBXFileReference; lastKnownFileType = sourcecode.c.h; path = PsiCashErrorTypes.h; sourceTree = "<group>"; };
		4E556D24204DD5A200345812 /* PsiCashPurchaseAlertView.h */ = {isa = PBXFileReference; lastKnownFileType = sourcecode.c.h; path = PsiCashPurchaseAlertView.h; sourceTree = "<group>"; };
		4E556D25204DD5A200345812 /* PsiCashPurchaseAlertView.m */ = {isa = PBXFileReference; lastKnownFileType = sourcecode.c.objc; path = PsiCashPurchaseAlertView.m; sourceTree = "<group>"; };
		4E5BD4F32061982300AD4724 /* FeedbackManager.h */ = {isa = PBXFileReference; lastKnownFileType = sourcecode.c.h; path = FeedbackManager.h; sourceTree = "<group>"; };
		4E5BD4F42061982300AD4724 /* FeedbackManager.m */ = {isa = PBXFileReference; lastKnownFileType = sourcecode.c.objc; path = FeedbackManager.m; sourceTree = "<group>"; };
		4E5DAE6320A942A300E06342 /* UILabel+GetLabelHeight.h */ = {isa = PBXFileReference; fileEncoding = 4; lastKnownFileType = sourcecode.c.h; path = "UILabel+GetLabelHeight.h"; sourceTree = "<group>"; };
		4E5DAE6420A942A300E06342 /* UILabel+GetLabelHeight.m */ = {isa = PBXFileReference; fileEncoding = 4; lastKnownFileType = sourcecode.c.objc; path = "UILabel+GetLabelHeight.m"; sourceTree = "<group>"; };
		4E5E5F9120598092008D4375 /* PsiCashSpeedBoostProduct.h */ = {isa = PBXFileReference; lastKnownFileType = sourcecode.c.h; path = PsiCashSpeedBoostProduct.h; sourceTree = "<group>"; };
		4E5E5F9220598092008D4375 /* PsiCashSpeedBoostProduct.m */ = {isa = PBXFileReference; lastKnownFileType = sourcecode.c.objc; path = PsiCashSpeedBoostProduct.m; sourceTree = "<group>"; };
		4E5E5F9420598DC2008D4375 /* PsiCashSpeedBoostProduct+PsiCashPurchasePrice.h */ = {isa = PBXFileReference; lastKnownFileType = sourcecode.c.h; path = "PsiCashSpeedBoostProduct+PsiCashPurchasePrice.h"; sourceTree = "<group>"; };
		4E5E5F9520598DC2008D4375 /* PsiCashSpeedBoostProduct+PsiCashPurchasePrice.m */ = {isa = PBXFileReference; lastKnownFileType = sourcecode.c.objc; path = "PsiCashSpeedBoostProduct+PsiCashPurchasePrice.m"; sourceTree = "<group>"; };
		4E7B3EB5205215A6007F752C /* PsiCashProduct.h */ = {isa = PBXFileReference; lastKnownFileType = sourcecode.c.h; path = PsiCashProduct.h; sourceTree = "<group>"; };
		4E99814020A64CC700253CE7 /* PsiCashBalanceWithSpeedBoostMeter.h */ = {isa = PBXFileReference; fileEncoding = 4; lastKnownFileType = sourcecode.c.h; path = PsiCashBalanceWithSpeedBoostMeter.h; sourceTree = "<group>"; };
		4E99814120A64CC700253CE7 /* PsiCashBalanceWithSpeedBoostMeter.m */ = {isa = PBXFileReference; fileEncoding = 4; lastKnownFileType = sourcecode.c.objc; path = PsiCashBalanceWithSpeedBoostMeter.m; sourceTree = "<group>"; };
		4E9B2E11204F463000E63784 /* PsiCashClientModel.h */ = {isa = PBXFileReference; lastKnownFileType = sourcecode.c.h; path = PsiCashClientModel.h; sourceTree = "<group>"; };
		4E9B2E12204F463000E63784 /* PsiCashClientModel.m */ = {isa = PBXFileReference; lastKnownFileType = sourcecode.c.objc; path = PsiCashClientModel.m; sourceTree = "<group>"; };
		4EC0356D2045179800EE9573 /* PsiCashTableViewController.h */ = {isa = PBXFileReference; lastKnownFileType = sourcecode.c.h; path = PsiCashTableViewController.h; sourceTree = "<group>"; };
		4EC0356E2045179800EE9573 /* PsiCashTableViewController.m */ = {isa = PBXFileReference; lastKnownFileType = sourcecode.c.objc; path = PsiCashTableViewController.m; sourceTree = "<group>"; };
		4EC035702045191C00EE9573 /* PsiCashBalanceTableViewCell.h */ = {isa = PBXFileReference; lastKnownFileType = sourcecode.c.h; path = PsiCashBalanceTableViewCell.h; sourceTree = "<group>"; };
		4EC035712045191C00EE9573 /* PsiCashBalanceTableViewCell.m */ = {isa = PBXFileReference; lastKnownFileType = sourcecode.c.objc; path = PsiCashBalanceTableViewCell.m; sourceTree = "<group>"; };
		4EC0357320451EBC00EE9573 /* PsiCashSpeedBoostTableViewCell.h */ = {isa = PBXFileReference; lastKnownFileType = sourcecode.c.h; path = PsiCashSpeedBoostTableViewCell.h; sourceTree = "<group>"; };
		4EC0357420451EBC00EE9573 /* PsiCashSpeedBoostTableViewCell.m */ = {isa = PBXFileReference; lastKnownFileType = sourcecode.c.objc; path = PsiCashSpeedBoostTableViewCell.m; sourceTree = "<group>"; };
		4EC5526120AB8DB9000B4BEA /* Pastel.h */ = {isa = PBXFileReference; fileEncoding = 4; lastKnownFileType = sourcecode.c.h; path = Pastel.h; sourceTree = "<group>"; };
		4EC5526220AB8DBE000B4BEA /* Pastel.m */ = {isa = PBXFileReference; fileEncoding = 4; lastKnownFileType = sourcecode.c.objc; path = Pastel.m; sourceTree = "<group>"; };
		4EC5526420AB8DC7000B4BEA /* PastelView.h */ = {isa = PBXFileReference; fileEncoding = 4; lastKnownFileType = sourcecode.c.h; path = PastelView.h; sourceTree = "<group>"; };
		4EC5526520AB8DCD000B4BEA /* PastelView.m */ = {isa = PBXFileReference; fileEncoding = 4; lastKnownFileType = sourcecode.c.objc; path = PastelView.m; sourceTree = "<group>"; };
		4EC5526C20ACED2E000B4BEA /* StarView.h */ = {isa = PBXFileReference; lastKnownFileType = sourcecode.c.h; path = StarView.h; sourceTree = "<group>"; };
		4EC5526D20ACED2E000B4BEA /* StarView.m */ = {isa = PBXFileReference; lastKnownFileType = sourcecode.c.objc; path = StarView.m; sourceTree = "<group>"; };
		4EEB2F0020644769006E80EF /* PsiCashAPIModels.h */ = {isa = PBXFileReference; lastKnownFileType = sourcecode.c.h; path = PsiCashAPIModels.h; sourceTree = "<group>"; };
		4EEB2F0120644769006E80EF /* PsiCashAPIModels.m */ = {isa = PBXFileReference; lastKnownFileType = sourcecode.c.objc; path = PsiCashAPIModels.m; sourceTree = "<group>"; };
		4EEB2F0320644BD5006E80EF /* PsiCashClientModelStagingArea.h */ = {isa = PBXFileReference; lastKnownFileType = sourcecode.c.h; path = PsiCashClientModelStagingArea.h; sourceTree = "<group>"; };
		4EEB2F0420644BD5006E80EF /* PsiCashClientModelStagingArea.m */ = {isa = PBXFileReference; lastKnownFileType = sourcecode.c.objc; path = PsiCashClientModelStagingArea.m; sourceTree = "<group>"; };
		4EF6D9C720A8C7FE00AE9D44 /* PsiCashOnboardingInfoViewController.m */ = {isa = PBXFileReference; fileEncoding = 4; lastKnownFileType = sourcecode.c.objc; path = PsiCashOnboardingInfoViewController.m; sourceTree = "<group>"; };
		4EF6D9C820A8C7FE00AE9D44 /* PsiCashOnboardingViewController.h */ = {isa = PBXFileReference; fileEncoding = 4; lastKnownFileType = sourcecode.c.h; path = PsiCashOnboardingViewController.h; sourceTree = "<group>"; };
		4EF6D9C920A8C7FE00AE9D44 /* PsiCashOnboardingViewController.m */ = {isa = PBXFileReference; fileEncoding = 4; lastKnownFileType = sourcecode.c.objc; path = PsiCashOnboardingViewController.m; sourceTree = "<group>"; };
		4EF6D9CA20A8C7FE00AE9D44 /* PsiCashOnboardingInfoViewController.h */ = {isa = PBXFileReference; fileEncoding = 4; lastKnownFileType = sourcecode.c.h; path = PsiCashOnboardingInfoViewController.h; sourceTree = "<group>"; };
		4EFAAF242034CDC700EC0536 /* PsiCashClient.h */ = {isa = PBXFileReference; fileEncoding = 4; lastKnownFileType = sourcecode.c.h; name = PsiCashClient.h; path = Psiphon/PsiCash/ClientWrapper/PsiCashClient.h; sourceTree = SOURCE_ROOT; };
		4EFAAF282034CDC800EC0536 /* PsiCashClient.m */ = {isa = PBXFileReference; fileEncoding = 4; lastKnownFileType = sourcecode.c.objc; name = PsiCashClient.m; path = Psiphon/PsiCash/ClientWrapper/PsiCashClient.m; sourceTree = SOURCE_ROOT; };
		571DC9418AF936E60179F07C /* Pods-Psiphon.release.xcconfig */ = {isa = PBXFileReference; includeInIndex = 1; lastKnownFileType = text.xcconfig; name = "Pods-Psiphon.release.xcconfig"; path = "Pods/Target Support Files/Pods-Psiphon/Pods-Psiphon.release.xcconfig"; sourceTree = "<group>"; };
		66094F781E8067520069EC4E /* PsiphonTunnel.framework */ = {isa = PBXFileReference; lastKnownFileType = wrapper.framework; path = PsiphonTunnel.framework; sourceTree = "<group>"; };
		6615A5E91F58A95500026C98 /* en */ = {isa = PBXFileReference; lastKnownFileType = text.plist.strings; name = en; path = Strings/en.lproj/Localizable.strings; sourceTree = "<group>"; };
		6615A5EC1F58A95E00026C98 /* fr */ = {isa = PBXFileReference; lastKnownFileType = text.plist.strings; name = fr; path = Strings/fr.lproj/Localizable.strings; sourceTree = "<group>"; };
		661DA4B91F68391E00BB4B93 /* ar */ = {isa = PBXFileReference; lastKnownFileType = text.plist.strings; name = ar; path = Strings/ar.lproj/Localizable.strings; sourceTree = "<group>"; };
		661DA4BA1F68393200BB4B93 /* bo */ = {isa = PBXFileReference; lastKnownFileType = text.plist.strings; name = bo; path = Strings/bo.lproj/Localizable.strings; sourceTree = "<group>"; };
		661DA4BB1F68394E00BB4B93 /* de */ = {isa = PBXFileReference; lastKnownFileType = text.plist.strings; name = de; path = Strings/de.lproj/Localizable.strings; sourceTree = "<group>"; };
		661DA4BC1F68395900BB4B93 /* el */ = {isa = PBXFileReference; lastKnownFileType = text.plist.strings; name = el; path = Strings/el.lproj/Localizable.strings; sourceTree = "<group>"; };
		661DA4BD1F68396800BB4B93 /* es */ = {isa = PBXFileReference; lastKnownFileType = text.plist.strings; name = es; path = Strings/es.lproj/Localizable.strings; sourceTree = "<group>"; };
		661DA4BE1F68398200BB4B93 /* fa */ = {isa = PBXFileReference; lastKnownFileType = text.plist.strings; name = fa; path = Strings/fa.lproj/Localizable.strings; sourceTree = "<group>"; };
		661DA4BF1F68398D00BB4B93 /* fi */ = {isa = PBXFileReference; lastKnownFileType = text.plist.strings; name = fi; path = Strings/fi.lproj/Localizable.strings; sourceTree = "<group>"; };
		661DA4C01F68399D00BB4B93 /* hr */ = {isa = PBXFileReference; lastKnownFileType = text.plist.strings; name = hr; path = Strings/hr.lproj/Localizable.strings; sourceTree = "<group>"; };
		661DA4C11F6839A900BB4B93 /* id */ = {isa = PBXFileReference; lastKnownFileType = text.plist.strings; name = id; path = Strings/id.lproj/Localizable.strings; sourceTree = "<group>"; };
		661DA4C21F6839BA00BB4B93 /* km */ = {isa = PBXFileReference; lastKnownFileType = text.plist.strings; name = km; path = Strings/km.lproj/Localizable.strings; sourceTree = "<group>"; };
		661DA4C31F6839C300BB4B93 /* ko */ = {isa = PBXFileReference; lastKnownFileType = text.plist.strings; name = ko; path = Strings/ko.lproj/Localizable.strings; sourceTree = "<group>"; };
		661DA4C41F6839CC00BB4B93 /* nb */ = {isa = PBXFileReference; lastKnownFileType = text.plist.strings; name = nb; path = Strings/nb.lproj/Localizable.strings; sourceTree = "<group>"; };
		661DA4C51F6839D700BB4B93 /* nl */ = {isa = PBXFileReference; lastKnownFileType = text.plist.strings; name = nl; path = Strings/nl.lproj/Localizable.strings; sourceTree = "<group>"; };
		661DA4C61F6839E300BB4B93 /* pt-BR */ = {isa = PBXFileReference; lastKnownFileType = text.plist.strings; name = "pt-BR"; path = "Strings/pt-BR.lproj/Localizable.strings"; sourceTree = "<group>"; };
		661DA4C71F6839ED00BB4B93 /* pt-PT */ = {isa = PBXFileReference; lastKnownFileType = text.plist.strings; name = "pt-PT"; path = "Strings/pt-PT.lproj/Localizable.strings"; sourceTree = "<group>"; };
		661DA4C81F6839F600BB4B93 /* ru */ = {isa = PBXFileReference; lastKnownFileType = text.plist.strings; name = ru; path = Strings/ru.lproj/Localizable.strings; sourceTree = "<group>"; };
		661DA4C91F683A0300BB4B93 /* th */ = {isa = PBXFileReference; lastKnownFileType = text.plist.strings; name = th; path = Strings/th.lproj/Localizable.strings; sourceTree = "<group>"; };
		661DA4CA1F683A1A00BB4B93 /* tk */ = {isa = PBXFileReference; lastKnownFileType = text.plist.strings; name = tk; path = Strings/tk.lproj/Localizable.strings; sourceTree = "<group>"; };
		661DA4CB1F683A2400BB4B93 /* tr */ = {isa = PBXFileReference; lastKnownFileType = text.plist.strings; name = tr; path = Strings/tr.lproj/Localizable.strings; sourceTree = "<group>"; };
		661DA4CC1F683A2E00BB4B93 /* vi */ = {isa = PBXFileReference; lastKnownFileType = text.plist.strings; name = vi; path = Strings/vi.lproj/Localizable.strings; sourceTree = "<group>"; };
		661DA4CD1F683A3800BB4B93 /* zh-Hans */ = {isa = PBXFileReference; lastKnownFileType = text.plist.strings; name = "zh-Hans"; path = "Strings/zh-Hans.lproj/Localizable.strings"; sourceTree = "<group>"; };
		661DA4CE1F683A4000BB4B93 /* zh-Hant */ = {isa = PBXFileReference; lastKnownFileType = text.plist.strings; name = "zh-Hant"; path = "Strings/zh-Hant.lproj/Localizable.strings"; sourceTree = "<group>"; };
		663EEF3A1FAB857A0034A9E7 /* tg */ = {isa = PBXFileReference; lastKnownFileType = text.plist.strings; name = tg; path = Strings/tg.lproj/Localizable.strings; sourceTree = "<group>"; };
		664469C71F72C2F8005E995B /* am */ = {isa = PBXFileReference; lastKnownFileType = text.plist.strings; name = am; path = Strings/am.lproj/Localizable.strings; sourceTree = "<group>"; };
		664469C81F72C305005E995B /* be */ = {isa = PBXFileReference; lastKnownFileType = text.plist.strings; name = be; path = Strings/be.lproj/Localizable.strings; sourceTree = "<group>"; };
		6651BE001F6B11AA00D65633 /* az */ = {isa = PBXFileReference; lastKnownFileType = text.plist.strings; name = az; path = Strings/az.lproj/Localizable.strings; sourceTree = "<group>"; };
		6651BE011F6B131300D65633 /* uk */ = {isa = PBXFileReference; lastKnownFileType = text.plist.strings; name = uk; path = Strings/uk.lproj/Localizable.strings; sourceTree = "<group>"; };
		6651BE021F6B154C00D65633 /* uz */ = {isa = PBXFileReference; lastKnownFileType = text.plist.strings; name = uz; path = Strings/uz.lproj/Localizable.strings; sourceTree = "<group>"; };
		6651BE031F6B15A200D65633 /* ky */ = {isa = PBXFileReference; lastKnownFileType = text.plist.strings; name = ky; path = Strings/ky.lproj/Localizable.strings; sourceTree = "<group>"; };
		6651BE041F6B176500D65633 /* kk */ = {isa = PBXFileReference; lastKnownFileType = text.plist.strings; name = kk; path = Strings/kk.lproj/Localizable.strings; sourceTree = "<group>"; };
		6651BE051F6B177000D65633 /* my */ = {isa = PBXFileReference; lastKnownFileType = text.plist.strings; name = my; path = Strings/my.lproj/Localizable.strings; sourceTree = "<group>"; };
		668AF9BE1E92CBD3008CAAAA /* NetworkExtension.framework */ = {isa = PBXFileReference; lastKnownFileType = wrapper.framework; name = NetworkExtension.framework; path = System/Library/Frameworks/NetworkExtension.framework; sourceTree = SDKROOT; };
		6B2646D9B515A2990796D972 /* Pods-PsiphonVPN.release.xcconfig */ = {isa = PBXFileReference; includeInIndex = 1; lastKnownFileType = text.xcconfig; name = "Pods-PsiphonVPN.release.xcconfig"; path = "Pods/Target Support Files/Pods-PsiphonVPN/Pods-PsiphonVPN.release.xcconfig"; sourceTree = "<group>"; };
		963708A81F65D4810038894E /* Bourbon-Oblique.otf */ = {isa = PBXFileReference; lastKnownFileType = text; path = "Bourbon-Oblique.otf"; sourceTree = "<group>"; };
		9BFEC0419AD3808370915E01 /* PsiphonConfigUserDefaults.h */ = {isa = PBXFileReference; fileEncoding = 4; lastKnownFileType = sourcecode.c.h; path = PsiphonConfigUserDefaults.h; sourceTree = "<group>"; };
		9BFEC1C9F506CE1DF07306D2 /* NEBridge.h */ = {isa = PBXFileReference; fileEncoding = 4; lastKnownFileType = sourcecode.c.h; path = NEBridge.h; sourceTree = "<group>"; };
		9BFEC3165745A5D14C8C3C08 /* Notifier.h */ = {isa = PBXFileReference; fileEncoding = 4; lastKnownFileType = sourcecode.c.h; path = Notifier.h; sourceTree = "<group>"; };
		9BFEC31B61584FD2EAAF5DE6 /* Authorization.m */ = {isa = PBXFileReference; fileEncoding = 4; lastKnownFileType = sourcecode.c.objc; path = Authorization.m; sourceTree = "<group>"; };
		9BFEC33236183B2DA0000D5B /* VPNManager.h */ = {isa = PBXFileReference; fileEncoding = 4; lastKnownFileType = sourcecode.c.h; path = VPNManager.h; sourceTree = "<group>"; };
		9BFEC355C70611AF985FB4D9 /* SwoopView.h */ = {isa = PBXFileReference; fileEncoding = 4; lastKnownFileType = sourcecode.c.h; path = SwoopView.h; sourceTree = "<group>"; };
		9BFEC3D27AD09E29BF0DB9AC /* AuthorizationsDatabase.h */ = {isa = PBXFileReference; fileEncoding = 4; lastKnownFileType = sourcecode.c.h; path = AuthorizationsDatabase.h; sourceTree = "<group>"; };
		9BFEC4D609BFCD0DC812BDB3 /* Asserts.h */ = {isa = PBXFileReference; fileEncoding = 4; lastKnownFileType = sourcecode.c.h; path = Asserts.h; sourceTree = "<group>"; };
		9BFEC584519C408D9D6D3FF1 /* PsiphonConfigUserDefaults.m */ = {isa = PBXFileReference; fileEncoding = 4; lastKnownFileType = sourcecode.c.objc; path = PsiphonConfigUserDefaults.m; sourceTree = "<group>"; };
		9BFEC66B7F0E98CBC5631F06 /* AdManager.h */ = {isa = PBXFileReference; fileEncoding = 4; lastKnownFileType = sourcecode.c.h; path = AdManager.h; sourceTree = "<group>"; };
		9BFEC673CE5EA236279F07BD /* Authorization.h */ = {isa = PBXFileReference; fileEncoding = 4; lastKnownFileType = sourcecode.c.h; path = Authorization.h; sourceTree = "<group>"; };
		9BFEC6DEB0BE772BE801A9E6 /* AsyncOperation.m */ = {isa = PBXFileReference; fileEncoding = 4; lastKnownFileType = sourcecode.c.objc; path = AsyncOperation.m; sourceTree = "<group>"; };
		9BFEC72C282F6060193B2E87 /* UIColor+Additions.m */ = {isa = PBXFileReference; fileEncoding = 4; lastKnownFileType = sourcecode.c.objc; path = "UIColor+Additions.m"; sourceTree = "<group>"; };
		9BFEC8783D4222F2272E50E7 /* BasePacketTunnelProvider.h */ = {isa = PBXFileReference; fileEncoding = 4; lastKnownFileType = sourcecode.c.h; path = BasePacketTunnelProvider.h; sourceTree = "<group>"; };
		9BFEC91ED4A1C511520E9948 /* Notifier.m */ = {isa = PBXFileReference; fileEncoding = 4; lastKnownFileType = sourcecode.c.objc; path = Notifier.m; sourceTree = "<group>"; };
		9BFECA9ADB17DC329DA64AA5 /* AsyncOperation.h */ = {isa = PBXFileReference; fileEncoding = 4; lastKnownFileType = sourcecode.c.h; path = AsyncOperation.h; sourceTree = "<group>"; };
		9BFECBACAAF0FC84C7EA783E /* VPNManager.m */ = {isa = PBXFileReference; fileEncoding = 4; lastKnownFileType = sourcecode.c.objc; path = VPNManager.m; sourceTree = "<group>"; };
		9BFECBF5A83176EA09316CB4 /* SwoopView.m */ = {isa = PBXFileReference; fileEncoding = 4; lastKnownFileType = sourcecode.c.objc; path = SwoopView.m; sourceTree = "<group>"; };
		9BFECC3FADE9C8A76A0913DE /* BasePacketTunnelProvider.m */ = {isa = PBXFileReference; fileEncoding = 4; lastKnownFileType = sourcecode.c.objc; path = BasePacketTunnelProvider.m; sourceTree = "<group>"; };
		9BFECC9B2B9F2BFBD4F8A47B /* UserDefaults.h */ = {isa = PBXFileReference; fileEncoding = 4; lastKnownFileType = sourcecode.c.h; path = UserDefaults.h; sourceTree = "<group>"; };
		9BFECCCF429898FD903B69A6 /* Nullity.m */ = {isa = PBXFileReference; fileEncoding = 4; lastKnownFileType = sourcecode.c.objc; path = Nullity.m; sourceTree = "<group>"; };
		9BFECE69F71F11C7B3A2D67E /* UIColor+Additions.h */ = {isa = PBXFileReference; fileEncoding = 4; lastKnownFileType = sourcecode.c.h; path = "UIColor+Additions.h"; sourceTree = "<group>"; };
		9BFECE9247474C83FD8C2948 /* AdManager.m */ = {isa = PBXFileReference; fileEncoding = 4; lastKnownFileType = sourcecode.c.objc; path = AdManager.m; sourceTree = "<group>"; };
		9BFECEEB971749A4E9705B15 /* Nullity.h */ = {isa = PBXFileReference; fileEncoding = 4; lastKnownFileType = sourcecode.c.h; path = Nullity.h; sourceTree = "<group>"; };
		CB8BB19F016330264C4DCB80 /* libPods-Psiphon.a */ = {isa = PBXFileReference; explicitFileType = archive.ar; includeInIndex = 0; path = "libPods-Psiphon.a"; sourceTree = BUILT_PRODUCTS_DIR; };
		CE26FC8A1BBDC7B800B83375 /* Psiphon.app */ = {isa = PBXFileReference; explicitFileType = wrapper.application; includeInIndex = 0; path = Psiphon.app; sourceTree = BUILT_PRODUCTS_DIR; };
		CE26FC941BBDC7B800B83375 /* Assets.xcassets */ = {isa = PBXFileReference; lastKnownFileType = folder.assetcatalog; path = Assets.xcassets; sourceTree = "<group>"; };
		CE26FC991BBDC7B800B83375 /* Info.plist */ = {isa = PBXFileReference; lastKnownFileType = text.plist.xml; path = Info.plist; sourceTree = "<group>"; };
		CE26FCA31BBDC85900B83375 /* PsiphonVPN.appex */ = {isa = PBXFileReference; explicitFileType = "wrapper.app-extension"; includeInIndex = 0; path = PsiphonVPN.appex; sourceTree = BUILT_PRODUCTS_DIR; };
		CE26FCA91BBDC85900B83375 /* Info.plist */ = {isa = PBXFileReference; lastKnownFileType = text.plist.xml; path = Info.plist; sourceTree = "<group>"; };
		CE4E9BBF1BBEECF30060FF8B /* Psiphon.entitlements */ = {isa = PBXFileReference; fileEncoding = 4; lastKnownFileType = text.xml; path = Psiphon.entitlements; sourceTree = "<group>"; };
		CE4E9BC11BBEECFC0060FF8B /* PsiphonVPN.entitlements */ = {isa = PBXFileReference; fileEncoding = 4; lastKnownFileType = text.xml; path = PsiphonVPN.entitlements; sourceTree = "<group>"; };
		DD100E19194B9A79F5D7DF55 /* Pods-PsiphonVPN.debug.xcconfig */ = {isa = PBXFileReference; includeInIndex = 1; lastKnownFileType = text.xcconfig; name = "Pods-PsiphonVPN.debug.xcconfig"; path = "Pods/Target Support Files/Pods-PsiphonVPN/Pods-PsiphonVPN.debug.xcconfig"; sourceTree = "<group>"; };
		EDB109A2FBFB32D821FF121D /* Pods-Psiphon.debug.xcconfig */ = {isa = PBXFileReference; includeInIndex = 1; lastKnownFileType = text.xcconfig; name = "Pods-Psiphon.debug.xcconfig"; path = "Pods/Target Support Files/Pods-Psiphon/Pods-Psiphon.debug.xcconfig"; sourceTree = "<group>"; };
		EF2EDD8120AD21B6008B17A3 /* PrivacyPolicyViewController.m */ = {isa = PBXFileReference; fileEncoding = 4; lastKnownFileType = sourcecode.c.objc; path = PrivacyPolicyViewController.m; sourceTree = "<group>"; };
		EF2EDD8220AD21B6008B17A3 /* PrivacyPolicyViewController.h */ = {isa = PBXFileReference; fileEncoding = 4; lastKnownFileType = sourcecode.c.h; path = PrivacyPolicyViewController.h; sourceTree = "<group>"; };
		EF639C2D1F8FCE2A009D6B42 /* PsiFeedbackLogger.h */ = {isa = PBXFileReference; lastKnownFileType = sourcecode.c.h; path = PsiFeedbackLogger.h; sourceTree = "<group>"; };
		EF639C2E1F8FCE2A009D6B42 /* PsiFeedbackLogger.m */ = {isa = PBXFileReference; lastKnownFileType = sourcecode.c.objc; path = PsiFeedbackLogger.m; sourceTree = "<group>"; };
		EF652CD01F352212002AFB48 /* main.m */ = {isa = PBXFileReference; fileEncoding = 4; lastKnownFileType = sourcecode.c.objc; path = main.m; sourceTree = "<group>"; };
		EF652CD21F35224C002AFB48 /* AppDelegate.h */ = {isa = PBXFileReference; fileEncoding = 4; lastKnownFileType = sourcecode.c.h; path = AppDelegate.h; sourceTree = "<group>"; };
		EF652CD31F35224C002AFB48 /* AppDelegate.m */ = {isa = PBXFileReference; fileEncoding = 4; lastKnownFileType = sourcecode.c.objc; path = AppDelegate.m; sourceTree = "<group>"; usesTabs = 0; };
		EF652CD41F35224C002AFB48 /* MainViewController.h */ = {isa = PBXFileReference; fileEncoding = 4; lastKnownFileType = sourcecode.c.h; path = MainViewController.h; sourceTree = "<group>"; };
		EF652CD51F35224C002AFB48 /* MainViewController.m */ = {isa = PBXFileReference; fileEncoding = 4; lastKnownFileType = sourcecode.c.objc; path = MainViewController.m; sourceTree = "<group>"; };
		EF652CD81F352271002AFB48 /* PacketTunnelProvider.h */ = {isa = PBXFileReference; fileEncoding = 4; lastKnownFileType = sourcecode.c.h; path = PacketTunnelProvider.h; sourceTree = "<group>"; };
		EF652CD91F352271002AFB48 /* PacketTunnelProvider.m */ = {isa = PBXFileReference; fileEncoding = 4; lastKnownFileType = sourcecode.c.objc; path = PacketTunnelProvider.m; sourceTree = "<group>"; };
		EF652CDB1F365B8C002AFB48 /* SharedConstants.h */ = {isa = PBXFileReference; fileEncoding = 4; lastKnownFileType = sourcecode.c.h; path = SharedConstants.h; sourceTree = "<group>"; };
		EF6C1F501F59E46500709554 /* embedded_server_entries */ = {isa = PBXFileReference; fileEncoding = 4; lastKnownFileType = text; path = embedded_server_entries; sourceTree = "<group>"; };
		EF6C1F511F59E46500709554 /* psiphon_config */ = {isa = PBXFileReference; fileEncoding = 4; lastKnownFileType = text; path = psiphon_config; sourceTree = "<group>"; };
		EF743FC31F99549000AC89A2 /* productIDs.plist */ = {isa = PBXFileReference; fileEncoding = 4; lastKnownFileType = text.plist.xml; path = productIDs.plist; sourceTree = "<group>"; };
		EF90D78D204F22C900228A63 /* timestamp_valid.c */ = {isa = PBXFileReference; fileEncoding = 4; lastKnownFileType = sourcecode.c.c; path = timestamp_valid.c; sourceTree = "<group>"; };
		EF90D78E204F22C900228A63 /* timestamp_compare.c */ = {isa = PBXFileReference; fileEncoding = 4; lastKnownFileType = sourcecode.c.c; path = timestamp_compare.c; sourceTree = "<group>"; };
		EF90D78F204F22C900228A63 /* timestamp_tm.c */ = {isa = PBXFileReference; fileEncoding = 4; lastKnownFileType = sourcecode.c.c; path = timestamp_tm.c; sourceTree = "<group>"; };
		EF90D790204F22C900228A63 /* timestamp_format.c */ = {isa = PBXFileReference; fileEncoding = 4; lastKnownFileType = sourcecode.c.c; path = timestamp_format.c; sourceTree = "<group>"; };
		EF90D791204F22C900228A63 /* timestamp_parse.c */ = {isa = PBXFileReference; fileEncoding = 4; lastKnownFileType = sourcecode.c.c; path = timestamp_parse.c; sourceTree = "<group>"; };
		EF90D792204F22C900228A63 /* timestamp.h */ = {isa = PBXFileReference; fileEncoding = 4; lastKnownFileType = sourcecode.c.h; path = timestamp.h; sourceTree = "<group>"; };
		EF90D794204F22C900228A63 /* FileUtils.h */ = {isa = PBXFileReference; fileEncoding = 4; lastKnownFileType = sourcecode.c.h; path = FileUtils.h; sourceTree = "<group>"; };
		EF90D795204F22C900228A63 /* NSError+Convenience.h */ = {isa = PBXFileReference; fileEncoding = 4; lastKnownFileType = sourcecode.c.h; path = "NSError+Convenience.h"; sourceTree = "<group>"; };
		EF90D796204F22C900228A63 /* NSDate+Comparator.m */ = {isa = PBXFileReference; fileEncoding = 4; lastKnownFileType = sourcecode.c.objc; path = "NSDate+Comparator.m"; sourceTree = "<group>"; };
		EF90D797204F22C900228A63 /* NSDate+PSIDateExtension.m */ = {isa = PBXFileReference; fileEncoding = 4; lastKnownFileType = sourcecode.c.objc; path = "NSDate+PSIDateExtension.m"; sourceTree = "<group>"; };
		EF90D798204F22C900228A63 /* DispatchUtils.m */ = {isa = PBXFileReference; fileEncoding = 4; lastKnownFileType = sourcecode.c.objc; path = DispatchUtils.m; sourceTree = "<group>"; };
		EF90D799204F22C900228A63 /* FileUtils.m */ = {isa = PBXFileReference; fileEncoding = 4; lastKnownFileType = sourcecode.c.objc; path = FileUtils.m; sourceTree = "<group>"; };
		EF90D79A204F22C900228A63 /* NSError+Convenience.m */ = {isa = PBXFileReference; fileEncoding = 4; lastKnownFileType = sourcecode.c.objc; path = "NSError+Convenience.m"; sourceTree = "<group>"; };
		EF90D79B204F22C900228A63 /* DispatchUtils.h */ = {isa = PBXFileReference; fileEncoding = 4; lastKnownFileType = sourcecode.c.h; path = DispatchUtils.h; sourceTree = "<group>"; };
		EF90D79C204F22C900228A63 /* NSDate+PSIDateExtension.h */ = {isa = PBXFileReference; fileEncoding = 4; lastKnownFileType = sourcecode.c.h; path = "NSDate+PSIDateExtension.h"; sourceTree = "<group>"; };
		EF90D79D204F22C900228A63 /* NSDate+Comparator.h */ = {isa = PBXFileReference; fileEncoding = 4; lastKnownFileType = sourcecode.c.h; path = "NSDate+Comparator.h"; sourceTree = "<group>"; };
		EF90D79F204F22C900228A63 /* RACSignal+Operations2.m */ = {isa = PBXFileReference; fileEncoding = 4; lastKnownFileType = sourcecode.c.objc; path = "RACSignal+Operations2.m"; sourceTree = "<group>"; };
		EF90D7A0204F22C900228A63 /* RACSignal+Operations2.h */ = {isa = PBXFileReference; fileEncoding = 4; lastKnownFileType = sourcecode.c.h; path = "RACSignal+Operations2.h"; sourceTree = "<group>"; };
		EFB3E6291F621111004AAE8C /* PulsingHaloLayer.m */ = {isa = PBXFileReference; fileEncoding = 4; lastKnownFileType = sourcecode.c.objc; path = PulsingHaloLayer.m; sourceTree = "<group>"; };
		EFB3E62A1F621111004AAE8C /* PulsingHaloLayer.h */ = {isa = PBXFileReference; fileEncoding = 4; lastKnownFileType = sourcecode.c.h; path = PulsingHaloLayer.h; sourceTree = "<group>"; };
		EFB3E62B1F621111004AAE8C /* PulsingHalo.h */ = {isa = PBXFileReference; fileEncoding = 4; lastKnownFileType = sourcecode.c.h; path = PulsingHalo.h; sourceTree = "<group>"; };
		EFB3E62D1F66F23F004AAE8C /* Logging.h */ = {isa = PBXFileReference; fileEncoding = 4; lastKnownFileType = sourcecode.c.h; path = Logging.h; sourceTree = "<group>"; };
		EFC2F5B420226757007B52F9 /* PacketTunnelUtils.m */ = {isa = PBXFileReference; fileEncoding = 4; lastKnownFileType = sourcecode.c.objc; path = PacketTunnelUtils.m; sourceTree = "<group>"; };
		EFC2F5B520226758007B52F9 /* PacketTunnelUtils.h */ = {isa = PBXFileReference; fileEncoding = 4; lastKnownFileType = sourcecode.c.h; path = PacketTunnelUtils.h; sourceTree = "<group>"; };
		EFC2F5B720226780007B52F9 /* UIAlertController+Delegate.h */ = {isa = PBXFileReference; fileEncoding = 4; lastKnownFileType = sourcecode.c.h; path = "UIAlertController+Delegate.h"; sourceTree = "<group>"; };
		EFC2F5BB20226781007B52F9 /* RootContainerController.m */ = {isa = PBXFileReference; fileEncoding = 4; lastKnownFileType = sourcecode.c.objc; path = RootContainerController.m; sourceTree = "<group>"; };
		EFC2F5C020226782007B52F9 /* UIAlertController+Delegate.m */ = {isa = PBXFileReference; fileEncoding = 4; lastKnownFileType = sourcecode.c.objc; path = "UIAlertController+Delegate.m"; sourceTree = "<group>"; };
		EFC2F5C120226782007B52F9 /* RootContainerController.h */ = {isa = PBXFileReference; fileEncoding = 4; lastKnownFileType = sourcecode.c.h; path = RootContainerController.h; sourceTree = "<group>"; };
<<<<<<< HEAD
		EFC2F5C9202267B0007B52F9 /* PsiphonConfigFiles.h */ = {isa = PBXFileReference; fileEncoding = 4; lastKnownFileType = sourcecode.c.h; path = PsiphonConfigFiles.h; sourceTree = "<group>"; };
		EFC2F5CA202267B0007B52F9 /* PsiphonConfigFiles.m */ = {isa = PBXFileReference; fileEncoding = 4; lastKnownFileType = sourcecode.c.objc; path = PsiphonConfigFiles.m; sourceTree = "<group>"; };
=======
		EFC2F5C220226782007B52F9 /* LoadingCircleLayer.m */ = {isa = PBXFileReference; fileEncoding = 4; lastKnownFileType = sourcecode.c.objc; path = LoadingCircleLayer.m; sourceTree = "<group>"; };
		EFC2F5C9202267B0007B52F9 /* PsiphonConfigReader.h */ = {isa = PBXFileReference; fileEncoding = 4; lastKnownFileType = sourcecode.c.h; path = PsiphonConfigReader.h; sourceTree = "<group>"; };
		EFC2F5CA202267B0007B52F9 /* PsiphonConfigReader.m */ = {isa = PBXFileReference; fileEncoding = 4; lastKnownFileType = sourcecode.c.objc; path = PsiphonConfigReader.m; sourceTree = "<group>"; };
>>>>>>> da5e03aa
		EFED7EBA1F55C8550078980F /* LogViewControllerFullScreen.h */ = {isa = PBXFileReference; fileEncoding = 4; lastKnownFileType = sourcecode.c.h; path = LogViewControllerFullScreen.h; sourceTree = "<group>"; };
		EFED7EBB1F55C8550078980F /* LogViewControllerFullScreen.m */ = {isa = PBXFileReference; fileEncoding = 4; lastKnownFileType = sourcecode.c.objc; path = LogViewControllerFullScreen.m; sourceTree = "<group>"; };
		F132D7DE1F5739A800AF7F91 /* LaunchScreenViewController.h */ = {isa = PBXFileReference; fileEncoding = 4; lastKnownFileType = sourcecode.c.h; path = LaunchScreenViewController.h; sourceTree = "<group>"; };
		F132D7DF1F5739A800AF7F91 /* LaunchScreenViewController.m */ = {isa = PBXFileReference; fileEncoding = 4; lastKnownFileType = sourcecode.c.objc; path = LaunchScreenViewController.m; sourceTree = "<group>"; };
		F136C2941F62E3E1000D3EAB /* LaunchScreen.xib */ = {isa = PBXFileReference; fileEncoding = 4; lastKnownFileType = file.xib; path = LaunchScreen.xib; sourceTree = "<group>"; };
/* End PBXFileReference section */

/* Begin PBXFrameworksBuildPhase section */
		4E0D881E1FA06B2400ADB61E /* Frameworks */ = {
			isa = PBXFrameworksBuildPhase;
			buildActionMask = 2147483647;
			files = (
			);
			runOnlyForDeploymentPostprocessing = 0;
		};
		CE26FC871BBDC7B800B83375 /* Frameworks */ = {
			isa = PBXFrameworksBuildPhase;
			buildActionMask = 2147483647;
			files = (
				668AF9C01E92CBE0008CAAAA /* NetworkExtension.framework in Frameworks */,
				440D75BE1F59E041005C603B /* StoreKit.framework in Frameworks */,
				D672BC574F14042B4D77AB28 /* libPods-Psiphon.a in Frameworks */,
			);
			runOnlyForDeploymentPostprocessing = 0;
		};
		CE26FCA01BBDC85900B83375 /* Frameworks */ = {
			isa = PBXFrameworksBuildPhase;
			buildActionMask = 2147483647;
			files = (
				668AF9BF1E92CBD3008CAAAA /* NetworkExtension.framework in Frameworks */,
				66094F7A1E8067520069EC4E /* PsiphonTunnel.framework in Frameworks */,
				B1D9FF416DDCA97A40A325AA /* libPods-PsiphonVPN.a in Frameworks */,
			);
			runOnlyForDeploymentPostprocessing = 0;
		};
/* End PBXFrameworksBuildPhase section */

/* Begin PBXGroup section */
		197DABF21F54C0EA00DD5C3B /* 3rd Party Adapters */ = {
			isa = PBXGroup;
			children = (
				19CB75031F54ADB300F78219 /* MPGoogleAdMobBannerCustomEvent.h */,
				19CB75041F54ADB300F78219 /* MPGoogleAdMobBannerCustomEvent.m */,
				19CB75051F54ADB300F78219 /* MPGoogleAdMobInterstitialCustomEvent.h */,
				19CB75061F54ADB300F78219 /* MPGoogleAdMobInterstitialCustomEvent.m */,
				197DABEF1F54C0CA00DD5C3B /* MPInstanceProvider+Vungle.h */,
				197DABF01F54C0CA00DD5C3B /* MPInstanceProvider+Vungle.m */,
				197DABEC1F54C09E00DD5C3B /* MPVungleRouter.h */,
				197DABED1F54C09E00DD5C3B /* MPVungleRouter.m */,
				197DABF31F54C15400DD5C3B /* VungleInstanceMediationSettings.h */,
				197DABF41F54C15400DD5C3B /* VungleInstanceMediationSettings.m */,
				197DABE91F54BEED00DD5C3B /* VungleInterstitialCustomEvent.h */,
				197DABEA1F54BEED00DD5C3B /* VungleInterstitialCustomEvent.m */,
			);
			name = "3rd Party Adapters";
			sourceTree = "<group>";
		};
		448AD86C1F5DC89000316BA9 /* IAP */ = {
			isa = PBXGroup;
			children = (
				EF743FC31F99549000AC89A2 /* productIDs.plist */,
				44A0CAF01FE04A4500859DB3 /* AppleIncRootCertificate.cer */,
				44A0CAEF1FE04A4500859DB3 /* RMAppReceipt.h */,
				44A0CAF11FE04A4500859DB3 /* RMAppReceipt.m */,
				4E5263C92072984C0021FEF5 /* IAPStoreHelper.h */,
				4E5263CC2072984D0021FEF5 /* IAPStoreHelper.m */,
				4E5263CB2072984D0021FEF5 /* IAPViewController.h */,
				4E5263CA2072984D0021FEF5 /* IAPViewController.m */,
			);
			name = IAP;
			sourceTree = "<group>";
		};
		4E04845220474BF6006C3D35 /* TableViewCells */ = {
			isa = PBXGroup;
			children = (
				4EC035702045191C00EE9573 /* PsiCashBalanceTableViewCell.h */,
				4EC035712045191C00EE9573 /* PsiCashBalanceTableViewCell.m */,
				4EC0357320451EBC00EE9573 /* PsiCashSpeedBoostTableViewCell.h */,
				4EC0357420451EBC00EE9573 /* PsiCashSpeedBoostTableViewCell.m */,
			);
			path = TableViewCells;
			sourceTree = "<group>";
		};
		4E04845320474C17006C3D35 /* Views */ = {
			isa = PBXGroup;
			children = (
				4E04846A2048A0B9006C3D35 /* PsiCashBalanceView.h */,
				4E0484692048A0B8006C3D35 /* PsiCashBalanceView.m */,
				4E99814020A64CC700253CE7 /* PsiCashBalanceWithSpeedBoostMeter.h */,
				4E99814120A64CC700253CE7 /* PsiCashBalanceWithSpeedBoostMeter.m */,
				4E556D24204DD5A200345812 /* PsiCashPurchaseAlertView.h */,
				4E556D25204DD5A200345812 /* PsiCashPurchaseAlertView.m */,
				4E0484462047482A006C3D35 /* PsiCashPurchaseView.h */,
				4E04844720474831006C3D35 /* PsiCashPurchaseView.m */,
				4E04845820487208006C3D35 /* PsiCashSpeedBoostSliderView.h */,
				4E04845920487208006C3D35 /* PsiCashSpeedBoostSliderView.m */,
				4E25A8F2203F5F2200B5A1A4 /* PsiCashSpeedBoostMeterView.h */,
				4E25A8F3203F5F2200B5A1A4 /* PsiCashSpeedBoostMeterView.m */,
			);
			path = Views;
			sourceTree = "<group>";
		};
		4E0D88221FA06B2400ADB61E /* PsiphonUITests */ = {
			isa = PBXGroup;
			children = (
				4E0D88231FA06B2400ADB61E /* PsiphonUITests.swift */,
				4E1FE1CA1FB213860031211C /* SnapshotHelper.swift */,
				4E0D88251FA06B2400ADB61E /* Info.plist */,
			);
			path = PsiphonUITests;
			sourceTree = "<group>";
		};
		4E0DCB101F28458100495781 /* Shared */ = {
			isa = PBXGroup;
			children = (
				EF90D78B204F22C900228A63 /* External */,
				EF90D79E204F22C900228A63 /* ReactiveExtensions */,
				EF90D793204F22C900228A63 /* Util */,
				EFC2F5C9202267B0007B52F9 /* PsiphonConfigReader.h */,
				EFC2F5CA202267B0007B52F9 /* PsiphonConfigReader.m */,
				669A10B61F58A74E00EE831F /* Strings */,
				4E0DCB181F28481E00495781 /* PsiphonDataSharedDB.h */,
				4E0DCB191F28481E00495781 /* PsiphonDataSharedDB.m */,
				EF652CDB1F365B8C002AFB48 /* SharedConstants.h */,
				9BFEC3165745A5D14C8C3C08 /* Notifier.h */,
				9BFEC91ED4A1C511520E9948 /* Notifier.m */,
				9BFEC0419AD3808370915E01 /* PsiphonConfigUserDefaults.h */,
				9BFEC584519C408D9D6D3FF1 /* PsiphonConfigUserDefaults.m */,
				EFB3E62D1F66F23F004AAE8C /* Logging.h */,
				EF6C1F501F59E46500709554 /* embedded_server_entries */,
				EF6C1F511F59E46500709554 /* psiphon_config */,
				EF639C2D1F8FCE2A009D6B42 /* PsiFeedbackLogger.h */,
				EF639C2E1F8FCE2A009D6B42 /* PsiFeedbackLogger.m */,
				9BFECC9B2B9F2BFBD4F8A47B /* UserDefaults.h */,
				9BFEC31B61584FD2EAAF5DE6 /* Authorization.m */,
				9BFEC673CE5EA236279F07BD /* Authorization.h */,
				9BFEC4D609BFCD0DC812BDB3 /* Asserts.h */,
			);
			path = Shared;
			sourceTree = "<group>";
		};
		4E5BD4F62061982C00AD4724 /* Feedback */ = {
			isa = PBXGroup;
			children = (
				4E5BD4F32061982300AD4724 /* FeedbackManager.h */,
				4E5BD4F42061982300AD4724 /* FeedbackManager.m */,
			);
			name = Feedback;
			sourceTree = "<group>";
		};
		4E5E5F9020598047008D4375 /* Products */ = {
			isa = PBXGroup;
			children = (
				4EEB2EFF2064329C006E80EF /* ExpiringPurchases */,
				4E7B3EB5205215A6007F752C /* PsiCashProduct.h */,
				4E5E5F9120598092008D4375 /* PsiCashSpeedBoostProduct.h */,
				4E5E5F9220598092008D4375 /* PsiCashSpeedBoostProduct.m */,
				4E5E5F9420598DC2008D4375 /* PsiCashSpeedBoostProduct+PsiCashPurchasePrice.h */,
				4E5E5F9520598DC2008D4375 /* PsiCashSpeedBoostProduct+PsiCashPurchasePrice.m */,
			);
			name = Products;
			path = ClientAPI/Products;
			sourceTree = "<group>";
		};
		4E856D8F20A8C612007861A2 /* Onboarding */ = {
			isa = PBXGroup;
			children = (
				4EF6D9C820A8C7FE00AE9D44 /* PsiCashOnboardingViewController.h */,
				4EF6D9C920A8C7FE00AE9D44 /* PsiCashOnboardingViewController.m */,
				4EF6D9CA20A8C7FE00AE9D44 /* PsiCashOnboardingInfoViewController.h */,
				4EF6D9C720A8C7FE00AE9D44 /* PsiCashOnboardingInfoViewController.m */,
			);
			path = Onboarding;
			sourceTree = "<group>";
		};
		4E9B2E09204EFB7E00E63784 /* Objects */ = {
			isa = PBXGroup;
			children = (
				4E5263CF20732DDE0021FEF5 /* PsiCashAuthPackage.h */,
				4E5263D020732DDE0021FEF5 /* PsiCashAuthPackage.m */,
				4E9B2E11204F463000E63784 /* PsiCashClientModel.h */,
				4E9B2E12204F463000E63784 /* PsiCashClientModel.m */,
				4EEB2F0320644BD5006E80EF /* PsiCashClientModelStagingArea.h */,
				4EEB2F0420644BD5006E80EF /* PsiCashClientModelStagingArea.m */,
				4E5263D22073322B0021FEF5 /* PsiCashErrorTypes.h */,
				4E2037A0207592A300B99A05 /* PsiCashErrorTypes.m */,
			);
			path = Objects;
			sourceTree = "<group>";
		};
		4E9B2E0A204EFB9400E63784 /* ClientWrapper */ = {
			isa = PBXGroup;
			children = (
				4EFAAF242034CDC700EC0536 /* PsiCashClient.h */,
				4EFAAF282034CDC800EC0536 /* PsiCashClient.m */,
				4EEB2F0020644769006E80EF /* PsiCashAPIModels.h */,
				4EEB2F0120644769006E80EF /* PsiCashAPIModels.m */,
			);
			path = ClientWrapper;
			sourceTree = "<group>";
		};
		4E9B2E0B204EFBA700E63784 /* ViewControllers */ = {
			isa = PBXGroup;
			children = (
				4EC0356D2045179800EE9573 /* PsiCashTableViewController.h */,
				4EC0356E2045179800EE9573 /* PsiCashTableViewController.m */,
				4E04845220474BF6006C3D35 /* TableViewCells */,
			);
			path = ViewControllers;
			sourceTree = "<group>";
		};
		4EC5526720AB8DF1000B4BEA /* Pastel */ = {
			isa = PBXGroup;
			children = (
				4EC5526120AB8DB9000B4BEA /* Pastel.h */,
				4EC5526220AB8DBE000B4BEA /* Pastel.m */,
				4EC5526420AB8DC7000B4BEA /* PastelView.h */,
				4EC5526520AB8DCD000B4BEA /* PastelView.m */,
			);
			name = Pastel;
			sourceTree = "<group>";
		};
		4EC5526F20ACED34000B4BEA /* Stars */ = {
			isa = PBXGroup;
			children = (
				4EC5526C20ACED2E000B4BEA /* StarView.h */,
				4EC5526D20ACED2E000B4BEA /* StarView.m */,
			);
			name = Stars;
			sourceTree = "<group>";
		};
		4EEB2EFF2064329C006E80EF /* ExpiringPurchases */ = {
			isa = PBXGroup;
			children = (
				4E29DB5D20616DAC0070431F /* ExpiringPurchases.h */,
				4E29DB5E20616DAC0070431F /* ExpiringPurchases.m */,
			);
			path = ExpiringPurchases;
			sourceTree = "<group>";
		};
		4EFAAF1C2034CDA600EC0536 /* PsiCash */ = {
			isa = PBXGroup;
			children = (
				4E9B2E0A204EFB9400E63784 /* ClientWrapper */,
				4E5E5F9020598047008D4375 /* Products */,
				4E9B2E09204EFB7E00E63784 /* Objects */,
				4E856D8F20A8C612007861A2 /* Onboarding */,
				4E9B2E0B204EFBA700E63784 /* ViewControllers */,
				4E04845320474C17006C3D35 /* Views */,
			);
			path = PsiCash;
			sourceTree = "<group>";
		};
		668AF9B81E92CB60008CAAAA /* Frameworks */ = {
			isa = PBXGroup;
			children = (
				440D75BD1F59E041005C603B /* StoreKit.framework */,
				668AF9BE1E92CBD3008CAAAA /* NetworkExtension.framework */,
				CB8BB19F016330264C4DCB80 /* libPods-Psiphon.a */,
				01122727D6CE50B340C55DBE /* libPods-PsiphonVPN.a */,
			);
			name = Frameworks;
			sourceTree = "<group>";
		};
		669A10B61F58A74E00EE831F /* Strings */ = {
			isa = PBXGroup;
			children = (
				6615A5E81F58A95500026C98 /* Localizable.strings */,
			);
			name = Strings;
			sourceTree = "<group>";
		};
		CE26FC811BBDC7B700B83375 = {
			isa = PBXGroup;
			children = (
				4E30745D2097921B00B6D2A3 /* PsiCashLib.framework */,
				66094F781E8067520069EC4E /* PsiphonTunnel.framework */,
				4E0DCB101F28458100495781 /* Shared */,
				CE26FC8C1BBDC7B800B83375 /* Psiphon */,
				CE26FCA41BBDC85900B83375 /* PsiphonVPN */,
				4E0D88221FA06B2400ADB61E /* PsiphonUITests */,
				CE26FC8B1BBDC7B800B83375 /* Products */,
				668AF9B81E92CB60008CAAAA /* Frameworks */,
				FF0DC6191C07A3FC5D6EE10A /* Pods */,
			);
			sourceTree = "<group>";
		};
		CE26FC8B1BBDC7B800B83375 /* Products */ = {
			isa = PBXGroup;
			children = (
				CE26FC8A1BBDC7B800B83375 /* Psiphon.app */,
				CE26FCA31BBDC85900B83375 /* PsiphonVPN.appex */,
				4E0D88211FA06B2400ADB61E /* PsiphonUITests.xctest */,
			);
			name = Products;
			sourceTree = "<group>";
		};
		CE26FC8C1BBDC7B800B83375 /* Psiphon */ = {
			isa = PBXGroup;
			children = (
				4EC5526720AB8DF1000B4BEA /* Pastel */,
				4E5263C6207294550021FEF5 /* EmbeddedServerEntries.h */,
				4E5263BF207292920021FEF5 /* EmbeddedServerEntries.m */,
				4E5263B5207290360021FEF5 /* EmbeddedServerEntriesHelpers.h */,
				4E5263B6207290360021FEF5 /* EmbeddedServerEntriesHelpers.c */,
				4E5263C52072938F0021FEF5 /* LoadingCircleLayer.h */,
				4E5263B120728FAB0021FEF5 /* LoadingCircleLayer.m */,
				4E5263C3207293710021FEF5 /* PsiphonProgressView.h */,
				4E5263C2207293710021FEF5 /* PsiphonProgressView.m */,
				EF2EDD8220AD21B6008B17A3 /* PrivacyPolicyViewController.h */,
				EF2EDD8120AD21B6008B17A3 /* PrivacyPolicyViewController.m */,
				EFC2F5C120226782007B52F9 /* RootContainerController.h */,
				EFC2F5BB20226781007B52F9 /* RootContainerController.m */,
				EFC2F5B720226780007B52F9 /* UIAlertController+Delegate.h */,
				EFC2F5C020226782007B52F9 /* UIAlertController+Delegate.m */,
				4E5DAE6320A942A300E06342 /* UILabel+GetLabelHeight.h */,
				4E5DAE6420A942A300E06342 /* UILabel+GetLabelHeight.m */,
				EF652CCF1F3521F8002AFB48 /* Supporting Files */,
				F136C2981F62E81F000D3EAB /* Resource */,
				EFB3E6281F621100004AAE8C /* External */,
				F132D7DE1F5739A800AF7F91 /* LaunchScreenViewController.h */,
				F132D7DF1F5739A800AF7F91 /* LaunchScreenViewController.m */,
				EFED7EBA1F55C8550078980F /* LogViewControllerFullScreen.h */,
				EFED7EBB1F55C8550078980F /* LogViewControllerFullScreen.m */,
				4EFAAF1C2034CDA600EC0536 /* PsiCash */,
				CE4E9BBF1BBEECF30060FF8B /* Psiphon.entitlements */,
				CE26FC991BBDC7B800B83375 /* Info.plist */,
				EF652CD21F35224C002AFB48 /* AppDelegate.h */,
				EF652CD31F35224C002AFB48 /* AppDelegate.m */,
				EF652CD41F35224C002AFB48 /* MainViewController.h */,
				EF652CD51F35224C002AFB48 /* MainViewController.m */,
				4E5BD4F62061982C00AD4724 /* Feedback */,
				4E0774951F566ADA0097BC8C /* InAppSettings.bundle */,
				197DABF21F54C0EA00DD5C3B /* 3rd Party Adapters */,
				448AD86C1F5DC89000316BA9 /* IAP */,
				9BFECE9247474C83FD8C2948 /* AdManager.m */,
				9BFEC66B7F0E98CBC5631F06 /* AdManager.h */,
				4435CC251F70566000F3A809 /* SettingsViewController.h */,
				4435CC261F70566000F3A809 /* SettingsViewController.m */,
				9BFEC33236183B2DA0000D5B /* VPNManager.h */,
				9BFECBACAAF0FC84C7EA783E /* VPNManager.m */,
				4EC5526F20ACED34000B4BEA /* Stars */,
				9BFEC72C282F6060193B2E87 /* UIColor+Additions.m */,
				9BFECE69F71F11C7B3A2D67E /* UIColor+Additions.h */,
				9BFECBF5A83176EA09316CB4 /* SwoopView.m */,
				9BFEC355C70611AF985FB4D9 /* SwoopView.h */,
			);
			path = Psiphon;
			sourceTree = "<group>";
		};
		CE26FCA41BBDC85900B83375 /* PsiphonVPN */ = {
			isa = PBXGroup;
			children = (
				EFC2F5B520226758007B52F9 /* PacketTunnelUtils.h */,
				EFC2F5B420226757007B52F9 /* PacketTunnelUtils.m */,
				EF743FC11F99546B00AC89A2 /* IAP */,
				CE4E9BC11BBEECFC0060FF8B /* PsiphonVPN.entitlements */,
				CE26FCA91BBDC85900B83375 /* Info.plist */,
				EF652CD81F352271002AFB48 /* PacketTunnelProvider.h */,
				EF652CD91F352271002AFB48 /* PacketTunnelProvider.m */,
				9BFECC3FADE9C8A76A0913DE /* BasePacketTunnelProvider.m */,
				9BFEC8783D4222F2272E50E7 /* BasePacketTunnelProvider.h */,
				9BFEC1C9F506CE1DF07306D2 /* NEBridge.h */,
			);
			path = PsiphonVPN;
			sourceTree = "<group>";
		};
		EF652CCF1F3521F8002AFB48 /* Supporting Files */ = {
			isa = PBXGroup;
			children = (
				EF652CD01F352212002AFB48 /* main.m */,
			);
			name = "Supporting Files";
			sourceTree = "<group>";
		};
		EF743FC11F99546B00AC89A2 /* IAP */ = {
			isa = PBXGroup;
			children = (
				44E3CB6A1FCCA83100C80C82 /* Subscription.h */,
				44E3CB6B1FCCA83200C80C82 /* Subscription.m */,
			);
			path = IAP;
			sourceTree = "<group>";
		};
		EF90D78B204F22C900228A63 /* External */ = {
			isa = PBXGroup;
			children = (
				EF90D78C204F22C900228A63 /* c-timestamp */,
			);
			path = External;
			sourceTree = "<group>";
		};
		EF90D78C204F22C900228A63 /* c-timestamp */ = {
			isa = PBXGroup;
			children = (
				EF90D78D204F22C900228A63 /* timestamp_valid.c */,
				EF90D78E204F22C900228A63 /* timestamp_compare.c */,
				EF90D78F204F22C900228A63 /* timestamp_tm.c */,
				EF90D790204F22C900228A63 /* timestamp_format.c */,
				EF90D791204F22C900228A63 /* timestamp_parse.c */,
				EF90D792204F22C900228A63 /* timestamp.h */,
			);
			path = "c-timestamp";
			sourceTree = "<group>";
		};
		EF90D793204F22C900228A63 /* Util */ = {
			isa = PBXGroup;
			children = (
				EF90D794204F22C900228A63 /* FileUtils.h */,
				EF90D799204F22C900228A63 /* FileUtils.m */,
				EF90D795204F22C900228A63 /* NSError+Convenience.h */,
				EF90D79A204F22C900228A63 /* NSError+Convenience.m */,
				EF90D79D204F22C900228A63 /* NSDate+Comparator.h */,
				EF90D796204F22C900228A63 /* NSDate+Comparator.m */,
				EF90D79C204F22C900228A63 /* NSDate+PSIDateExtension.h */,
				EF90D797204F22C900228A63 /* NSDate+PSIDateExtension.m */,
				EF90D79B204F22C900228A63 /* DispatchUtils.h */,
				EF90D798204F22C900228A63 /* DispatchUtils.m */,
				9BFEC6DEB0BE772BE801A9E6 /* AsyncOperation.m */,
				9BFECA9ADB17DC329DA64AA5 /* AsyncOperation.h */,
				9BFECCCF429898FD903B69A6 /* Nullity.m */,
				9BFECEEB971749A4E9705B15 /* Nullity.h */,
			);
			path = Util;
			sourceTree = "<group>";
		};
		EF90D79E204F22C900228A63 /* ReactiveExtensions */ = {
			isa = PBXGroup;
			children = (
				EF90D79F204F22C900228A63 /* RACSignal+Operations2.m */,
				EF90D7A0204F22C900228A63 /* RACSignal+Operations2.h */,
			);
			path = ReactiveExtensions;
			sourceTree = "<group>";
		};
		EFB3E6281F621100004AAE8C /* External */ = {
			isa = PBXGroup;
			children = (
				EFB3E6291F621111004AAE8C /* PulsingHaloLayer.m */,
				EFB3E62A1F621111004AAE8C /* PulsingHaloLayer.h */,
				EFB3E62B1F621111004AAE8C /* PulsingHalo.h */,
			);
			name = External;
			sourceTree = "<group>";
		};
		F136C2981F62E81F000D3EAB /* Resource */ = {
			isa = PBXGroup;
			children = (
				963708A81F65D4810038894E /* Bourbon-Oblique.otf */,
				CE26FC941BBDC7B800B83375 /* Assets.xcassets */,
				F136C2941F62E3E1000D3EAB /* LaunchScreen.xib */,
			);
			name = Resource;
			sourceTree = "<group>";
		};
		FF0DC6191C07A3FC5D6EE10A /* Pods */ = {
			isa = PBXGroup;
			children = (
				EDB109A2FBFB32D821FF121D /* Pods-Psiphon.debug.xcconfig */,
				571DC9418AF936E60179F07C /* Pods-Psiphon.release.xcconfig */,
				DD100E19194B9A79F5D7DF55 /* Pods-PsiphonVPN.debug.xcconfig */,
				6B2646D9B515A2990796D972 /* Pods-PsiphonVPN.release.xcconfig */,
			);
			name = Pods;
			sourceTree = "<group>";
		};
/* End PBXGroup section */

/* Begin PBXNativeTarget section */
		4E0D88201FA06B2400ADB61E /* PsiphonUITests */ = {
			isa = PBXNativeTarget;
			buildConfigurationList = 4E0D882A1FA06B2400ADB61E /* Build configuration list for PBXNativeTarget "PsiphonUITests" */;
			buildPhases = (
				4E0D881D1FA06B2400ADB61E /* Sources */,
				4E0D881E1FA06B2400ADB61E /* Frameworks */,
				4E0D881F1FA06B2400ADB61E /* Resources */,
			);
			buildRules = (
			);
			dependencies = (
				4E0D88271FA06B2400ADB61E /* PBXTargetDependency */,
			);
			name = PsiphonUITests;
			productName = PsiphonUITests;
			productReference = 4E0D88211FA06B2400ADB61E /* PsiphonUITests.xctest */;
			productType = "com.apple.product-type.bundle.ui-testing";
		};
		CE26FC891BBDC7B800B83375 /* Psiphon */ = {
			isa = PBXNativeTarget;
			buildConfigurationList = CE26FC9C1BBDC7B800B83375 /* Build configuration list for PBXNativeTarget "Psiphon" */;
			buildPhases = (
				68C760D8B13A9BB7EA40BC08 /* [CP] Check Pods Manifest.lock */,
				CE26FC861BBDC7B800B83375 /* Sources */,
				CE26FC871BBDC7B800B83375 /* Frameworks */,
				CE26FC881BBDC7B800B83375 /* Resources */,
				CE26FCB01BBDC85900B83375 /* Embed App Extensions */,
				CE7B76421F54881600EA44BD /* CopyFiles */,
				CE7B76441F54882300EA44BD /* ShellScript */,
				42B1EE2DE97B7854FBBA1A54 /* [CP] Embed Pods Frameworks */,
				21155824791FFB36F5A49A19 /* [CP] Copy Pods Resources */,
			);
			buildRules = (
			);
			dependencies = (
				CE26FCAB1BBDC85900B83375 /* PBXTargetDependency */,
			);
			name = Psiphon;
			productName = Psiphon;
			productReference = CE26FC8A1BBDC7B800B83375 /* Psiphon.app */;
			productType = "com.apple.product-type.application";
		};
		CE26FCA21BBDC85900B83375 /* PsiphonVPN */ = {
			isa = PBXNativeTarget;
			buildConfigurationList = CE26FCAD1BBDC85900B83375 /* Build configuration list for PBXNativeTarget "PsiphonVPN" */;
			buildPhases = (
				2DBF001E8C4C4AD1FBA710D1 /* [CP] Check Pods Manifest.lock */,
				CE26FC9F1BBDC85900B83375 /* Sources */,
				CE26FCA01BBDC85900B83375 /* Frameworks */,
				CE26FCA11BBDC85900B83375 /* Resources */,
				24518C7BCB63170C70E39002 /* [CP] Copy Pods Resources */,
			);
			buildRules = (
			);
			dependencies = (
			);
			name = PsiphonVPN;
			productName = PsiphonVPN;
			productReference = CE26FCA31BBDC85900B83375 /* PsiphonVPN.appex */;
			productType = "com.apple.product-type.app-extension";
		};
/* End PBXNativeTarget section */

/* Begin PBXProject section */
		CE26FC821BBDC7B700B83375 /* Project object */ = {
			isa = PBXProject;
			attributes = {
				LastSwiftUpdateCheck = 0910;
				LastUpgradeCheck = 0900;
				ORGANIZATIONNAME = "Psiphon Inc.";
				TargetAttributes = {
					4E0D88201FA06B2400ADB61E = {
						CreatedOnToolsVersion = 9.1;
						DevelopmentTeam = Q6HLNEX92A;
						ProvisioningStyle = Automatic;
						TestTargetID = CE26FC891BBDC7B800B83375;
					};
					CE26FC891BBDC7B800B83375 = {
						CreatedOnToolsVersion = 7.0;
						DevelopmentTeam = Q6HLNEX92A;
						LastSwiftMigration = 0820;
						ProvisioningStyle = Automatic;
						SystemCapabilities = {
							com.apple.ApplicationGroups.iOS = {
								enabled = 1;
							};
							com.apple.InAppPurchase = {
								enabled = 1;
							};
							com.apple.Keychain = {
								enabled = 0;
							};
							com.apple.VPNLite = {
								enabled = 1;
							};
						};
					};
					CE26FCA21BBDC85900B83375 = {
						CreatedOnToolsVersion = 7.0;
						DevelopmentTeam = Q6HLNEX92A;
						LastSwiftMigration = 0820;
						ProvisioningStyle = Automatic;
						SystemCapabilities = {
							com.apple.ApplicationGroups.iOS = {
								enabled = 1;
							};
							com.apple.VPNLite = {
								enabled = 1;
							};
						};
					};
				};
			};
			buildConfigurationList = CE26FC851BBDC7B700B83375 /* Build configuration list for PBXProject "Psiphon" */;
			compatibilityVersion = "Xcode 3.2";
			developmentRegion = English;
			hasScannedForEncodings = 0;
			knownRegions = (
				en,
				fr,
				ar,
				bo,
				de,
				el,
				es,
				fa,
				fi,
				hr,
				id,
				km,
				ko,
				nb,
				nl,
				"pt-BR",
				"pt-PT",
				ru,
				th,
				tk,
				tr,
				vi,
				"zh-Hans",
				"zh-Hant",
				az,
				uk,
				uz,
				ky,
				kk,
				my,
				am,
				be,
				tg,
			);
			mainGroup = CE26FC811BBDC7B700B83375;
			productRefGroup = CE26FC8B1BBDC7B800B83375 /* Products */;
			projectDirPath = "";
			projectRoot = "";
			targets = (
				CE26FC891BBDC7B800B83375 /* Psiphon */,
				CE26FCA21BBDC85900B83375 /* PsiphonVPN */,
				4E0D88201FA06B2400ADB61E /* PsiphonUITests */,
			);
		};
/* End PBXProject section */

/* Begin PBXResourcesBuildPhase section */
		4E0D881F1FA06B2400ADB61E /* Resources */ = {
			isa = PBXResourcesBuildPhase;
			buildActionMask = 2147483647;
			files = (
			);
			runOnlyForDeploymentPostprocessing = 0;
		};
		CE26FC881BBDC7B800B83375 /* Resources */ = {
			isa = PBXResourcesBuildPhase;
			buildActionMask = 2147483647;
			files = (
				6615A5EA1F58A95500026C98 /* Localizable.strings in Resources */,
				EF6C1F521F59E46500709554 /* embedded_server_entries in Resources */,
				EF6C1F541F59E46500709554 /* psiphon_config in Resources */,
				4E0774961F566B040097BC8C /* InAppSettings.bundle in Resources */,
				CE26FC951BBDC7B800B83375 /* Assets.xcassets in Resources */,
				F136C2951F62E3E1000D3EAB /* LaunchScreen.xib in Resources */,
				CE4E9BC01BBEECF30060FF8B /* Psiphon.entitlements in Resources */,
				EF743FCA1F99549000AC89A2 /* productIDs.plist in Resources */,
				44A0CAF21FE04A4500859DB3 /* AppleIncRootCertificate.cer in Resources */,
				963708A91F65D4810038894E /* Bourbon-Oblique.otf in Resources */,
				9BFECE5505C42426FC9627C8 /* UserDefaults.h in Resources */,
			);
			runOnlyForDeploymentPostprocessing = 0;
		};
		CE26FCA11BBDC85900B83375 /* Resources */ = {
			isa = PBXResourcesBuildPhase;
			buildActionMask = 2147483647;
			files = (
				44A0CAF41FE04A7400859DB3 /* AppleIncRootCertificate.cer in Resources */,
				EF6C1F551F59E46500709554 /* psiphon_config in Resources */,
				CE4E9BC21BBEECFC0060FF8B /* PsiphonVPN.entitlements in Resources */,
				6615A5EB1F58A95B00026C98 /* Localizable.strings in Resources */,
				EF6C1F531F59E46500709554 /* embedded_server_entries in Resources */,
				EF743FCB1F99549000AC89A2 /* productIDs.plist in Resources */,
				9BFECF65871BB6B522C33F1E /* UserDefaults.h in Resources */,
			);
			runOnlyForDeploymentPostprocessing = 0;
		};
/* End PBXResourcesBuildPhase section */

/* Begin PBXShellScriptBuildPhase section */
		21155824791FFB36F5A49A19 /* [CP] Copy Pods Resources */ = {
			isa = PBXShellScriptBuildPhase;
			buildActionMask = 2147483647;
			files = (
			);
			inputPaths = (
				"${SRCROOT}/Pods/Target Support Files/Pods-Psiphon/Pods-Psiphon-resources.sh",
				"${PODS_CONFIGURATION_BUILD_DIR}/InAppSettingsKit/InAppSettingsKit.bundle",
				"${PODS_CONFIGURATION_BUILD_DIR}/PsiphonClientCommonLibrary/PsiphonClientCommonLibrary.bundle",
				"${PODS_ROOT}/mopub-ios-sdk/MoPubSDK/Internal/Common/MPAdBrowserController.xib",
				"${PODS_ROOT}/mopub-ios-sdk/MoPubSDK/Resources/MPCloseBtn.png",
				"${PODS_ROOT}/mopub-ios-sdk/MoPubSDK/Resources/MPCloseBtn@2x.png",
				"${PODS_ROOT}/mopub-ios-sdk/MoPubSDK/Resources/MPCloseBtn@3x.png",
				"${PODS_ROOT}/mopub-ios-sdk/MoPubSDK/Resources/MPCloseButtonX.png",
				"${PODS_ROOT}/mopub-ios-sdk/MoPubSDK/Resources/MPCloseButtonX@2x.png",
				"${PODS_ROOT}/mopub-ios-sdk/MoPubSDK/Resources/MPCloseButtonX@3x.png",
				"${PODS_ROOT}/mopub-ios-sdk/MoPubSDK/Resources/MPCountdownTimer.html",
				"${PODS_ROOT}/mopub-ios-sdk/MoPubSDK/Resources/MPDAAIcon.png",
				"${PODS_ROOT}/mopub-ios-sdk/MoPubSDK/Resources/MPDAAIcon@2x.png",
				"${PODS_ROOT}/mopub-ios-sdk/MoPubSDK/Resources/MPDAAIcon@3x.png",
				"${PODS_ROOT}/mopub-ios-sdk/MoPubSDK/Resources/MPMutedBtn.png",
				"${PODS_ROOT}/mopub-ios-sdk/MoPubSDK/Resources/MPMutedBtn@2x.png",
				"${PODS_ROOT}/mopub-ios-sdk/MoPubSDK/Resources/MPMutedBtn@3x.png",
				"${PODS_ROOT}/mopub-ios-sdk/MoPubSDK/Resources/MPPlayBtn.png",
				"${PODS_ROOT}/mopub-ios-sdk/MoPubSDK/Resources/MPPlayBtn@2x.png",
				"${PODS_ROOT}/mopub-ios-sdk/MoPubSDK/Resources/MPPlayBtn@3x.png",
				"${PODS_ROOT}/mopub-ios-sdk/MoPubSDK/Resources/MPUnmutedBtn.png",
				"${PODS_ROOT}/mopub-ios-sdk/MoPubSDK/Resources/MPUnmutedBtn@2x.png",
				"${PODS_ROOT}/mopub-ios-sdk/MoPubSDK/Resources/MPUnmutedBtn@3x.png",
				"${PODS_ROOT}/mopub-ios-sdk/MoPubSDK/Resources/MRAID.bundle",
			);
			name = "[CP] Copy Pods Resources";
			outputPaths = (
				"${TARGET_BUILD_DIR}/${UNLOCALIZED_RESOURCES_FOLDER_PATH}/InAppSettingsKit.bundle",
				"${TARGET_BUILD_DIR}/${UNLOCALIZED_RESOURCES_FOLDER_PATH}/PsiphonClientCommonLibrary.bundle",
				"${TARGET_BUILD_DIR}/${UNLOCALIZED_RESOURCES_FOLDER_PATH}/MPAdBrowserController.nib",
				"${TARGET_BUILD_DIR}/${UNLOCALIZED_RESOURCES_FOLDER_PATH}/MPCloseBtn.png",
				"${TARGET_BUILD_DIR}/${UNLOCALIZED_RESOURCES_FOLDER_PATH}/MPCloseBtn@2x.png",
				"${TARGET_BUILD_DIR}/${UNLOCALIZED_RESOURCES_FOLDER_PATH}/MPCloseBtn@3x.png",
				"${TARGET_BUILD_DIR}/${UNLOCALIZED_RESOURCES_FOLDER_PATH}/MPCloseButtonX.png",
				"${TARGET_BUILD_DIR}/${UNLOCALIZED_RESOURCES_FOLDER_PATH}/MPCloseButtonX@2x.png",
				"${TARGET_BUILD_DIR}/${UNLOCALIZED_RESOURCES_FOLDER_PATH}/MPCloseButtonX@3x.png",
				"${TARGET_BUILD_DIR}/${UNLOCALIZED_RESOURCES_FOLDER_PATH}/MPCountdownTimer.html",
				"${TARGET_BUILD_DIR}/${UNLOCALIZED_RESOURCES_FOLDER_PATH}/MPDAAIcon.png",
				"${TARGET_BUILD_DIR}/${UNLOCALIZED_RESOURCES_FOLDER_PATH}/MPDAAIcon@2x.png",
				"${TARGET_BUILD_DIR}/${UNLOCALIZED_RESOURCES_FOLDER_PATH}/MPDAAIcon@3x.png",
				"${TARGET_BUILD_DIR}/${UNLOCALIZED_RESOURCES_FOLDER_PATH}/MPMutedBtn.png",
				"${TARGET_BUILD_DIR}/${UNLOCALIZED_RESOURCES_FOLDER_PATH}/MPMutedBtn@2x.png",
				"${TARGET_BUILD_DIR}/${UNLOCALIZED_RESOURCES_FOLDER_PATH}/MPMutedBtn@3x.png",
				"${TARGET_BUILD_DIR}/${UNLOCALIZED_RESOURCES_FOLDER_PATH}/MPPlayBtn.png",
				"${TARGET_BUILD_DIR}/${UNLOCALIZED_RESOURCES_FOLDER_PATH}/MPPlayBtn@2x.png",
				"${TARGET_BUILD_DIR}/${UNLOCALIZED_RESOURCES_FOLDER_PATH}/MPPlayBtn@3x.png",
				"${TARGET_BUILD_DIR}/${UNLOCALIZED_RESOURCES_FOLDER_PATH}/MPUnmutedBtn.png",
				"${TARGET_BUILD_DIR}/${UNLOCALIZED_RESOURCES_FOLDER_PATH}/MPUnmutedBtn@2x.png",
				"${TARGET_BUILD_DIR}/${UNLOCALIZED_RESOURCES_FOLDER_PATH}/MPUnmutedBtn@3x.png",
				"${TARGET_BUILD_DIR}/${UNLOCALIZED_RESOURCES_FOLDER_PATH}/MRAID.bundle",
			);
			runOnlyForDeploymentPostprocessing = 0;
			shellPath = /bin/sh;
			shellScript = "\"${SRCROOT}/Pods/Target Support Files/Pods-Psiphon/Pods-Psiphon-resources.sh\"\n";
			showEnvVarsInLog = 0;
		};
		24518C7BCB63170C70E39002 /* [CP] Copy Pods Resources */ = {
			isa = PBXShellScriptBuildPhase;
			buildActionMask = 2147483647;
			files = (
			);
			inputPaths = (
			);
			name = "[CP] Copy Pods Resources";
			outputPaths = (
			);
			runOnlyForDeploymentPostprocessing = 0;
			shellPath = /bin/sh;
			shellScript = "\"${SRCROOT}/Pods/Target Support Files/Pods-PsiphonVPN/Pods-PsiphonVPN-resources.sh\"\n";
			showEnvVarsInLog = 0;
		};
		2DBF001E8C4C4AD1FBA710D1 /* [CP] Check Pods Manifest.lock */ = {
			isa = PBXShellScriptBuildPhase;
			buildActionMask = 2147483647;
			files = (
			);
			inputPaths = (
				"${PODS_PODFILE_DIR_PATH}/Podfile.lock",
				"${PODS_ROOT}/Manifest.lock",
			);
			name = "[CP] Check Pods Manifest.lock";
			outputPaths = (
				"$(DERIVED_FILE_DIR)/Pods-PsiphonVPN-checkManifestLockResult.txt",
			);
			runOnlyForDeploymentPostprocessing = 0;
			shellPath = /bin/sh;
			shellScript = "diff \"${PODS_PODFILE_DIR_PATH}/Podfile.lock\" \"${PODS_ROOT}/Manifest.lock\" > /dev/null\nif [ $? != 0 ] ; then\n    # print error to STDERR\n    echo \"error: The sandbox is not in sync with the Podfile.lock. Run 'pod install' or update your CocoaPods installation.\" >&2\n    exit 1\nfi\n# This output is used by Xcode 'outputs' to avoid re-running this script phase.\necho \"SUCCESS\" > \"${SCRIPT_OUTPUT_FILE_0}\"\n";
			showEnvVarsInLog = 0;
		};
		42B1EE2DE97B7854FBBA1A54 /* [CP] Embed Pods Frameworks */ = {
			isa = PBXShellScriptBuildPhase;
			buildActionMask = 2147483647;
			files = (
			);
			inputPaths = (
			);
			name = "[CP] Embed Pods Frameworks";
			outputPaths = (
			);
			runOnlyForDeploymentPostprocessing = 0;
			shellPath = /bin/sh;
			shellScript = "\"${SRCROOT}/Pods/Target Support Files/Pods-Psiphon/Pods-Psiphon-frameworks.sh\"\n";
			showEnvVarsInLog = 0;
		};
		68C760D8B13A9BB7EA40BC08 /* [CP] Check Pods Manifest.lock */ = {
			isa = PBXShellScriptBuildPhase;
			buildActionMask = 2147483647;
			files = (
			);
			inputPaths = (
				"${PODS_PODFILE_DIR_PATH}/Podfile.lock",
				"${PODS_ROOT}/Manifest.lock",
			);
			name = "[CP] Check Pods Manifest.lock";
			outputPaths = (
				"$(DERIVED_FILE_DIR)/Pods-Psiphon-checkManifestLockResult.txt",
			);
			runOnlyForDeploymentPostprocessing = 0;
			shellPath = /bin/sh;
			shellScript = "diff \"${PODS_PODFILE_DIR_PATH}/Podfile.lock\" \"${PODS_ROOT}/Manifest.lock\" > /dev/null\nif [ $? != 0 ] ; then\n    # print error to STDERR\n    echo \"error: The sandbox is not in sync with the Podfile.lock. Run 'pod install' or update your CocoaPods installation.\" >&2\n    exit 1\nfi\n# This output is used by Xcode 'outputs' to avoid re-running this script phase.\necho \"SUCCESS\" > \"${SCRIPT_OUTPUT_FILE_0}\"\n";
			showEnvVarsInLog = 0;
		};
		CE7B76441F54882300EA44BD /* ShellScript */ = {
			isa = PBXShellScriptBuildPhase;
			buildActionMask = 2147483647;
			files = (
			);
			inputPaths = (
			);
			outputPaths = (
			);
			runOnlyForDeploymentPostprocessing = 0;
			shellPath = /bin/sh;
			shellScript = "bash \"${BUILT_PRODUCTS_DIR}/${FRAMEWORKS_FOLDER_PATH}/PsiphonTunnel.framework/strip-frameworks.sh\"\n\n/usr/bin/env python \"./genstrings.py\"\nif [ $? != 0 ] ; then\n    exit 1\nfi\n";
		};
/* End PBXShellScriptBuildPhase section */

/* Begin PBXSourcesBuildPhase section */
		4E0D881D1FA06B2400ADB61E /* Sources */ = {
			isa = PBXSourcesBuildPhase;
			buildActionMask = 2147483647;
			files = (
				4E0D88241FA06B2400ADB61E /* PsiphonUITests.swift in Sources */,
				4E1FE1CB1FB213860031211C /* SnapshotHelper.swift in Sources */,
			);
			runOnlyForDeploymentPostprocessing = 0;
		};
		CE26FC861BBDC7B800B83375 /* Sources */ = {
			isa = PBXSourcesBuildPhase;
			buildActionMask = 2147483647;
			files = (
				4E5263D120732DDE0021FEF5 /* PsiCashAuthPackage.m in Sources */,
				EF90D7A6204F22C900228A63 /* NSDate+Comparator.m in Sources */,
				EF652CD71F35224C002AFB48 /* MainViewController.m in Sources */,
				EF90D7A4204F22C900228A63 /* timestamp_format.c in Sources */,
				F132D7E01F5739A800AF7F91 /* LaunchScreenViewController.m in Sources */,
				19CB75081F54ADB300F78219 /* MPGoogleAdMobInterstitialCustomEvent.m in Sources */,
				4EEB2F0220644769006E80EF /* PsiCashAPIModels.m in Sources */,
				197DABEB1F54BEED00DD5C3B /* VungleInterstitialCustomEvent.m in Sources */,
				EF184DAB20AD25E0006F6F5C /* PrivacyPolicyViewController.m in Sources */,
				197DABF51F54C15400DD5C3B /* VungleInstanceMediationSettings.m in Sources */,
				4E04846B2048A0B9006C3D35 /* PsiCashBalanceView.m in Sources */,
				4EEB2F0520644BD5006E80EF /* PsiCashClientModelStagingArea.m in Sources */,
				4E0DCB1A1F28481E00495781 /* PsiphonDataSharedDB.m in Sources */,
				4E5263C4207293720021FEF5 /* PsiphonProgressView.m in Sources */,
				4EF6D9CC20A8C7FE00AE9D44 /* PsiCashOnboardingViewController.m in Sources */,
				4435CC271F70566000F3A809 /* SettingsViewController.m in Sources */,
				EFED7EBC1F55C8550078980F /* LogViewControllerFullScreen.m in Sources */,
				EF4F1F3D206055F7006A40A1 /* RACSignal+Operations2.m in Sources */,
				197DABF11F54C0CA00DD5C3B /* MPInstanceProvider+Vungle.m in Sources */,
				EF90D7A9204F22C900228A63 /* FileUtils.m in Sources */,
				EF90D7A1204F22C900228A63 /* timestamp_valid.c in Sources */,
				EFC2F5C420226782007B52F9 /* RootContainerController.m in Sources */,
				EF90D7A5204F22C900228A63 /* timestamp_parse.c in Sources */,
				EF652CD11F352212002AFB48 /* main.m in Sources */,
				4E5DAE6520A942A300E06342 /* UILabel+GetLabelHeight.m in Sources */,
				44A0CAF31FE04A4500859DB3 /* RMAppReceipt.m in Sources */,
<<<<<<< HEAD
				EFC2F5CB202267B1007B52F9 /* PsiphonConfigFiles.m in Sources */,
=======
				44D9B1001F67470E007D1E69 /* IAPViewController.m in Sources */,
				EFC2F5CB202267B1007B52F9 /* PsiphonConfigReader.m in Sources */,
>>>>>>> da5e03aa
				EF90D7A7204F22C900228A63 /* NSDate+PSIDateExtension.m in Sources */,
				4E04845A20487208006C3D35 /* PsiCashSpeedBoostSliderView.m in Sources */,
				4EC0357520451EBC00EE9573 /* PsiCashSpeedBoostTableViewCell.m in Sources */,
				197DABF11F54C0CA00DD5C3B /* MPInstanceProvider+Vungle.m in Sources */,
				4EC0356F2045179800EE9573 /* PsiCashTableViewController.m in Sources */,
				4EFAAF2E2034CDC800EC0536 /* PsiCashClient.m in Sources */,
				4EC035722045191C00EE9573 /* PsiCashBalanceTableViewCell.m in Sources */,
				4E9B2E13204F463100E63784 /* PsiCashClientModel.m in Sources */,
				EF652CD61F35224C002AFB48 /* AppDelegate.m in Sources */,
				EFB3E62C1F621111004AAE8C /* PulsingHaloLayer.m in Sources */,
				EFC2F5C720226782007B52F9 /* UIAlertController+Delegate.m in Sources */,
				EF639C2F1F8FCE37009D6B42 /* PsiFeedbackLogger.m in Sources */,
				4EF6D9CB20A8C7FE00AE9D44 /* PsiCashOnboardingInfoViewController.m in Sources */,
				4E5E5F9320598092008D4375 /* PsiCashSpeedBoostProduct.m in Sources */,
				4E99814220A64CC700253CE7 /* PsiCashBalanceWithSpeedBoostMeter.m in Sources */,
				4E556D26204DD5A200345812 /* PsiCashPurchaseAlertView.m in Sources */,
				9BFEC4F02A47FF8265635803 /* Notifier.m in Sources */,
				4EC5526620AB8DCD000B4BEA /* PastelView.m in Sources */,
				4E5263C7207294600021FEF5 /* EmbeddedServerEntries.m in Sources */,
				4E5263C8207294660021FEF5 /* LoadingCircleLayer.m in Sources */,
				9BFECFEB3BC9F10542C1A416 /* PsiphonConfigUserDefaults.m in Sources */,
				4E5263CD2072984D0021FEF5 /* IAPViewController.m in Sources */,
				4E25A8F4203F5F2200B5A1A4 /* PsiCashSpeedBoostMeterView.m in Sources */,
				197DABEE1F54C09E00DD5C3B /* MPVungleRouter.m in Sources */,
				19CB75071F54ADB300F78219 /* MPGoogleAdMobBannerCustomEvent.m in Sources */,
				4E5263CE2072984D0021FEF5 /* IAPStoreHelper.m in Sources */,
				EF90D7AA204F22C900228A63 /* NSError+Convenience.m in Sources */,
				4EC5526E20ACED2E000B4BEA /* StarView.m in Sources */,
				4E5BD4F52061982300AD4724 /* FeedbackManager.m in Sources */,
				EF90D7A8204F22C900228A63 /* DispatchUtils.m in Sources */,
				9BFECC5AE8636FBEF73D85D3 /* AdManager.m in Sources */,
				EF90D7A2204F22C900228A63 /* timestamp_compare.c in Sources */,
				9BFECB6BF077F45D491093F1 /* Authorization.m in Sources */,
				EF90D7A3204F22C900228A63 /* timestamp_tm.c in Sources */,
				4EC5526320AB8DBE000B4BEA /* Pastel.m in Sources */,
				9BFEC530849525066327C815 /* VPNManager.m in Sources */,
				9BFEC5C3F8FFF1366FF19D0B /* AsyncOperation.m in Sources */,
				4E5263B7207290360021FEF5 /* EmbeddedServerEntriesHelpers.c in Sources */,
				4E2037A1207592A300B99A05 /* PsiCashErrorTypes.m in Sources */,
				4E29DB5F20616DAC0070431F /* ExpiringPurchases.m in Sources */,
				4E04844820474831006C3D35 /* PsiCashPurchaseView.m in Sources */,
				4E5E5F9620598DC2008D4375 /* PsiCashSpeedBoostProduct+PsiCashPurchasePrice.m in Sources */,
				9BFEC2458D1346F537E9089E /* Nullity.m in Sources */,
				9BFECD2FAA1FCDA88A7D432E /* UIColor+Additions.m in Sources */,
				9BFEC54DB169011DBB9A8FE5 /* SwoopView.m in Sources */,
			);
			runOnlyForDeploymentPostprocessing = 0;
		};
		CE26FC9F1BBDC85900B83375 /* Sources */ = {
			isa = PBXSourcesBuildPhase;
			buildActionMask = 2147483647;
			files = (
				EF90D7AC204F22E300228A63 /* RACSignal+Operations2.m in Sources */,
				EFC2F5CC20226835007B52F9 /* PsiphonConfigReader.m in Sources */,
				EF90D7B1204F231E00228A63 /* timestamp_tm.c in Sources */,
				EF90D7B3204F232300228A63 /* timestamp_parse.c in Sources */,
				EF90D7B8204F236400228A63 /* NSError+Convenience.m in Sources */,
				EF90D7B5204F234700228A63 /* NSDate+PSIDateExtension.m in Sources */,
				44A0CAEE1FCCCDEC00859DB3 /* Subscription.m in Sources */,
				EF652CDA1F352271002AFB48 /* PacketTunnelProvider.m in Sources */,
				4E0DCB1E1F2855FC00495781 /* PsiphonDataSharedDB.m in Sources */,
				9BFECD1880B51B0E2EAEFF1F /* Notifier.m in Sources */,
				EF90D7AF204F231900228A63 /* timestamp_valid.c in Sources */,
				EF639C301F8FCE37009D6B42 /* PsiFeedbackLogger.m in Sources */,
				EF90D7B6204F235100228A63 /* DispatchUtils.m in Sources */,
				EF90D7B2204F232100228A63 /* timestamp_format.c in Sources */,
				9BFECF8895D5FE1940A6F700 /* PsiphonConfigUserDefaults.m in Sources */,
				EF90D7B7204F235800228A63 /* FileUtils.m in Sources */,
				EFC2F5B620226758007B52F9 /* PacketTunnelUtils.m in Sources */,
				EF90D7B0204F231B00228A63 /* timestamp_compare.c in Sources */,
				9BFECC62159FBEAA1A69F4F9 /* BasePacketTunnelProvider.m in Sources */,
				EF90D7B4204F234100228A63 /* NSDate+Comparator.m in Sources */,
				9BFECEA225F023F895CC8DA1 /* Authorization.m in Sources */,
				9BFEC10661A7DC0402AF4B37 /* AsyncOperation.m in Sources */,
				9BFECF9F760F1A93A8933089 /* Nullity.m in Sources */,
			);
			runOnlyForDeploymentPostprocessing = 0;
		};
/* End PBXSourcesBuildPhase section */

/* Begin PBXTargetDependency section */
		4E0D88271FA06B2400ADB61E /* PBXTargetDependency */ = {
			isa = PBXTargetDependency;
			target = CE26FC891BBDC7B800B83375 /* Psiphon */;
			targetProxy = 4E0D88261FA06B2400ADB61E /* PBXContainerItemProxy */;
		};
		CE26FCAB1BBDC85900B83375 /* PBXTargetDependency */ = {
			isa = PBXTargetDependency;
			target = CE26FCA21BBDC85900B83375 /* PsiphonVPN */;
			targetProxy = CE26FCAA1BBDC85900B83375 /* PBXContainerItemProxy */;
		};
/* End PBXTargetDependency section */

/* Begin PBXVariantGroup section */
		6615A5E81F58A95500026C98 /* Localizable.strings */ = {
			isa = PBXVariantGroup;
			children = (
				6615A5E91F58A95500026C98 /* en */,
				6615A5EC1F58A95E00026C98 /* fr */,
				661DA4B91F68391E00BB4B93 /* ar */,
				661DA4BA1F68393200BB4B93 /* bo */,
				661DA4BB1F68394E00BB4B93 /* de */,
				661DA4BC1F68395900BB4B93 /* el */,
				661DA4BD1F68396800BB4B93 /* es */,
				661DA4BE1F68398200BB4B93 /* fa */,
				661DA4BF1F68398D00BB4B93 /* fi */,
				661DA4C01F68399D00BB4B93 /* hr */,
				661DA4C11F6839A900BB4B93 /* id */,
				661DA4C21F6839BA00BB4B93 /* km */,
				661DA4C31F6839C300BB4B93 /* ko */,
				661DA4C41F6839CC00BB4B93 /* nb */,
				661DA4C51F6839D700BB4B93 /* nl */,
				661DA4C61F6839E300BB4B93 /* pt-BR */,
				661DA4C71F6839ED00BB4B93 /* pt-PT */,
				661DA4C81F6839F600BB4B93 /* ru */,
				661DA4C91F683A0300BB4B93 /* th */,
				661DA4CA1F683A1A00BB4B93 /* tk */,
				661DA4CB1F683A2400BB4B93 /* tr */,
				661DA4CC1F683A2E00BB4B93 /* vi */,
				661DA4CD1F683A3800BB4B93 /* zh-Hans */,
				661DA4CE1F683A4000BB4B93 /* zh-Hant */,
				6651BE001F6B11AA00D65633 /* az */,
				6651BE011F6B131300D65633 /* uk */,
				6651BE021F6B154C00D65633 /* uz */,
				6651BE031F6B15A200D65633 /* ky */,
				6651BE041F6B176500D65633 /* kk */,
				6651BE051F6B177000D65633 /* my */,
				664469C71F72C2F8005E995B /* am */,
				664469C81F72C305005E995B /* be */,
				663EEF3A1FAB857A0034A9E7 /* tg */,
			);
			name = Localizable.strings;
			sourceTree = "<group>";
		};
/* End PBXVariantGroup section */

/* Begin XCBuildConfiguration section */
		4E0D88281FA06B2400ADB61E /* Debug */ = {
			isa = XCBuildConfiguration;
			buildSettings = {
				CLANG_ANALYZER_NONNULL = YES;
				CLANG_ANALYZER_NUMBER_OBJECT_CONVERSION = YES_AGGRESSIVE;
				CLANG_CXX_LANGUAGE_STANDARD = "gnu++14";
				CLANG_WARN_DOCUMENTATION_COMMENTS = YES;
				CLANG_WARN_UNGUARDED_AVAILABILITY = YES_AGGRESSIVE;
				CODE_SIGN_IDENTITY = "iPhone Developer";
				CODE_SIGN_STYLE = Automatic;
				DEVELOPMENT_TEAM = Q6HLNEX92A;
				GCC_C_LANGUAGE_STANDARD = gnu11;
				GCC_PREPROCESSOR_DEFINITIONS = (
					"DEBUG=1",
					"$(inherited)",
				);
				INFOPLIST_FILE = PsiphonUITests/Info.plist;
				IPHONEOS_DEPLOYMENT_TARGET = 11.1;
				LD_RUNPATH_SEARCH_PATHS = "$(inherited) @executable_path/Frameworks @loader_path/Frameworks";
				PRODUCT_BUNDLE_IDENTIFIER = com.psiphon.PsiphonUITests;
				PRODUCT_NAME = "$(TARGET_NAME)";
				SWIFT_ACTIVE_COMPILATION_CONDITIONS = DEBUG;
				SWIFT_VERSION = 4.0;
				TARGETED_DEVICE_FAMILY = "1,2";
				TEST_TARGET_NAME = Psiphon;
			};
			name = Debug;
		};
		4E0D88291FA06B2400ADB61E /* Release */ = {
			isa = XCBuildConfiguration;
			buildSettings = {
				CLANG_ANALYZER_NONNULL = YES;
				CLANG_ANALYZER_NUMBER_OBJECT_CONVERSION = YES_AGGRESSIVE;
				CLANG_CXX_LANGUAGE_STANDARD = "gnu++14";
				CLANG_WARN_DOCUMENTATION_COMMENTS = YES;
				CLANG_WARN_UNGUARDED_AVAILABILITY = YES_AGGRESSIVE;
				CODE_SIGN_IDENTITY = "iPhone Developer";
				CODE_SIGN_STYLE = Automatic;
				DEVELOPMENT_TEAM = Q6HLNEX92A;
				GCC_C_LANGUAGE_STANDARD = gnu11;
				INFOPLIST_FILE = PsiphonUITests/Info.plist;
				IPHONEOS_DEPLOYMENT_TARGET = 11.1;
				LD_RUNPATH_SEARCH_PATHS = "$(inherited) @executable_path/Frameworks @loader_path/Frameworks";
				PRODUCT_BUNDLE_IDENTIFIER = com.psiphon.PsiphonUITests;
				PRODUCT_NAME = "$(TARGET_NAME)";
				SWIFT_VERSION = 4.0;
				TARGETED_DEVICE_FAMILY = "1,2";
				TEST_TARGET_NAME = Psiphon;
			};
			name = Release;
		};
		CE26FC9A1BBDC7B800B83375 /* Debug */ = {
			isa = XCBuildConfiguration;
			buildSettings = {
				ALWAYS_SEARCH_USER_PATHS = NO;
				CLANG_ANALYZER_LOCALIZABILITY_NONLOCALIZED = YES;
				CLANG_CXX_LANGUAGE_STANDARD = "gnu++0x";
				CLANG_CXX_LIBRARY = "libc++";
				CLANG_ENABLE_MODULES = YES;
				CLANG_ENABLE_OBJC_ARC = YES;
				CLANG_WARN_BLOCK_CAPTURE_AUTORELEASING = YES;
				CLANG_WARN_BOOL_CONVERSION = YES;
				CLANG_WARN_COMMA = YES;
				CLANG_WARN_CONSTANT_CONVERSION = YES;
				CLANG_WARN_DIRECT_OBJC_ISA_USAGE = YES_ERROR;
				CLANG_WARN_EMPTY_BODY = YES;
				CLANG_WARN_ENUM_CONVERSION = YES;
				CLANG_WARN_INFINITE_RECURSION = YES;
				CLANG_WARN_INT_CONVERSION = YES;
				CLANG_WARN_NON_LITERAL_NULL_CONVERSION = YES;
				CLANG_WARN_OBJC_LITERAL_CONVERSION = YES;
				CLANG_WARN_OBJC_ROOT_CLASS = YES_ERROR;
				CLANG_WARN_RANGE_LOOP_ANALYSIS = YES;
				CLANG_WARN_STRICT_PROTOTYPES = YES;
				CLANG_WARN_SUSPICIOUS_MOVE = YES;
				CLANG_WARN_UNREACHABLE_CODE = YES;
				CLANG_WARN__DUPLICATE_METHOD_MATCH = YES;
				"CODE_SIGN_IDENTITY[sdk=iphoneos*]" = "";
				COPY_PHASE_STRIP = NO;
				DEBUG_INFORMATION_FORMAT = dwarf;
				ENABLE_STRICT_OBJC_MSGSEND = YES;
				ENABLE_TESTABILITY = YES;
				FRAMEWORK_SEARCH_PATHS = (
					"$(inherited)",
					"$(PROJECT_DIR)",
				);
				GCC_C_LANGUAGE_STANDARD = gnu99;
				GCC_DYNAMIC_NO_PIC = NO;
				GCC_NO_COMMON_BLOCKS = YES;
				GCC_OPTIMIZATION_LEVEL = 0;
				GCC_PREPROCESSOR_DEFINITIONS = (
					"DEBUG=1",
					"$(inherited)",
				);
				GCC_WARN_64_TO_32_BIT_CONVERSION = YES;
				GCC_WARN_ABOUT_RETURN_TYPE = YES_ERROR;
				GCC_WARN_UNDECLARED_SELECTOR = YES;
				GCC_WARN_UNINITIALIZED_AUTOS = YES_AGGRESSIVE;
				GCC_WARN_UNUSED_FUNCTION = YES;
				GCC_WARN_UNUSED_VARIABLE = YES;
				IPHONEOS_DEPLOYMENT_TARGET = 10.2;
				MTL_ENABLE_DEBUG_INFO = YES;
				ONLY_ACTIVE_ARCH = YES;
				SDKROOT = iphoneos;
				SWIFT_OPTIMIZATION_LEVEL = "-Onone";
				TARGETED_DEVICE_FAMILY = "1,2";
			};
			name = Debug;
		};
		CE26FC9B1BBDC7B800B83375 /* Release */ = {
			isa = XCBuildConfiguration;
			buildSettings = {
				ALWAYS_SEARCH_USER_PATHS = NO;
				CLANG_ANALYZER_LOCALIZABILITY_NONLOCALIZED = YES;
				CLANG_CXX_LANGUAGE_STANDARD = "gnu++0x";
				CLANG_CXX_LIBRARY = "libc++";
				CLANG_ENABLE_MODULES = YES;
				CLANG_ENABLE_OBJC_ARC = YES;
				CLANG_WARN_BLOCK_CAPTURE_AUTORELEASING = YES;
				CLANG_WARN_BOOL_CONVERSION = YES;
				CLANG_WARN_COMMA = YES;
				CLANG_WARN_CONSTANT_CONVERSION = YES;
				CLANG_WARN_DIRECT_OBJC_ISA_USAGE = YES_ERROR;
				CLANG_WARN_EMPTY_BODY = YES;
				CLANG_WARN_ENUM_CONVERSION = YES;
				CLANG_WARN_INFINITE_RECURSION = YES;
				CLANG_WARN_INT_CONVERSION = YES;
				CLANG_WARN_NON_LITERAL_NULL_CONVERSION = YES;
				CLANG_WARN_OBJC_LITERAL_CONVERSION = YES;
				CLANG_WARN_OBJC_ROOT_CLASS = YES_ERROR;
				CLANG_WARN_RANGE_LOOP_ANALYSIS = YES;
				CLANG_WARN_STRICT_PROTOTYPES = YES;
				CLANG_WARN_SUSPICIOUS_MOVE = YES;
				CLANG_WARN_UNREACHABLE_CODE = YES;
				CLANG_WARN__DUPLICATE_METHOD_MATCH = YES;
				"CODE_SIGN_IDENTITY[sdk=iphoneos*]" = "";
				COPY_PHASE_STRIP = NO;
				DEBUG_INFORMATION_FORMAT = "dwarf-with-dsym";
				ENABLE_NS_ASSERTIONS = NO;
				ENABLE_STRICT_OBJC_MSGSEND = YES;
				FRAMEWORK_SEARCH_PATHS = (
					"$(inherited)",
					"$(PROJECT_DIR)",
				);
				GCC_C_LANGUAGE_STANDARD = gnu99;
				GCC_NO_COMMON_BLOCKS = YES;
				GCC_WARN_64_TO_32_BIT_CONVERSION = YES;
				GCC_WARN_ABOUT_RETURN_TYPE = YES_ERROR;
				GCC_WARN_UNDECLARED_SELECTOR = YES;
				GCC_WARN_UNINITIALIZED_AUTOS = YES_AGGRESSIVE;
				GCC_WARN_UNUSED_FUNCTION = YES;
				GCC_WARN_UNUSED_VARIABLE = YES;
				IPHONEOS_DEPLOYMENT_TARGET = 10.2;
				MTL_ENABLE_DEBUG_INFO = NO;
				SDKROOT = iphoneos;
				SWIFT_OPTIMIZATION_LEVEL = "-Owholemodule";
				TARGETED_DEVICE_FAMILY = "1,2";
				VALIDATE_PRODUCT = YES;
			};
			name = Release;
		};
		CE26FC9D1BBDC7B800B83375 /* Debug */ = {
			isa = XCBuildConfiguration;
			baseConfigurationReference = EDB109A2FBFB32D821FF121D /* Pods-Psiphon.debug.xcconfig */;
			buildSettings = {
				ASSETCATALOG_COMPILER_APPICON_NAME = AppIcon;
				CODE_SIGN_ENTITLEMENTS = Psiphon/Psiphon.entitlements;
				CODE_SIGN_IDENTITY = "iPhone Developer";
				"CODE_SIGN_IDENTITY[sdk=iphoneos*]" = "iPhone Developer";
				CURRENT_PROJECT_VERSION = 64;
				DEBUG_INFORMATION_FORMAT = "dwarf-with-dsym";
				DEVELOPMENT_TEAM = "";
				ENABLE_BITCODE = NO;
				FRAMEWORK_SEARCH_PATHS = "$(inherited)";
				INFOPLIST_FILE = Psiphon/Info.plist;
				LD_RUNPATH_SEARCH_PATHS = "$(inherited) @executable_path/Frameworks";
				LIBRARY_SEARCH_PATHS = "$(inherited)";
				OTHER_SWIFT_FLAGS = "-D DEBUG";
				PRODUCT_BUNDLE_IDENTIFIER = ca.psiphon.Psiphon;
				PRODUCT_NAME = "$(TARGET_NAME)";
				PROVISIONING_PROFILE = "";
				PROVISIONING_PROFILE_SPECIFIER = "";
				STRIP_BITCODE_FROM_COPIED_FILES = NO;
				USER_HEADER_SEARCH_PATHS = "\"${PROJECT_DIR}/Pods\"/**";
				VERSIONING_SYSTEM = "apple-generic";
			};
			name = Debug;
		};
		CE26FC9E1BBDC7B800B83375 /* Release */ = {
			isa = XCBuildConfiguration;
			baseConfigurationReference = 571DC9418AF936E60179F07C /* Pods-Psiphon.release.xcconfig */;
			buildSettings = {
				ASSETCATALOG_COMPILER_APPICON_NAME = AppIcon;
				CODE_SIGN_ENTITLEMENTS = Psiphon/Psiphon.entitlements;
				CODE_SIGN_IDENTITY = "iPhone Developer";
				"CODE_SIGN_IDENTITY[sdk=iphoneos*]" = "iPhone Developer";
				CURRENT_PROJECT_VERSION = 64;
				DEVELOPMENT_TEAM = "";
				ENABLE_BITCODE = NO;
				FRAMEWORK_SEARCH_PATHS = "$(inherited)";
				INFOPLIST_FILE = Psiphon/Info.plist;
				LD_RUNPATH_SEARCH_PATHS = "$(inherited) @executable_path/Frameworks";
				LIBRARY_SEARCH_PATHS = "$(inherited)";
				OTHER_SWIFT_FLAGS = "";
				PRODUCT_BUNDLE_IDENTIFIER = ca.psiphon.Psiphon;
				PRODUCT_NAME = "$(TARGET_NAME)";
				PROVISIONING_PROFILE = "";
				PROVISIONING_PROFILE_SPECIFIER = "";
				STRIP_BITCODE_FROM_COPIED_FILES = NO;
				USER_HEADER_SEARCH_PATHS = "\"${PROJECT_DIR}/Pods\"/**";
				VERSIONING_SYSTEM = "apple-generic";
			};
			name = Release;
		};
		CE26FCAE1BBDC85900B83375 /* Debug */ = {
			isa = XCBuildConfiguration;
			baseConfigurationReference = DD100E19194B9A79F5D7DF55 /* Pods-PsiphonVPN.debug.xcconfig */;
			buildSettings = {
				APPLICATION_EXTENSION_API_ONLY = YES;
				CODE_SIGN_ENTITLEMENTS = PsiphonVPN/PsiphonVPN.entitlements;
				CODE_SIGN_IDENTITY = "iPhone Developer";
				"CODE_SIGN_IDENTITY[sdk=iphoneos*]" = "iPhone Developer";
				DEBUG_INFORMATION_FORMAT = "dwarf-with-dsym";
				DEVELOPMENT_TEAM = "";
				ENABLE_BITCODE = NO;
				GCC_PREPROCESSOR_DEFINITIONS = (
					"$(inherited)",
					"COCOAPODS=1",
					"TARGET_IS_EXTENSION=1",
				);
				INFOPLIST_FILE = PsiphonVPN/Info.plist;
				LD_NO_PIE = YES;
				LD_RUNPATH_SEARCH_PATHS = "$(inherited) @executable_path/Frameworks @executable_path/../../Frameworks";
				PRODUCT_BUNDLE_IDENTIFIER = ca.psiphon.Psiphon.PsiphonVPN;
				PRODUCT_NAME = "$(TARGET_NAME)";
				PROVISIONING_PROFILE = "";
				PROVISIONING_PROFILE_SPECIFIER = "";
				SKIP_INSTALL = YES;
				STRIP_BITCODE_FROM_COPIED_FILES = NO;
				SWIFT_OBJC_BRIDGING_HEADER = "Psiphon-Bridging-Header.h";
				SWIFT_VERSION = 3.0;
			};
			name = Debug;
		};
		CE26FCAF1BBDC85900B83375 /* Release */ = {
			isa = XCBuildConfiguration;
			baseConfigurationReference = 6B2646D9B515A2990796D972 /* Pods-PsiphonVPN.release.xcconfig */;
			buildSettings = {
				APPLICATION_EXTENSION_API_ONLY = YES;
				CODE_SIGN_ENTITLEMENTS = PsiphonVPN/PsiphonVPN.entitlements;
				CODE_SIGN_IDENTITY = "iPhone Developer";
				"CODE_SIGN_IDENTITY[sdk=iphoneos*]" = "iPhone Developer";
				DEVELOPMENT_TEAM = "";
				ENABLE_BITCODE = NO;
				GCC_PREPROCESSOR_DEFINITIONS = (
					"$(inherited)",
					"COCOAPODS=1",
					"TARGET_IS_EXTENSION=1",
				);
				INFOPLIST_FILE = PsiphonVPN/Info.plist;
				LD_NO_PIE = YES;
				LD_RUNPATH_SEARCH_PATHS = "$(inherited) @executable_path/Frameworks @executable_path/../../Frameworks";
				PRODUCT_BUNDLE_IDENTIFIER = ca.psiphon.Psiphon.PsiphonVPN;
				PRODUCT_NAME = "$(TARGET_NAME)";
				PROVISIONING_PROFILE = "";
				PROVISIONING_PROFILE_SPECIFIER = "";
				SKIP_INSTALL = YES;
				STRIP_BITCODE_FROM_COPIED_FILES = NO;
				SWIFT_OBJC_BRIDGING_HEADER = "Psiphon-Bridging-Header.h";
				SWIFT_VERSION = 3.0;
			};
			name = Release;
		};
/* End XCBuildConfiguration section */

/* Begin XCConfigurationList section */
		4E0D882A1FA06B2400ADB61E /* Build configuration list for PBXNativeTarget "PsiphonUITests" */ = {
			isa = XCConfigurationList;
			buildConfigurations = (
				4E0D88281FA06B2400ADB61E /* Debug */,
				4E0D88291FA06B2400ADB61E /* Release */,
			);
			defaultConfigurationIsVisible = 0;
			defaultConfigurationName = Release;
		};
		CE26FC851BBDC7B700B83375 /* Build configuration list for PBXProject "Psiphon" */ = {
			isa = XCConfigurationList;
			buildConfigurations = (
				CE26FC9A1BBDC7B800B83375 /* Debug */,
				CE26FC9B1BBDC7B800B83375 /* Release */,
			);
			defaultConfigurationIsVisible = 0;
			defaultConfigurationName = Release;
		};
		CE26FC9C1BBDC7B800B83375 /* Build configuration list for PBXNativeTarget "Psiphon" */ = {
			isa = XCConfigurationList;
			buildConfigurations = (
				CE26FC9D1BBDC7B800B83375 /* Debug */,
				CE26FC9E1BBDC7B800B83375 /* Release */,
			);
			defaultConfigurationIsVisible = 0;
			defaultConfigurationName = Release;
		};
		CE26FCAD1BBDC85900B83375 /* Build configuration list for PBXNativeTarget "PsiphonVPN" */ = {
			isa = XCConfigurationList;
			buildConfigurations = (
				CE26FCAE1BBDC85900B83375 /* Debug */,
				CE26FCAF1BBDC85900B83375 /* Release */,
			);
			defaultConfigurationIsVisible = 0;
			defaultConfigurationName = Release;
		};
/* End XCConfigurationList section */
	};
	rootObject = CE26FC821BBDC7B700B83375 /* Project object */;
}<|MERGE_RESOLUTION|>--- conflicted
+++ resolved
@@ -125,14 +125,9 @@
 		EFC2F5B620226758007B52F9 /* PacketTunnelUtils.m in Sources */ = {isa = PBXBuildFile; fileRef = EFC2F5B420226757007B52F9 /* PacketTunnelUtils.m */; };
 		EFC2F5C420226782007B52F9 /* RootContainerController.m in Sources */ = {isa = PBXBuildFile; fileRef = EFC2F5BB20226781007B52F9 /* RootContainerController.m */; };
 		EFC2F5C720226782007B52F9 /* UIAlertController+Delegate.m in Sources */ = {isa = PBXBuildFile; fileRef = EFC2F5C020226782007B52F9 /* UIAlertController+Delegate.m */; };
-<<<<<<< HEAD
-		EFC2F5CB202267B1007B52F9 /* PsiphonConfigFiles.m in Sources */ = {isa = PBXBuildFile; fileRef = EFC2F5CA202267B0007B52F9 /* PsiphonConfigFiles.m */; };
-		EFC2F5CC20226835007B52F9 /* PsiphonConfigFiles.m in Sources */ = {isa = PBXBuildFile; fileRef = EFC2F5CA202267B0007B52F9 /* PsiphonConfigFiles.m */; };
-=======
 		EFC2F5C820226782007B52F9 /* LoadingCircleLayer.m in Sources */ = {isa = PBXBuildFile; fileRef = EFC2F5C220226782007B52F9 /* LoadingCircleLayer.m */; };
 		EFC2F5CB202267B1007B52F9 /* PsiphonConfigReader.m in Sources */ = {isa = PBXBuildFile; fileRef = EFC2F5CA202267B0007B52F9 /* PsiphonConfigReader.m */; };
 		EFC2F5CC20226835007B52F9 /* PsiphonConfigReader.m in Sources */ = {isa = PBXBuildFile; fileRef = EFC2F5CA202267B0007B52F9 /* PsiphonConfigReader.m */; };
->>>>>>> da5e03aa
 		EFED7EBC1F55C8550078980F /* LogViewControllerFullScreen.m in Sources */ = {isa = PBXBuildFile; fileRef = EFED7EBB1F55C8550078980F /* LogViewControllerFullScreen.m */; };
 		F132D7E01F5739A800AF7F91 /* LaunchScreenViewController.m in Sources */ = {isa = PBXBuildFile; fileRef = F132D7DF1F5739A800AF7F91 /* LaunchScreenViewController.m */; };
 		F136C2951F62E3E1000D3EAB /* LaunchScreen.xib in Resources */ = {isa = PBXBuildFile; fileRef = F136C2941F62E3E1000D3EAB /* LaunchScreen.xib */; };
@@ -388,14 +383,9 @@
 		EFC2F5BB20226781007B52F9 /* RootContainerController.m */ = {isa = PBXFileReference; fileEncoding = 4; lastKnownFileType = sourcecode.c.objc; path = RootContainerController.m; sourceTree = "<group>"; };
 		EFC2F5C020226782007B52F9 /* UIAlertController+Delegate.m */ = {isa = PBXFileReference; fileEncoding = 4; lastKnownFileType = sourcecode.c.objc; path = "UIAlertController+Delegate.m"; sourceTree = "<group>"; };
 		EFC2F5C120226782007B52F9 /* RootContainerController.h */ = {isa = PBXFileReference; fileEncoding = 4; lastKnownFileType = sourcecode.c.h; path = RootContainerController.h; sourceTree = "<group>"; };
-<<<<<<< HEAD
-		EFC2F5C9202267B0007B52F9 /* PsiphonConfigFiles.h */ = {isa = PBXFileReference; fileEncoding = 4; lastKnownFileType = sourcecode.c.h; path = PsiphonConfigFiles.h; sourceTree = "<group>"; };
-		EFC2F5CA202267B0007B52F9 /* PsiphonConfigFiles.m */ = {isa = PBXFileReference; fileEncoding = 4; lastKnownFileType = sourcecode.c.objc; path = PsiphonConfigFiles.m; sourceTree = "<group>"; };
-=======
 		EFC2F5C220226782007B52F9 /* LoadingCircleLayer.m */ = {isa = PBXFileReference; fileEncoding = 4; lastKnownFileType = sourcecode.c.objc; path = LoadingCircleLayer.m; sourceTree = "<group>"; };
 		EFC2F5C9202267B0007B52F9 /* PsiphonConfigReader.h */ = {isa = PBXFileReference; fileEncoding = 4; lastKnownFileType = sourcecode.c.h; path = PsiphonConfigReader.h; sourceTree = "<group>"; };
 		EFC2F5CA202267B0007B52F9 /* PsiphonConfigReader.m */ = {isa = PBXFileReference; fileEncoding = 4; lastKnownFileType = sourcecode.c.objc; path = PsiphonConfigReader.m; sourceTree = "<group>"; };
->>>>>>> da5e03aa
 		EFED7EBA1F55C8550078980F /* LogViewControllerFullScreen.h */ = {isa = PBXFileReference; fileEncoding = 4; lastKnownFileType = sourcecode.c.h; path = LogViewControllerFullScreen.h; sourceTree = "<group>"; };
 		EFED7EBB1F55C8550078980F /* LogViewControllerFullScreen.m */ = {isa = PBXFileReference; fileEncoding = 4; lastKnownFileType = sourcecode.c.objc; path = LogViewControllerFullScreen.m; sourceTree = "<group>"; };
 		F132D7DE1F5739A800AF7F91 /* LaunchScreenViewController.h */ = {isa = PBXFileReference; fileEncoding = 4; lastKnownFileType = sourcecode.c.h; path = LaunchScreenViewController.h; sourceTree = "<group>"; };
@@ -1255,12 +1245,8 @@
 				EF652CD11F352212002AFB48 /* main.m in Sources */,
 				4E5DAE6520A942A300E06342 /* UILabel+GetLabelHeight.m in Sources */,
 				44A0CAF31FE04A4500859DB3 /* RMAppReceipt.m in Sources */,
-<<<<<<< HEAD
-				EFC2F5CB202267B1007B52F9 /* PsiphonConfigFiles.m in Sources */,
-=======
 				44D9B1001F67470E007D1E69 /* IAPViewController.m in Sources */,
 				EFC2F5CB202267B1007B52F9 /* PsiphonConfigReader.m in Sources */,
->>>>>>> da5e03aa
 				EF90D7A7204F22C900228A63 /* NSDate+PSIDateExtension.m in Sources */,
 				4E04845A20487208006C3D35 /* PsiCashSpeedBoostSliderView.m in Sources */,
 				4EC0357520451EBC00EE9573 /* PsiCashSpeedBoostTableViewCell.m in Sources */,
