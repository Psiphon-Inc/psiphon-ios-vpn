--- conflicted
+++ resolved
@@ -2318,13 +2318,8 @@
 				CODE_SIGN_ENTITLEMENTS = Psiphon/Psiphon.entitlements;
 				CODE_SIGN_IDENTITY = "iPhone Developer";
 				"CODE_SIGN_IDENTITY[sdk=iphoneos*]" = "iPhone Developer";
-<<<<<<< HEAD
-				CURRENT_PROJECT_VERSION = 106;
-				DEVELOPMENT_TEAM = Q6HLNEX92A;
-=======
 				CURRENT_PROJECT_VERSION = 132;
 				DEVELOPMENT_TEAM = "";
->>>>>>> a1e5e661
 				ENABLE_BITCODE = NO;
 				FRAMEWORK_SEARCH_PATHS = "$(inherited)";
 				INFOPLIST_FILE = Psiphon/Info.plist;
