// !$*UTF8*$!
{
	archiveVersion = 1;
	classes = {
	};
	objectVersion = 52;
	objects = {

/* Begin PBXBuildFile section */
		440D75BE1F59E041005C603B /* StoreKit.framework in Frameworks */ = {isa = PBXBuildFile; fileRef = 440D75BD1F59E041005C603B /* StoreKit.framework */; };
		4435CC271F70566000F3A809 /* SettingsViewController.m in Sources */ = {isa = PBXBuildFile; fileRef = 4435CC261F70566000F3A809 /* SettingsViewController.m */; };
		445F239620E1817C00D004E9 /* AppStoreParsedReceiptData.m in Sources */ = {isa = PBXBuildFile; fileRef = 445F239520E1817C00D004E9 /* AppStoreParsedReceiptData.m */; };
		445F24D420E1A5BA00D004E9 /* ReceiptAttributes.c in Sources */ = {isa = PBXBuildFile; fileRef = 445F249820E1A5BA00D004E9 /* ReceiptAttributes.c */; };
		445F24D520E1A5BA00D004E9 /* constr_TYPE.c in Sources */ = {isa = PBXBuildFile; fileRef = 445F249920E1A5BA00D004E9 /* constr_TYPE.c */; };
		445F24D620E1A5BA00D004E9 /* xer_decoder.c in Sources */ = {isa = PBXBuildFile; fileRef = 445F249E20E1A5BA00D004E9 /* xer_decoder.c */; };
		445F24D720E1A5BA00D004E9 /* per_support.c in Sources */ = {isa = PBXBuildFile; fileRef = 445F249F20E1A5BA00D004E9 /* per_support.c */; };
		445F24D820E1A5BA00D004E9 /* OBJECT_IDENTIFIER.c in Sources */ = {isa = PBXBuildFile; fileRef = 445F24A120E1A5BA00D004E9 /* OBJECT_IDENTIFIER.c */; };
		445F24D920E1A5BA00D004E9 /* BIT_STRING.c in Sources */ = {isa = PBXBuildFile; fileRef = 445F24A620E1A5BA00D004E9 /* BIT_STRING.c */; };
		445F24DA20E1A5BA00D004E9 /* constr_SET_OF.c in Sources */ = {isa = PBXBuildFile; fileRef = 445F24A820E1A5BA00D004E9 /* constr_SET_OF.c */; };
		445F24DB20E1A5BA00D004E9 /* ber_decoder.c in Sources */ = {isa = PBXBuildFile; fileRef = 445F24A920E1A5BA00D004E9 /* ber_decoder.c */; };
		445F24DC20E1A5BA00D004E9 /* NativeInteger.c in Sources */ = {isa = PBXBuildFile; fileRef = 445F24AA20E1A5BA00D004E9 /* NativeInteger.c */; };
		445F24DD20E1A5BA00D004E9 /* per_encoder.c in Sources */ = {isa = PBXBuildFile; fileRef = 445F24AF20E1A5BA00D004E9 /* per_encoder.c */; };
		445F24DE20E1A5BA00D004E9 /* pkcs7-signed-data-simplified.asn1 in Resources */ = {isa = PBXBuildFile; fileRef = 445F24B220E1A5BA00D004E9 /* pkcs7-signed-data-simplified.asn1 */; };
		445F24DF20E1A5BA00D004E9 /* ANY.c in Sources */ = {isa = PBXBuildFile; fileRef = 445F24B520E1A5BA00D004E9 /* ANY.c */; };
		445F24E020E1A5BA00D004E9 /* INTEGER.c in Sources */ = {isa = PBXBuildFile; fileRef = 445F24B620E1A5BA00D004E9 /* INTEGER.c */; };
		445F24E120E1A5BA00D004E9 /* ReceiptAttribute.c in Sources */ = {isa = PBXBuildFile; fileRef = 445F24B820E1A5BA00D004E9 /* ReceiptAttribute.c */; };
		445F24E220E1A5BA00D004E9 /* der_encoder.c in Sources */ = {isa = PBXBuildFile; fileRef = 445F24BC20E1A5BA00D004E9 /* der_encoder.c */; };
		445F24E320E1A5BA00D004E9 /* OCTET_STRING.c in Sources */ = {isa = PBXBuildFile; fileRef = 445F24BD20E1A5BA00D004E9 /* OCTET_STRING.c */; };
		445F24E420E1A5BA00D004E9 /* constr_SEQUENCE.c in Sources */ = {isa = PBXBuildFile; fileRef = 445F24BF20E1A5BA00D004E9 /* constr_SEQUENCE.c */; };
		445F24E520E1A5BA00D004E9 /* asn_SET_OF.c in Sources */ = {isa = PBXBuildFile; fileRef = 445F24C020E1A5BA00D004E9 /* asn_SET_OF.c */; };
		445F24E620E1A5BA00D004E9 /* per_opentype.c in Sources */ = {isa = PBXBuildFile; fileRef = 445F24C220E1A5BA00D004E9 /* per_opentype.c */; };
		445F24E720E1A5BA00D004E9 /* pkcs7-signed-data.asn1 in Resources */ = {isa = PBXBuildFile; fileRef = 445F24C320E1A5BA00D004E9 /* pkcs7-signed-data.asn1 */; };
		445F24E820E1A5BA00D004E9 /* NativeEnumerated.c in Sources */ = {isa = PBXBuildFile; fileRef = 445F24C420E1A5BA00D004E9 /* NativeEnumerated.c */; };
		445F24E920E1A5BA00D004E9 /* ber_tlv_length.c in Sources */ = {isa = PBXBuildFile; fileRef = 445F24C620E1A5BA00D004E9 /* ber_tlv_length.c */; };
		445F24EA20E1A5BA00D004E9 /* per_decoder.c in Sources */ = {isa = PBXBuildFile; fileRef = 445F24C920E1A5BA00D004E9 /* per_decoder.c */; };
		445F24EB20E1A5BA00D004E9 /* xer_support.c in Sources */ = {isa = PBXBuildFile; fileRef = 445F24CA20E1A5BA00D004E9 /* xer_support.c */; };
		445F24EC20E1A5BA00D004E9 /* SignedData.c in Sources */ = {isa = PBXBuildFile; fileRef = 445F24CC20E1A5BA00D004E9 /* SignedData.c */; };
		445F24ED20E1A5BA00D004E9 /* ber_tlv_tag.c in Sources */ = {isa = PBXBuildFile; fileRef = 445F24CD20E1A5BA00D004E9 /* ber_tlv_tag.c */; };
		445F24EE20E1A5BA00D004E9 /* asn_codecs_prim.c in Sources */ = {isa = PBXBuildFile; fileRef = 445F24CE20E1A5BA00D004E9 /* asn_codecs_prim.c */; };
		445F24EF20E1A5BA00D004E9 /* constraints.c in Sources */ = {isa = PBXBuildFile; fileRef = 445F24CF20E1A5BA00D004E9 /* constraints.c */; };
		445F24F020E1A5BA00D004E9 /* xer_encoder.c in Sources */ = {isa = PBXBuildFile; fileRef = 445F24D220E1A5BA00D004E9 /* xer_encoder.c */; };
		445F24F520E1A85D00D004E9 /* IA5String.c in Sources */ = {isa = PBXBuildFile; fileRef = 445F24F220E1A85C00D004E9 /* IA5String.c */; };
		445F24F620E1A85D00D004E9 /* UTF8String.c in Sources */ = {isa = PBXBuildFile; fileRef = 445F24F320E1A85C00D004E9 /* UTF8String.c */; };
		474C2778BC8FAFDB749E5DC3 /* libPods-Psiphon.a in Frameworks */ = {isa = PBXBuildFile; fileRef = CA0750CFBD1D93988672EBF5 /* libPods-Psiphon.a */; };
		4E0774961F566B040097BC8C /* InAppSettings.bundle in Resources */ = {isa = PBXBuildFile; fileRef = 4E0774951F566ADA0097BC8C /* InAppSettings.bundle */; };
		4E0A3669215AB7EE008A3D7B /* UIFont+Additions.m in Sources */ = {isa = PBXBuildFile; fileRef = 4E0A3668215AB7EE008A3D7B /* UIFont+Additions.m */; };
		4E0A366C21666B99008A3D7B /* NSString+Additions.m in Sources */ = {isa = PBXBuildFile; fileRef = 4E0A366B21666B99008A3D7B /* NSString+Additions.m */; };
		4E0D88241FA06B2400ADB61E /* PsiphonUITests.swift in Sources */ = {isa = PBXBuildFile; fileRef = 4E0D88231FA06B2400ADB61E /* PsiphonUITests.swift */; };
		4E0DCB1A1F28481E00495781 /* PsiphonDataSharedDB.m in Sources */ = {isa = PBXBuildFile; fileRef = 4E0DCB191F28481E00495781 /* PsiphonDataSharedDB.m */; };
		4E0DCB1E1F2855FC00495781 /* PsiphonDataSharedDB.m in Sources */ = {isa = PBXBuildFile; fileRef = 4E0DCB191F28481E00495781 /* PsiphonDataSharedDB.m */; };
		4E10920820F3DA190033114B /* AppInfo.m in Sources */ = {isa = PBXBuildFile; fileRef = 4E10920720F3DA190033114B /* AppInfo.m */; };
		4E10920920F3DC670033114B /* AppInfo.m in Sources */ = {isa = PBXBuildFile; fileRef = 4E10920720F3DA190033114B /* AppInfo.m */; };
		4E1FE1CB1FB213860031211C /* SnapshotHelper.swift in Sources */ = {isa = PBXBuildFile; fileRef = 4E1FE1CA1FB213860031211C /* SnapshotHelper.swift */; };
		4E30745F2097922C00B6D2A3 /* PsiCashLib.framework in CopyFiles */ = {isa = PBXBuildFile; fileRef = 4E30745D2097921B00B6D2A3 /* PsiCashLib.framework */; settings = {ATTRIBUTES = (CodeSignOnCopy, RemoveHeadersOnCopy, ); }; };
		4E5263B7207290360021FEF5 /* EmbeddedServerEntriesHelpers.c in Sources */ = {isa = PBXBuildFile; fileRef = 4E5263B6207290360021FEF5 /* EmbeddedServerEntriesHelpers.c */; };
		4E5263C7207294600021FEF5 /* EmbeddedServerEntries.m in Sources */ = {isa = PBXBuildFile; fileRef = 4E5263BF207292920021FEF5 /* EmbeddedServerEntries.m */; };
		4E5263CD2072984D0021FEF5 /* IAPViewController.m in Sources */ = {isa = PBXBuildFile; fileRef = 4E5263CA2072984D0021FEF5 /* IAPViewController.m */; };
		4E5BD4F52061982300AD4724 /* FeedbackManager.m in Sources */ = {isa = PBXBuildFile; fileRef = 4E5BD4F42061982300AD4724 /* FeedbackManager.m */; };
		4E5DAE6520A942A300E06342 /* UILabel+GetLabelHeight.m in Sources */ = {isa = PBXBuildFile; fileRef = 4E5DAE6420A942A300E06342 /* UILabel+GetLabelHeight.m */; };
		4EB846422151830600687344 /* AvailableServerRegions.m in Sources */ = {isa = PBXBuildFile; fileRef = 4EB846412151830600687344 /* AvailableServerRegions.m */; };
		4EC5526320AB8DBE000B4BEA /* Pastel.m in Sources */ = {isa = PBXBuildFile; fileRef = 4EC5526220AB8DBE000B4BEA /* Pastel.m */; };
		4EC5526620AB8DCD000B4BEA /* PastelView.m in Sources */ = {isa = PBXBuildFile; fileRef = 4EC5526520AB8DCD000B4BEA /* PastelView.m */; };
		5202011D2360D34000D00C8E /* EitherView.swift in Sources */ = {isa = PBXBuildFile; fileRef = 5202011C2360D34000D00C8E /* EitherView.swift */; };
		520201212360F5B800D00C8E /* IndexedViewSwitcher.swift in Sources */ = {isa = PBXBuildFile; fileRef = 520201202360F5B800D00C8E /* IndexedViewSwitcher.swift */; };
		52055D04230C823100244F9E /* GradientButton.swift in Sources */ = {isa = PBXBuildFile; fileRef = 52055D03230C823100244F9E /* GradientButton.swift */; };
		52055D06230C833700244F9E /* SpeedBoostButton.swift in Sources */ = {isa = PBXBuildFile; fileRef = 52055D05230C833700244F9E /* SpeedBoostButton.swift */; };
		521FD0EF219E0D5600F748EC /* DebugDirectoryViewerViewController.m in Sources */ = {isa = PBXBuildFile; fileRef = 521FD0E5219E0D5500F748EC /* DebugDirectoryViewerViewController.m */; };
		521FD0F0219E0D5600F748EC /* DebugLogViewController.m in Sources */ = {isa = PBXBuildFile; fileRef = 521FD0E6219E0D5500F748EC /* DebugLogViewController.m */; };
		521FD0F1219E0D5600F748EC /* DebugToolboxViewController.m in Sources */ = {isa = PBXBuildFile; fileRef = 521FD0E7219E0D5600F748EC /* DebugToolboxViewController.m */; };
		521FD0F2219E0D5600F748EC /* DebugViewController.m in Sources */ = {isa = PBXBuildFile; fileRef = 521FD0EA219E0D5600F748EC /* DebugViewController.m */; };
		521FD0F3219E0D5600F748EC /* DebugTextViewController.m in Sources */ = {isa = PBXBuildFile; fileRef = 521FD0EC219E0D5600F748EC /* DebugTextViewController.m */; };
		521FD0F9219E0DDF00F748EC /* AppStats.m in Sources */ = {isa = PBXBuildFile; fileRef = 521FD0F6219E0DDF00F748EC /* AppStats.m */; };
		521FD0FA219E0DDF00F748EC /* AppProfiler.m in Sources */ = {isa = PBXBuildFile; fileRef = 521FD0F8219E0DDF00F748EC /* AppProfiler.m */; };
		521FD0FD219E0E0F00F748EC /* DebugUtils.m in Sources */ = {isa = PBXBuildFile; fileRef = 521FD0FB219E0E0E00F748EC /* DebugUtils.m */; };
		521FD0FE219E0E1900F748EC /* AppProfiler.m in Sources */ = {isa = PBXBuildFile; fileRef = 521FD0F8219E0DDF00F748EC /* AppProfiler.m */; };
		521FD0FF219E0E2600F748EC /* AppStats.m in Sources */ = {isa = PBXBuildFile; fileRef = 521FD0F6219E0DDF00F748EC /* AppStats.m */; };
		521FD100219E0E3800F748EC /* DebugUtils.m in Sources */ = {isa = PBXBuildFile; fileRef = 521FD0FB219E0E0E00F748EC /* DebugUtils.m */; };
		5237387423AABB0F00DDE396 /* PurchasingSpeedBoostAlertViewBuilder.swift in Sources */ = {isa = PBXBuildFile; fileRef = 5237387323AABB0F00DDE396 /* PurchasingSpeedBoostAlertViewBuilder.swift */; };
		5245C5C92342A6840033EE13 /* UserDefaults.swift in Sources */ = {isa = PBXBuildFile; fileRef = 5245C5C82342A6840033EE13 /* UserDefaults.swift */; };
		5246800722D51AA3009AEC6E /* PsiCashWidgetView.swift in Sources */ = {isa = PBXBuildFile; fileRef = 5246800622D51AA3009AEC6E /* PsiCashWidgetView.swift */; };
		5246800922D51CE4009AEC6E /* PsiCashBalanceView.swift in Sources */ = {isa = PBXBuildFile; fileRef = 5246800822D51CE4009AEC6E /* PsiCashBalanceView.swift */; };
		5246800D22D65926009AEC6E /* UIUtils.swift in Sources */ = {isa = PBXBuildFile; fileRef = 5246800C22D65926009AEC6E /* UIUtils.swift */; };
		5248B4CE23203781008C00D4 /* SwiftObjCBridges.swift in Sources */ = {isa = PBXBuildFile; fileRef = 5248B4CD23203781008C00D4 /* SwiftObjCBridges.swift */; };
		524B4E6B2316F0E3004E9891 /* BorderedSubtitleButton.m in Sources */ = {isa = PBXBuildFile; fileRef = 524B4E6A2316F0E3004E9891 /* BorderedSubtitleButton.m */; };
		524B4E6E2316F27F004E9891 /* AnimatedControl.m in Sources */ = {isa = PBXBuildFile; fileRef = 524B4E6D2316F27F004E9891 /* AnimatedControl.m */; };
		528D81332384823F00AA2D77 /* PsiCashMessageView.swift in Sources */ = {isa = PBXBuildFile; fileRef = 528D81322384823F00AA2D77 /* PsiCashMessageView.swift */; };
		52A24659238C9AB700A01FF1 /* SpeedBoostPurchaseTable.swift in Sources */ = {isa = PBXBuildFile; fileRef = 52A24658238C9AB700A01FF1 /* SpeedBoostPurchaseTable.swift */; };
		52A2465E239081C100A01FF1 /* AppState.swift in Sources */ = {isa = PBXBuildFile; fileRef = 52A2465D239081C100A01FF1 /* AppState.swift */; };
		52A24662239B07E000A01FF1 /* psiCashProductIds.plist in Resources */ = {isa = PBXBuildFile; fileRef = 52A24661239B07E000A01FF1 /* psiCashProductIds.plist */; };
		52A2466D23A172A800A01FF1 /* AlertViewController.swift in Sources */ = {isa = PBXBuildFile; fileRef = 52A2466C23A172A800A01FF1 /* AlertViewController.swift */; };
		52A2466F23A1769300A01FF1 /* PsiCashMessageViewUntunneled.swift in Sources */ = {isa = PBXBuildFile; fileRef = 52A2466E23A1769300A01FF1 /* PsiCashMessageViewUntunneled.swift */; };
		52A2467123A176BA00A01FF1 /* PsiCashPurchasingAlertViewBuilder.swift in Sources */ = {isa = PBXBuildFile; fileRef = 52A2467023A176BA00A01FF1 /* PsiCashPurchasingAlertViewBuilder.swift */; };
		52B3C54A23DF99E8003F6B12 /* AppObservables.m in Sources */ = {isa = PBXBuildFile; fileRef = 52B3C54923DF99E8003F6B12 /* AppObservables.m */; };
		52B3C54C23E0E895003F6B12 /* ButtonBuilder.swift in Sources */ = {isa = PBXBuildFile; fileRef = 52B3C54B23E0E895003F6B12 /* ButtonBuilder.swift */; };
		52C8F0AB237CA26200E5F9C0 /* ImageViewBuilder.swift in Sources */ = {isa = PBXBuildFile; fileRef = 52C8F0AA237CA26200E5F9C0 /* ImageViewBuilder.swift */; };
		52C8F0AD237E145C00E5F9C0 /* PsiCashCoinPurchaseTable.swift in Sources */ = {isa = PBXBuildFile; fileRef = 52C8F0AC237E145C00E5F9C0 /* PsiCashCoinPurchaseTable.swift */; };
		52CAC4312385D06600A92842 /* Spinner.swift in Sources */ = {isa = PBXBuildFile; fileRef = 52CAC4302385D06600A92842 /* Spinner.swift */; };
		52D2581122BADE1900CA956A /* SwiftDelegate.swift in Sources */ = {isa = PBXBuildFile; fileRef = 52D2581022BADE1900CA956A /* SwiftDelegate.swift */; };
		52D363C9230DE215002C2221 /* PsiCashViewController.swift in Sources */ = {isa = PBXBuildFile; fileRef = 52D363C8230DE215002C2221 /* PsiCashViewController.swift */; };
		52D363CB230DEBED002C2221 /* CloseButton.swift in Sources */ = {isa = PBXBuildFile; fileRef = 52D363CA230DEBED002C2221 /* CloseButton.swift */; };
		52D363CD230EEBAC002C2221 /* AnimatedUIButton.swift in Sources */ = {isa = PBXBuildFile; fileRef = 52D363CC230EEBAC002C2221 /* AnimatedUIButton.swift */; };
		52D363CF230F112E002C2221 /* TabControlView.swift in Sources */ = {isa = PBXBuildFile; fileRef = 52D363CE230F112E002C2221 /* TabControlView.swift */; };
		52DF5E9223C675EC00A1B067 /* ViewController+Additions.swift in Sources */ = {isa = PBXBuildFile; fileRef = 52DF5E9123C675EC00A1B067 /* ViewController+Additions.swift */; };
		52DF5E9823CE5A8300A1B067 /* AppAction+ValuePaths.swift in Sources */ = {isa = PBXBuildFile; fileRef = 52DF5E9723CE5A8300A1B067 /* AppAction+ValuePaths.swift */; };
		52DF5E9A23CE835100A1B067 /* UserStrings.swift in Sources */ = {isa = PBXBuildFile; fileRef = 52DF5E9923CE835100A1B067 /* UserStrings.swift */; };
		52DF5E9E23D0D01F00A1B067 /* BridgingTypes.swift in Sources */ = {isa = PBXBuildFile; fileRef = 52DF5E9D23D0D01F00A1B067 /* BridgingTypes.swift */; };
		66094F7A1E8067520069EC4E /* PsiphonTunnel.framework in Frameworks */ = {isa = PBXBuildFile; fileRef = 66094F781E8067520069EC4E /* PsiphonTunnel.framework */; };
		6615A5EA1F58A95500026C98 /* Localizable.strings in Resources */ = {isa = PBXBuildFile; fileRef = 6615A5E81F58A95500026C98 /* Localizable.strings */; };
		6615A5EB1F58A95B00026C98 /* Localizable.strings in Resources */ = {isa = PBXBuildFile; fileRef = 6615A5E81F58A95500026C98 /* Localizable.strings */; };
		668AF9BF1E92CBD3008CAAAA /* NetworkExtension.framework in Frameworks */ = {isa = PBXBuildFile; fileRef = 668AF9BE1E92CBD3008CAAAA /* NetworkExtension.framework */; };
		668AF9C01E92CBE0008CAAAA /* NetworkExtension.framework in Frameworks */ = {isa = PBXBuildFile; fileRef = 668AF9BE1E92CBD3008CAAAA /* NetworkExtension.framework */; };
		8D1F62BA247DBB0D0028AFAF /* Utilities in Frameworks */ = {isa = PBXBuildFile; productRef = 8D1F62B9247DBB0D0028AFAF /* Utilities */; };
		8D1F62BC247DBB130028AFAF /* PsiApi in Frameworks */ = {isa = PBXBuildFile; productRef = 8D1F62BB247DBB130028AFAF /* PsiApi */; };
		8D1F62BE247DC1690028AFAF /* Receipt+AppStore.swift in Sources */ = {isa = PBXBuildFile; fileRef = 8D1F62BD247DC1690028AFAF /* Receipt+AppStore.swift */; };
		8D1F62C0247DC3350028AFAF /* Authorization+Additions.swift in Sources */ = {isa = PBXBuildFile; fileRef = 8D1F62BF247DC3350028AFAF /* Authorization+Additions.swift */; };
		8D1F62C2247DC4840028AFAF /* PsiCashClient+Additions.swift in Sources */ = {isa = PBXBuildFile; fileRef = 8D1F62C1247DC4840028AFAF /* PsiCashClient+Additions.swift */; };
		8D255E2D24620E2900FD5D1C /* NoConnectionBannerView.swift in Sources */ = {isa = PBXBuildFile; fileRef = 8D255E2C24620E2900FD5D1C /* NoConnectionBannerView.swift */; };
		8D417E992411954A00FEE587 /* PsiCashReducer.swift in Sources */ = {isa = PBXBuildFile; fileRef = 8D417E982411954A00FEE587 /* PsiCashReducer.swift */; };
		8D417EB124147C6D00FEE587 /* LandingPage.swift in Sources */ = {isa = PBXBuildFile; fileRef = 8D417EB024147C6D00FEE587 /* LandingPage.swift */; };
		8D417EB324148C1E00FEE587 /* URLHandler.swift in Sources */ = {isa = PBXBuildFile; fileRef = 8D417EB224148C1E00FEE587 /* URLHandler.swift */; };
		8D417ED9241844FA00FEE587 /* FloatingPoint+Additions.swift in Sources */ = {isa = PBXBuildFile; fileRef = 8D417ED8241844FA00FEE587 /* FloatingPoint+Additions.swift */; };
		8D417EDD2419DBA100FEE587 /* ProductRequest.swift in Sources */ = {isa = PBXBuildFile; fileRef = 8D417EDC2419DBA100FEE587 /* ProductRequest.swift */; };
		8D497A28247CEF50009CEBA8 /* GoogleAppMeasurement.framework in Frameworks */ = {isa = PBXBuildFile; fileRef = 8D497A24247CEF4F009CEBA8 /* GoogleAppMeasurement.framework */; };
		8D497A2A247CEF50009CEBA8 /* GoogleMobileAds.framework in Frameworks */ = {isa = PBXBuildFile; fileRef = 8D497A25247CEF4F009CEBA8 /* GoogleMobileAds.framework */; };
		8D497A2C247CEF50009CEBA8 /* GoogleUtilities.xcframework in Frameworks */ = {isa = PBXBuildFile; fileRef = 8D497A26247CEF4F009CEBA8 /* GoogleUtilities.xcframework */; };
		8D497A2E247CEF50009CEBA8 /* nanopb.xcframework in Frameworks */ = {isa = PBXBuildFile; fileRef = 8D497A27247CEF4F009CEBA8 /* nanopb.xcframework */; };
		8D4ACD32247E3626008E404C /* AppStoreIAP+Additions.swift in Sources */ = {isa = PBXBuildFile; fileRef = 8D4ACD31247E3626008E404C /* AppStoreIAP+Additions.swift */; };
		8D778978247469FE0038BFDA /* AppInfo.h in Sources */ = {isa = PBXBuildFile; fileRef = 4E10920620F3DA190033114B /* AppInfo.h */; };
		8D7789B9247491CA0038BFDA /* PsiphonBundle.swift in Sources */ = {isa = PBXBuildFile; fileRef = 8D7789B8247491CA0038BFDA /* PsiphonBundle.swift */; };
		8D7789BD247493300038BFDA /* VPNState.swift in Sources */ = {isa = PBXBuildFile; fileRef = 8D7789BC247493300038BFDA /* VPNState.swift */; };
		8D7789C5247496F60038BFDA /* PsiCashLib+Additions.swift in Sources */ = {isa = PBXBuildFile; fileRef = 8D7789C4247496F60038BFDA /* PsiCashLib+Additions.swift */; };
		8D7789CA247499110038BFDA /* Reachability+Additions.swift in Sources */ = {isa = PBXBuildFile; fileRef = 8D7789C9247499110038BFDA /* Reachability+Additions.swift */; };
		8D7E9B9D2425DF42006F3A2F /* AnimatedUIView.swift in Sources */ = {isa = PBXBuildFile; fileRef = 8D7E9B9C2425DF42006F3A2F /* AnimatedUIView.swift */; };
		8D7E9B9F2425E053006F3A2F /* Animations.swift in Sources */ = {isa = PBXBuildFile; fileRef = 8D7E9B9E2425E053006F3A2F /* Animations.swift */; };
		8D9D9BCC247C6A9D0093220E /* PsiphonRotatingFileFeedbackLogger.swift in Sources */ = {isa = PBXBuildFile; fileRef = 8D7789CF2474D53D0038BFDA /* PsiphonRotatingFileFeedbackLogger.swift */; };
		8D9D9BD0247C6B910093220E /* HardCodedValues.swift in Sources */ = {isa = PBXBuildFile; fileRef = 8D9D9BCF247C6B910093220E /* HardCodedValues.swift */; };
		8D9E602A24364ED2003A46D8 /* VPNStateReducer.swift in Sources */ = {isa = PBXBuildFile; fileRef = 8D9E602924364ED2003A46D8 /* VPNStateReducer.swift */; };
		8D9E603524366D71003A46D8 /* FeedbackDescriptions.swift in Sources */ = {isa = PBXBuildFile; fileRef = 8D9E603424366D71003A46D8 /* FeedbackDescriptions.swift */; };
		8DB6C6362429080C005E2F4C /* PsiCashMessageWithRetryView.swift in Sources */ = {isa = PBXBuildFile; fileRef = 8DB6C6352429080C005E2F4C /* PsiCashMessageWithRetryView.swift */; };
		8DB6C638242A4D06005E2F4C /* DuskButton.swift in Sources */ = {isa = PBXBuildFile; fileRef = 8DB6C637242A4D06005E2F4C /* DuskButton.swift */; };
		8DCA6864247C7CF8001D026E /* Bindable.swift in Sources */ = {isa = PBXBuildFile; fileRef = 8DCA6863247C7CF8001D026E /* Bindable.swift */; };
		8DD642C1248AAD8A006C94D2 /* Utils.swift in Sources */ = {isa = PBXBuildFile; fileRef = 8DD642C0248AAD8A006C94D2 /* Utils.swift */; };
		8DD6E7E524591E270041DAC5 /* SubscriptionAuthCheck.m in Sources */ = {isa = PBXBuildFile; fileRef = 8DD6E7E424591E270041DAC5 /* SubscriptionAuthCheck.m */; };
		8DD6E7E82459C83B0041DAC5 /* StoredAuthorizations.m in Sources */ = {isa = PBXBuildFile; fileRef = 8DD6E7E72459C83B0041DAC5 /* StoredAuthorizations.m */; };
		8DDA60292425BB4800DBA8EC /* DebugStrings.swift in Sources */ = {isa = PBXBuildFile; fileRef = 8DDA60282425BB4800DBA8EC /* DebugStrings.swift */; };
		8DE4E6D2244E97D000275362 /* Result+Codable.swift in Sources */ = {isa = PBXBuildFile; fileRef = 8DE4E6D1244E97D000275362 /* Result+Codable.swift */; };
		9BFEC2458D1346F537E9089E /* Nullity.m in Sources */ = {isa = PBXBuildFile; fileRef = 9BFECCCF429898FD903B69A6 /* Nullity.m */; };
		9BFEC3D66910918A0C8954E1 /* AdMobConsent.m in Sources */ = {isa = PBXBuildFile; fileRef = 9BFEC5F8D8BB828703CCCC2F /* AdMobConsent.m */; };
		9BFEC459666697D89B09A492 /* AdMobRewardedAdControllerWrapper.m in Sources */ = {isa = PBXBuildFile; fileRef = 9BFECF6BF16767758F28D1A0 /* AdMobRewardedAdControllerWrapper.m */; };
		9BFEC4F02A47FF8265635803 /* Notifier.m in Sources */ = {isa = PBXBuildFile; fileRef = 9BFEC91ED4A1C511520E9948 /* Notifier.m */; };
		9BFEC8058885B68B2822E2B8 /* AdManager.m in Sources */ = {isa = PBXBuildFile; fileRef = 9BFEC3CE64925E5984AAA9BE /* AdManager.m */; };
		9BFEC8A2F99380655E853F81 /* AdControllerWrapper.m in Sources */ = {isa = PBXBuildFile; fileRef = 9BFEC460CD29B3A0667FE9A2 /* AdControllerWrapper.m */; };
		9BFECC62159FBEAA1A69F4F9 /* BasePacketTunnelProvider.m in Sources */ = {isa = PBXBuildFile; fileRef = 9BFECC3FADE9C8A76A0913DE /* BasePacketTunnelProvider.m */; };
		9BFECD174E254989EC97A437 /* IAPHelpViewController.m in Sources */ = {isa = PBXBuildFile; fileRef = 9BFEC220C067BBE75AF970C1 /* IAPHelpViewController.m */; };
		9BFECD1880B51B0E2EAEFF1F /* Notifier.m in Sources */ = {isa = PBXBuildFile; fileRef = 9BFEC91ED4A1C511520E9948 /* Notifier.m */; };
		9BFECD2FAA1FCDA88A7D432E /* UIColor+Additions.m in Sources */ = {isa = PBXBuildFile; fileRef = 9BFEC72C282F6060193B2E87 /* UIColor+Additions.m */; };
		9BFECEA225F023F895CC8DA1 /* Authorization.m in Sources */ = {isa = PBXBuildFile; fileRef = 9BFEC31B61584FD2EAAF5DE6 /* Authorization.m */; };
		9BFECF61970F215F32E76280 /* AdMobInterstitialAdControllerWrapper.m in Sources */ = {isa = PBXBuildFile; fileRef = 9BFEC4F42A7FC2F11FF43636 /* AdMobInterstitialAdControllerWrapper.m */; };
		9BFECF65871BB6B522C33F1E /* UserDefaults.h in Resources */ = {isa = PBXBuildFile; fileRef = 9BFECC9B2B9F2BFBD4F8A47B /* UserDefaults.h */; };
		9BFECF8895D5FE1940A6F700 /* PsiphonConfigUserDefaults.m in Sources */ = {isa = PBXBuildFile; fileRef = 9BFEC584519C408D9D6D3FF1 /* PsiphonConfigUserDefaults.m */; };
		9BFECF9F760F1A93A8933089 /* Nullity.m in Sources */ = {isa = PBXBuildFile; fileRef = 9BFECCCF429898FD903B69A6 /* Nullity.m */; };
		9BFECFEB3BC9F10542C1A416 /* PsiphonConfigUserDefaults.m in Sources */ = {isa = PBXBuildFile; fileRef = 9BFEC584519C408D9D6D3FF1 /* PsiphonConfigUserDefaults.m */; };
		A8408008B18277F93286799F /* PsiphonProgressView.m in Sources */ = {isa = PBXBuildFile; fileRef = A84087FA4B1BC2C725D900D9 /* PsiphonProgressView.m */; };
		A840803A0733D9FCA5410796 /* ActivityIndicatorRoyalSkyButton.m in Sources */ = {isa = PBXBuildFile; fileRef = A840842CECC0146241243488 /* ActivityIndicatorRoyalSkyButton.m */; };
		A84080E163F24876A1476544 /* VPNStartAndStopButton.m in Sources */ = {isa = PBXBuildFile; fileRef = A8408F6123BCC98725932A59 /* VPNStartAndStopButton.m */; };
		A84080E9FC63E29F71A79A63 /* RelaySubject.m in Sources */ = {isa = PBXBuildFile; fileRef = A84086DF1DDA5CC90C437009 /* RelaySubject.m */; };
		A84081194DA12328ABB5A43E /* UIImageView+Additions.m in Sources */ = {isa = PBXBuildFile; fileRef = A840886E2E6D8EA82B0EC427 /* UIImageView+Additions.m */; };
		A8408161701C8F50F52866FC /* LayerAutoResizeUIView.m in Sources */ = {isa = PBXBuildFile; fileRef = A8408DBEEDCF56EC798536BF /* LayerAutoResizeUIView.m */; };
		A84082260CE7662A93697CFF /* LoadingCircleLayer.m in Sources */ = {isa = PBXBuildFile; fileRef = A840845849B24AAA0E714664 /* LoadingCircleLayer.m */; };
		A840835FAC7F18A6A7021415 /* RingSkyButton.m in Sources */ = {isa = PBXBuildFile; fileRef = A84086B04CBC1A6A5481EDD4 /* RingSkyButton.m */; };
		A84083E76E518050B65E523A /* SkyButton.m in Sources */ = {isa = PBXBuildFile; fileRef = A8408672FB2E1CD144A2BE7C /* SkyButton.m */; };
		A840849074861D633B3EB4D1 /* AppEvent.m in Sources */ = {isa = PBXBuildFile; fileRef = A8408058458E7BFC4C3DFDDE /* AppEvent.m */; };
		A84084C8B5C16F0EB80364FA /* Strings.m in Sources */ = {isa = PBXBuildFile; fileRef = A84083974C8CF9DDFE7A341D /* Strings.m */; };
		A840854A7ACA14A7D891EC16 /* OnboardingScrollableView.m in Sources */ = {isa = PBXBuildFile; fileRef = A8408CEB0E34BC897F3FA7D6 /* OnboardingScrollableView.m */; };
		A8408692D005E8599267522E /* UIView+Additions.m in Sources */ = {isa = PBXBuildFile; fileRef = A84084C5C538AC8171021D2C /* UIView+Additions.m */; };
		A84086D3F4BD2D551CA67611 /* AlertDialogs.m in Sources */ = {isa = PBXBuildFile; fileRef = A840841151FC43C5E1658677 /* AlertDialogs.m */; };
		A84087459E9F796B1954D049 /* SubscriptionsBar.m in Sources */ = {isa = PBXBuildFile; fileRef = A84081C4600325A12F9C3413 /* SubscriptionsBar.m */; };
		A840875B190F7666A1BD98E5 /* UIView+AutoLayoutViewGroup.m in Sources */ = {isa = PBXBuildFile; fileRef = A840867F8062E477F0B355DD /* UIView+AutoLayoutViewGroup.m */; };
		A84087AFA5806D689C3BF6D2 /* PickerViewController.m in Sources */ = {isa = PBXBuildFile; fileRef = A8408390A766C7C2C246797C /* PickerViewController.m */; };
		A84088BD3CFC8C511F22182C /* RoyalSkyButton.m in Sources */ = {isa = PBXBuildFile; fileRef = A8408F08BFF80A05CF46C00A /* RoyalSkyButton.m */; };
		A84088D3FD4B01A7D14CCC53 /* SupportedLanguages.m in Sources */ = {isa = PBXBuildFile; fileRef = A84080B68F307C79F3BCCC59 /* SupportedLanguages.m */; };
		A84088DD7FBB838689BC1FCC /* OnboardingViewController.m in Sources */ = {isa = PBXBuildFile; fileRef = A8408D96EC06ED36F86C690D /* OnboardingViewController.m */; };
		A8408A3A478ECD6E3562CDF4 /* CloudsView.m in Sources */ = {isa = PBXBuildFile; fileRef = A84081E39C751846A6009BEC /* CloudsView.m */; };
		A8408AACE30F860F2C961A04 /* WhiteSkyButton.m in Sources */ = {isa = PBXBuildFile; fileRef = A8408FA077C517546DF6033C /* WhiteSkyButton.m */; };
		A8408B83167EBE21E215C471 /* OnboardingView.m in Sources */ = {isa = PBXBuildFile; fileRef = A84088889983161FB859D8A9 /* OnboardingView.m */; };
		A8408BC29B903A6C0A32F32C /* SkyRegionSelectionViewController.m in Sources */ = {isa = PBXBuildFile; fileRef = A8408C8A7CA3C009F01FDA3B /* SkyRegionSelectionViewController.m */; };
		A8408C424E64BF3D70273464 /* ConnectionStatusView.m in Sources */ = {isa = PBXBuildFile; fileRef = A8408E0115540B5B2B305EAE /* ConnectionStatusView.m */; };
		A8408D8C16D136075590193C /* AppUpgrade.m in Sources */ = {isa = PBXBuildFile; fileRef = A84089CB9E8B0DF1D88D0500 /* AppUpgrade.m */; };
		A8408E281270691F61F9C20C /* AppVersionNumberView.m in Sources */ = {isa = PBXBuildFile; fileRef = A84087C37CFC6977102EB09D /* AppVersionNumberView.m */; };
		A8408E611665FC60D5DFF339 /* SubscriptionStatusView.m in Sources */ = {isa = PBXBuildFile; fileRef = A8408BA05DC0D983E6740558 /* SubscriptionStatusView.m */; };
		A8408EB13777DDCBEF7DE3C0 /* SwoopView.m in Sources */ = {isa = PBXBuildFile; fileRef = A8408B9A66413A25FC1A2BE1 /* SwoopView.m */; };
		A8408EB1E9DABE35016580A7 /* ImageUtils.m in Sources */ = {isa = PBXBuildFile; fileRef = A8408A0C4220563DA1FE3048 /* ImageUtils.m */; };
		A8408F5F45CDBDF42701063E /* Strings.m in Sources */ = {isa = PBXBuildFile; fileRef = A84083974C8CF9DDFE7A341D /* Strings.m */; };
		A8408F99941C9664E3E7C48A /* LanguageSelectionViewController.m in Sources */ = {isa = PBXBuildFile; fileRef = A840896A2A9959280DAE2DA1 /* LanguageSelectionViewController.m */; };
		A8408FA13890CD67154033C6 /* RegionSelectionButton.m in Sources */ = {isa = PBXBuildFile; fileRef = A8408C84138113DE79F0DCD0 /* RegionSelectionButton.m */; };
		A8408FF45D08D31E102FA41F /* ContainerDB.m in Sources */ = {isa = PBXBuildFile; fileRef = A84086716D701D0F5B48E4C0 /* ContainerDB.m */; };
		CB0CFCFF11CEECCAA1A2C8BF /* libPods-PsiphonVPN.a in Frameworks */ = {isa = PBXBuildFile; fileRef = A44F0D2E7AB9F499D75A1AC4 /* libPods-PsiphonVPN.a */; };
		CE26FC951BBDC7B800B83375 /* Assets.xcassets in Resources */ = {isa = PBXBuildFile; fileRef = CE26FC941BBDC7B800B83375 /* Assets.xcassets */; };
		CE26FCAC1BBDC85900B83375 /* PsiphonVPN.appex in Embed App Extensions */ = {isa = PBXBuildFile; fileRef = CE26FCA31BBDC85900B83375 /* PsiphonVPN.appex */; settings = {ATTRIBUTES = (RemoveHeadersOnCopy, ); }; };
		CE4E9BC01BBEECF30060FF8B /* Psiphon.entitlements in Resources */ = {isa = PBXBuildFile; fileRef = CE4E9BBF1BBEECF30060FF8B /* Psiphon.entitlements */; };
		CE4E9BC21BBEECFC0060FF8B /* PsiphonVPN.entitlements in Resources */ = {isa = PBXBuildFile; fileRef = CE4E9BC11BBEECFC0060FF8B /* PsiphonVPN.entitlements */; };
		CE6C3F6A24366AE1007A17F0 /* ClientMetadata.m in Sources */ = {isa = PBXBuildFile; fileRef = CE6C3F6924366AE1007A17F0 /* ClientMetadata.m */; };
		CE7B76431F54881F00EA44BD /* PsiphonTunnel.framework in CopyFiles */ = {isa = PBXBuildFile; fileRef = 66094F781E8067520069EC4E /* PsiphonTunnel.framework */; settings = {ATTRIBUTES = (CodeSignOnCopy, RemoveHeadersOnCopy, ); }; };
		CEBA9C112481A5C80097D700 /* Notifier.swift in Sources */ = {isa = PBXBuildFile; fileRef = CEBA9C102481A5C80097D700 /* Notifier.swift */; };
		CEBA9C132481AA9F0097D700 /* SharedDB.swift in Sources */ = {isa = PBXBuildFile; fileRef = CEBA9C122481AA9F0097D700 /* SharedDB.swift */; };
		CEED7835247703DD002D9D55 /* AppReceiptReducer.swift in Sources */ = {isa = PBXBuildFile; fileRef = CEED7834247703DD002D9D55 /* AppReceiptReducer.swift */; };
		EF4F1F3D206055F7006A40A1 /* RACSignal+Operations2.m in Sources */ = {isa = PBXBuildFile; fileRef = EF90D79F204F22C900228A63 /* RACSignal+Operations2.m */; };
		EF639C2F1F8FCE37009D6B42 /* PsiFeedbackLogger.m in Sources */ = {isa = PBXBuildFile; fileRef = EF639C2E1F8FCE2A009D6B42 /* PsiFeedbackLogger.m */; };
		EF639C301F8FCE37009D6B42 /* PsiFeedbackLogger.m in Sources */ = {isa = PBXBuildFile; fileRef = EF639C2E1F8FCE2A009D6B42 /* PsiFeedbackLogger.m */; };
		EF652CD11F352212002AFB48 /* main.m in Sources */ = {isa = PBXBuildFile; fileRef = EF652CD01F352212002AFB48 /* main.m */; };
		EF652CD61F35224C002AFB48 /* AppDelegate.m in Sources */ = {isa = PBXBuildFile; fileRef = EF652CD31F35224C002AFB48 /* AppDelegate.m */; };
		EF652CD71F35224C002AFB48 /* MainViewController.m in Sources */ = {isa = PBXBuildFile; fileRef = EF652CD51F35224C002AFB48 /* MainViewController.m */; };
		EF652CDA1F352271002AFB48 /* PacketTunnelProvider.m in Sources */ = {isa = PBXBuildFile; fileRef = EF652CD91F352271002AFB48 /* PacketTunnelProvider.m */; };
		EF6C1F521F59E46500709554 /* embedded_server_entries in Resources */ = {isa = PBXBuildFile; fileRef = EF6C1F501F59E46500709554 /* embedded_server_entries */; };
		EF6C1F531F59E46500709554 /* embedded_server_entries in Resources */ = {isa = PBXBuildFile; fileRef = EF6C1F501F59E46500709554 /* embedded_server_entries */; };
		EF6C1F541F59E46500709554 /* psiphon_config in Resources */ = {isa = PBXBuildFile; fileRef = EF6C1F511F59E46500709554 /* psiphon_config */; };
		EF6C1F551F59E46500709554 /* psiphon_config in Resources */ = {isa = PBXBuildFile; fileRef = EF6C1F511F59E46500709554 /* psiphon_config */; };
		EF743FCA1F99549000AC89A2 /* subscriptionProductIds.plist in Resources */ = {isa = PBXBuildFile; fileRef = EF743FC31F99549000AC89A2 /* subscriptionProductIds.plist */; };
		EF743FCB1F99549000AC89A2 /* subscriptionProductIds.plist in Resources */ = {isa = PBXBuildFile; fileRef = EF743FC31F99549000AC89A2 /* subscriptionProductIds.plist */; };
		EF90D7A1204F22C900228A63 /* timestamp_valid.c in Sources */ = {isa = PBXBuildFile; fileRef = EF90D78D204F22C900228A63 /* timestamp_valid.c */; };
		EF90D7A2204F22C900228A63 /* timestamp_compare.c in Sources */ = {isa = PBXBuildFile; fileRef = EF90D78E204F22C900228A63 /* timestamp_compare.c */; };
		EF90D7A3204F22C900228A63 /* timestamp_tm.c in Sources */ = {isa = PBXBuildFile; fileRef = EF90D78F204F22C900228A63 /* timestamp_tm.c */; };
		EF90D7A4204F22C900228A63 /* timestamp_format.c in Sources */ = {isa = PBXBuildFile; fileRef = EF90D790204F22C900228A63 /* timestamp_format.c */; };
		EF90D7A5204F22C900228A63 /* timestamp_parse.c in Sources */ = {isa = PBXBuildFile; fileRef = EF90D791204F22C900228A63 /* timestamp_parse.c */; };
		EF90D7A6204F22C900228A63 /* NSDate+Comparator.m in Sources */ = {isa = PBXBuildFile; fileRef = EF90D796204F22C900228A63 /* NSDate+Comparator.m */; };
		EF90D7A7204F22C900228A63 /* NSDate+PSIDateExtension.m in Sources */ = {isa = PBXBuildFile; fileRef = EF90D797204F22C900228A63 /* NSDate+PSIDateExtension.m */; };
		EF90D7A8204F22C900228A63 /* DispatchUtils.m in Sources */ = {isa = PBXBuildFile; fileRef = EF90D798204F22C900228A63 /* DispatchUtils.m */; };
		EF90D7A9204F22C900228A63 /* FileUtils.m in Sources */ = {isa = PBXBuildFile; fileRef = EF90D799204F22C900228A63 /* FileUtils.m */; };
		EF90D7AA204F22C900228A63 /* NSError+Convenience.m in Sources */ = {isa = PBXBuildFile; fileRef = EF90D79A204F22C900228A63 /* NSError+Convenience.m */; };
		EF90D7AF204F231900228A63 /* timestamp_valid.c in Sources */ = {isa = PBXBuildFile; fileRef = EF90D78D204F22C900228A63 /* timestamp_valid.c */; };
		EF90D7B0204F231B00228A63 /* timestamp_compare.c in Sources */ = {isa = PBXBuildFile; fileRef = EF90D78E204F22C900228A63 /* timestamp_compare.c */; };
		EF90D7B1204F231E00228A63 /* timestamp_tm.c in Sources */ = {isa = PBXBuildFile; fileRef = EF90D78F204F22C900228A63 /* timestamp_tm.c */; };
		EF90D7B2204F232100228A63 /* timestamp_format.c in Sources */ = {isa = PBXBuildFile; fileRef = EF90D790204F22C900228A63 /* timestamp_format.c */; };
		EF90D7B3204F232300228A63 /* timestamp_parse.c in Sources */ = {isa = PBXBuildFile; fileRef = EF90D791204F22C900228A63 /* timestamp_parse.c */; };
		EF90D7B4204F234100228A63 /* NSDate+Comparator.m in Sources */ = {isa = PBXBuildFile; fileRef = EF90D796204F22C900228A63 /* NSDate+Comparator.m */; };
		EF90D7B5204F234700228A63 /* NSDate+PSIDateExtension.m in Sources */ = {isa = PBXBuildFile; fileRef = EF90D797204F22C900228A63 /* NSDate+PSIDateExtension.m */; };
		EF90D7B6204F235100228A63 /* DispatchUtils.m in Sources */ = {isa = PBXBuildFile; fileRef = EF90D798204F22C900228A63 /* DispatchUtils.m */; };
		EF90D7B7204F235800228A63 /* FileUtils.m in Sources */ = {isa = PBXBuildFile; fileRef = EF90D799204F22C900228A63 /* FileUtils.m */; };
		EF90D7B8204F236400228A63 /* NSError+Convenience.m in Sources */ = {isa = PBXBuildFile; fileRef = EF90D79A204F22C900228A63 /* NSError+Convenience.m */; };
		EFC2F5B620226758007B52F9 /* PacketTunnelUtils.m in Sources */ = {isa = PBXBuildFile; fileRef = EFC2F5B420226757007B52F9 /* PacketTunnelUtils.m */; };
		EFC2F5C420226782007B52F9 /* RootContainerController.m in Sources */ = {isa = PBXBuildFile; fileRef = EFC2F5BB20226781007B52F9 /* RootContainerController.m */; };
		EFC2F5C720226782007B52F9 /* UIAlertController+Additions.m in Sources */ = {isa = PBXBuildFile; fileRef = EFC2F5C020226782007B52F9 /* UIAlertController+Additions.m */; };
		EFC2F5CB202267B1007B52F9 /* PsiphonConfigReader.m in Sources */ = {isa = PBXBuildFile; fileRef = EFC2F5CA202267B0007B52F9 /* PsiphonConfigReader.m */; };
		EFC2F5CC20226835007B52F9 /* PsiphonConfigReader.m in Sources */ = {isa = PBXBuildFile; fileRef = EFC2F5CA202267B0007B52F9 /* PsiphonConfigReader.m */; };
		F132D7E01F5739A800AF7F91 /* LaunchScreenViewController.m in Sources */ = {isa = PBXBuildFile; fileRef = F132D7DF1F5739A800AF7F91 /* LaunchScreenViewController.m */; };
		F136C2951F62E3E1000D3EAB /* LaunchScreen.xib in Resources */ = {isa = PBXBuildFile; fileRef = F136C2941F62E3E1000D3EAB /* LaunchScreen.xib */; };
/* End PBXBuildFile section */

/* Begin PBXContainerItemProxy section */
		4E0D88261FA06B2400ADB61E /* PBXContainerItemProxy */ = {
			isa = PBXContainerItemProxy;
			containerPortal = CE26FC821BBDC7B700B83375 /* Project object */;
			proxyType = 1;
			remoteGlobalIDString = CE26FC891BBDC7B800B83375;
			remoteInfo = Psiphon;
		};
		CE26FCAA1BBDC85900B83375 /* PBXContainerItemProxy */ = {
			isa = PBXContainerItemProxy;
			containerPortal = CE26FC821BBDC7B700B83375 /* Project object */;
			proxyType = 1;
			remoteGlobalIDString = CE26FCA21BBDC85900B83375;
			remoteInfo = PsiphonVPN;
		};
/* End PBXContainerItemProxy section */

/* Begin PBXCopyFilesBuildPhase section */
		CE26FCB01BBDC85900B83375 /* Embed App Extensions */ = {
			isa = PBXCopyFilesBuildPhase;
			buildActionMask = 2147483647;
			dstPath = "";
			dstSubfolderSpec = 13;
			files = (
				CE26FCAC1BBDC85900B83375 /* PsiphonVPN.appex in Embed App Extensions */,
			);
			name = "Embed App Extensions";
			runOnlyForDeploymentPostprocessing = 0;
		};
		CE7B76421F54881600EA44BD /* CopyFiles */ = {
			isa = PBXCopyFilesBuildPhase;
			buildActionMask = 2147483647;
			dstPath = "";
			dstSubfolderSpec = 10;
			files = (
				4E30745F2097922C00B6D2A3 /* PsiCashLib.framework in CopyFiles */,
				CE7B76431F54881F00EA44BD /* PsiphonTunnel.framework in CopyFiles */,
			);
			runOnlyForDeploymentPostprocessing = 0;
		};
/* End PBXCopyFilesBuildPhase section */

/* Begin PBXFileReference section */
		015255F2FAC67FC9CE25D8EC /* Pods-PsiApi-PsiApiTests.debug.xcconfig */ = {isa = PBXFileReference; includeInIndex = 1; lastKnownFileType = text.xcconfig; name = "Pods-PsiApi-PsiApiTests.debug.xcconfig"; path = "Pods/Target Support Files/Pods-PsiApi-PsiApiTests/Pods-PsiApi-PsiApiTests.debug.xcconfig"; sourceTree = "<group>"; };
		0241C17D583A4905634E85AA /* libPods-Testing.a */ = {isa = PBXFileReference; explicitFileType = archive.ar; includeInIndex = 0; path = "libPods-Testing.a"; sourceTree = BUILT_PRODUCTS_DIR; };
		0285C1D0D4B4D2A707D6FDEF /* libPods-Utilities-UtilitiesTests.a */ = {isa = PBXFileReference; explicitFileType = archive.ar; includeInIndex = 0; path = "libPods-Utilities-UtilitiesTests.a"; sourceTree = BUILT_PRODUCTS_DIR; };
		04965F4B8ED97E34A3E4E661 /* Pods-PsiphonVPN.debug.xcconfig */ = {isa = PBXFileReference; includeInIndex = 1; lastKnownFileType = text.xcconfig; name = "Pods-PsiphonVPN.debug.xcconfig"; path = "Pods/Target Support Files/Pods-PsiphonVPN/Pods-PsiphonVPN.debug.xcconfig"; sourceTree = "<group>"; };
		139D1D60EFF73A79ECF31F19 /* Pods-PsiphonVPN.release.xcconfig */ = {isa = PBXFileReference; includeInIndex = 1; lastKnownFileType = text.xcconfig; name = "Pods-PsiphonVPN.release.xcconfig"; path = "Pods/Target Support Files/Pods-PsiphonVPN/Pods-PsiphonVPN.release.xcconfig"; sourceTree = "<group>"; };
		1787CA7A8FA75358E02689FB /* Pods-Psiphon-PsiApi-PsiApiTests.release.xcconfig */ = {isa = PBXFileReference; includeInIndex = 1; lastKnownFileType = text.xcconfig; name = "Pods-Psiphon-PsiApi-PsiApiTests.release.xcconfig"; path = "Pods/Target Support Files/Pods-Psiphon-PsiApi-PsiApiTests/Pods-Psiphon-PsiApi-PsiApiTests.release.xcconfig"; sourceTree = "<group>"; };
		1CF6F36D51088259B2AC450E /* Pods-PsiApi-Testing.release.xcconfig */ = {isa = PBXFileReference; includeInIndex = 1; lastKnownFileType = text.xcconfig; name = "Pods-PsiApi-Testing.release.xcconfig"; path = "Pods/Target Support Files/Pods-PsiApi-Testing/Pods-PsiApi-Testing.release.xcconfig"; sourceTree = "<group>"; };
		1FE4700126FC2AD287FCB45B /* Pods-PsiphonTests.release.xcconfig */ = {isa = PBXFileReference; includeInIndex = 1; lastKnownFileType = text.xcconfig; name = "Pods-PsiphonTests.release.xcconfig"; path = "Pods/Target Support Files/Pods-PsiphonTests/Pods-PsiphonTests.release.xcconfig"; sourceTree = "<group>"; };
		2D1DAF6C9CAF197D05CDCFCF /* Pods-Testing-TestingTests.release.xcconfig */ = {isa = PBXFileReference; includeInIndex = 1; lastKnownFileType = text.xcconfig; name = "Pods-Testing-TestingTests.release.xcconfig"; path = "Pods/Target Support Files/Pods-Testing-TestingTests/Pods-Testing-TestingTests.release.xcconfig"; sourceTree = "<group>"; };
		2EAE1D54BEBC6BF081A5B8D3 /* Pods-Testing-TestingTests.debug.xcconfig */ = {isa = PBXFileReference; includeInIndex = 1; lastKnownFileType = text.xcconfig; name = "Pods-Testing-TestingTests.debug.xcconfig"; path = "Pods/Target Support Files/Pods-Testing-TestingTests/Pods-Testing-TestingTests.debug.xcconfig"; sourceTree = "<group>"; };
		364EDFAD32DACAD0E8259C6E /* Pods-Psiphon-PsiApi.debug.xcconfig */ = {isa = PBXFileReference; includeInIndex = 1; lastKnownFileType = text.xcconfig; name = "Pods-Psiphon-PsiApi.debug.xcconfig"; path = "Pods/Target Support Files/Pods-Psiphon-PsiApi/Pods-Psiphon-PsiApi.debug.xcconfig"; sourceTree = "<group>"; };
		36D715C03CCF23E685E94A40 /* Pods-PsiApi-Testing-Utilities.debug.xcconfig */ = {isa = PBXFileReference; includeInIndex = 1; lastKnownFileType = text.xcconfig; name = "Pods-PsiApi-Testing-Utilities.debug.xcconfig"; path = "Pods/Target Support Files/Pods-PsiApi-Testing-Utilities/Pods-PsiApi-Testing-Utilities.debug.xcconfig"; sourceTree = "<group>"; };
		38595BFE7626FC3E5C373BC9 /* Pods-Testing.debug.xcconfig */ = {isa = PBXFileReference; includeInIndex = 1; lastKnownFileType = text.xcconfig; name = "Pods-Testing.debug.xcconfig"; path = "Pods/Target Support Files/Pods-Testing/Pods-Testing.debug.xcconfig"; sourceTree = "<group>"; };
		3BBB25EFC24AA94133DA2104 /* Pods-PsiApi-Utilities-UtilitiesTests.debug.xcconfig */ = {isa = PBXFileReference; includeInIndex = 1; lastKnownFileType = text.xcconfig; name = "Pods-PsiApi-Utilities-UtilitiesTests.debug.xcconfig"; path = "Pods/Target Support Files/Pods-PsiApi-Utilities-UtilitiesTests/Pods-PsiApi-Utilities-UtilitiesTests.debug.xcconfig"; sourceTree = "<group>"; };
		3E7745DBA0A65C097BB74EB5 /* Pods-Testing.release.xcconfig */ = {isa = PBXFileReference; includeInIndex = 1; lastKnownFileType = text.xcconfig; name = "Pods-Testing.release.xcconfig"; path = "Pods/Target Support Files/Pods-Testing/Pods-Testing.release.xcconfig"; sourceTree = "<group>"; };
		3EEE97DA12A99CDA3F3DA635 /* Pods-Psiphon-Testing.debug.xcconfig */ = {isa = PBXFileReference; includeInIndex = 1; lastKnownFileType = text.xcconfig; name = "Pods-Psiphon-Testing.debug.xcconfig"; path = "Pods/Target Support Files/Pods-Psiphon-Testing/Pods-Psiphon-Testing.debug.xcconfig"; sourceTree = "<group>"; };
		440D75BD1F59E041005C603B /* StoreKit.framework */ = {isa = PBXFileReference; lastKnownFileType = wrapper.framework; name = StoreKit.framework; path = System/Library/Frameworks/StoreKit.framework; sourceTree = SDKROOT; };
		4435CC251F70566000F3A809 /* SettingsViewController.h */ = {isa = PBXFileReference; fileEncoding = 4; lastKnownFileType = sourcecode.c.h; path = SettingsViewController.h; sourceTree = "<group>"; };
		4435CC261F70566000F3A809 /* SettingsViewController.m */ = {isa = PBXFileReference; fileEncoding = 4; lastKnownFileType = sourcecode.c.objc; path = SettingsViewController.m; sourceTree = "<group>"; };
		445F239420E1817B00D004E9 /* AppStoreParsedReceiptData.h */ = {isa = PBXFileReference; fileEncoding = 4; lastKnownFileType = sourcecode.c.h; path = AppStoreParsedReceiptData.h; sourceTree = "<group>"; };
		445F239520E1817C00D004E9 /* AppStoreParsedReceiptData.m */ = {isa = PBXFileReference; fileEncoding = 4; lastKnownFileType = sourcecode.c.objc; path = AppStoreParsedReceiptData.m; sourceTree = "<group>"; };
		445F249820E1A5BA00D004E9 /* ReceiptAttributes.c */ = {isa = PBXFileReference; fileEncoding = 4; lastKnownFileType = sourcecode.c.c; path = ReceiptAttributes.c; sourceTree = "<group>"; };
		445F249920E1A5BA00D004E9 /* constr_TYPE.c */ = {isa = PBXFileReference; fileEncoding = 4; lastKnownFileType = sourcecode.c.c; path = constr_TYPE.c; sourceTree = "<group>"; };
		445F249A20E1A5BA00D004E9 /* asn_SET_OF.h */ = {isa = PBXFileReference; fileEncoding = 4; lastKnownFileType = sourcecode.c.h; path = asn_SET_OF.h; sourceTree = "<group>"; };
		445F249B20E1A5BA00D004E9 /* constr_SEQUENCE.h */ = {isa = PBXFileReference; fileEncoding = 4; lastKnownFileType = sourcecode.c.h; path = constr_SEQUENCE.h; sourceTree = "<group>"; };
		445F249C20E1A5BA00D004E9 /* OCTET_STRING.h */ = {isa = PBXFileReference; fileEncoding = 4; lastKnownFileType = sourcecode.c.h; path = OCTET_STRING.h; sourceTree = "<group>"; };
		445F249D20E1A5BA00D004E9 /* der_encoder.h */ = {isa = PBXFileReference; fileEncoding = 4; lastKnownFileType = sourcecode.c.h; path = der_encoder.h; sourceTree = "<group>"; };
		445F249E20E1A5BA00D004E9 /* xer_decoder.c */ = {isa = PBXFileReference; fileEncoding = 4; lastKnownFileType = sourcecode.c.c; path = xer_decoder.c; sourceTree = "<group>"; };
		445F249F20E1A5BA00D004E9 /* per_support.c */ = {isa = PBXFileReference; fileEncoding = 4; lastKnownFileType = sourcecode.c.c; path = per_support.c; sourceTree = "<group>"; };
		445F24A020E1A5BA00D004E9 /* asn_internal.h */ = {isa = PBXFileReference; fileEncoding = 4; lastKnownFileType = sourcecode.c.h; path = asn_internal.h; sourceTree = "<group>"; };
		445F24A120E1A5BA00D004E9 /* OBJECT_IDENTIFIER.c */ = {isa = PBXFileReference; fileEncoding = 4; lastKnownFileType = sourcecode.c.c; path = OBJECT_IDENTIFIER.c; sourceTree = "<group>"; };
		445F24A220E1A5BA00D004E9 /* ReceiptAttribute.h */ = {isa = PBXFileReference; fileEncoding = 4; lastKnownFileType = sourcecode.c.h; path = ReceiptAttribute.h; sourceTree = "<group>"; };
		445F24A320E1A5BA00D004E9 /* asn_system.h */ = {isa = PBXFileReference; fileEncoding = 4; lastKnownFileType = sourcecode.c.h; path = asn_system.h; sourceTree = "<group>"; };
		445F24A420E1A5BA00D004E9 /* xer_support.h */ = {isa = PBXFileReference; fileEncoding = 4; lastKnownFileType = sourcecode.c.h; path = xer_support.h; sourceTree = "<group>"; };
		445F24A520E1A5BA00D004E9 /* per_decoder.h */ = {isa = PBXFileReference; fileEncoding = 4; lastKnownFileType = sourcecode.c.h; path = per_decoder.h; sourceTree = "<group>"; };
		445F24A620E1A5BA00D004E9 /* BIT_STRING.c */ = {isa = PBXFileReference; fileEncoding = 4; lastKnownFileType = sourcecode.c.c; path = BIT_STRING.c; sourceTree = "<group>"; };
		445F24A720E1A5BA00D004E9 /* ber_tlv_length.h */ = {isa = PBXFileReference; fileEncoding = 4; lastKnownFileType = sourcecode.c.h; path = ber_tlv_length.h; sourceTree = "<group>"; };
		445F24A820E1A5BA00D004E9 /* constr_SET_OF.c */ = {isa = PBXFileReference; fileEncoding = 4; lastKnownFileType = sourcecode.c.c; path = constr_SET_OF.c; sourceTree = "<group>"; };
		445F24A920E1A5BA00D004E9 /* ber_decoder.c */ = {isa = PBXFileReference; fileEncoding = 4; lastKnownFileType = sourcecode.c.c; path = ber_decoder.c; sourceTree = "<group>"; };
		445F24AA20E1A5BA00D004E9 /* NativeInteger.c */ = {isa = PBXFileReference; fileEncoding = 4; lastKnownFileType = sourcecode.c.c; path = NativeInteger.c; sourceTree = "<group>"; };
		445F24AB20E1A5BA00D004E9 /* per_opentype.h */ = {isa = PBXFileReference; fileEncoding = 4; lastKnownFileType = sourcecode.c.h; path = per_opentype.h; sourceTree = "<group>"; };
		445F24AC20E1A5BA00D004E9 /* NativeEnumerated.h */ = {isa = PBXFileReference; fileEncoding = 4; lastKnownFileType = sourcecode.c.h; path = NativeEnumerated.h; sourceTree = "<group>"; };
		445F24AD20E1A5BA00D004E9 /* constraints.h */ = {isa = PBXFileReference; fileEncoding = 4; lastKnownFileType = sourcecode.c.h; path = constraints.h; sourceTree = "<group>"; };
		445F24AE20E1A5BA00D004E9 /* asn_codecs.h */ = {isa = PBXFileReference; fileEncoding = 4; lastKnownFileType = sourcecode.c.h; path = asn_codecs.h; sourceTree = "<group>"; };
		445F24AF20E1A5BA00D004E9 /* per_encoder.c */ = {isa = PBXFileReference; fileEncoding = 4; lastKnownFileType = sourcecode.c.c; path = per_encoder.c; sourceTree = "<group>"; };
		445F24B020E1A5BA00D004E9 /* asn_codecs_prim.h */ = {isa = PBXFileReference; fileEncoding = 4; lastKnownFileType = sourcecode.c.h; path = asn_codecs_prim.h; sourceTree = "<group>"; };
		445F24B120E1A5BA00D004E9 /* SignedData.h */ = {isa = PBXFileReference; fileEncoding = 4; lastKnownFileType = sourcecode.c.h; path = SignedData.h; sourceTree = "<group>"; };
		445F24B220E1A5BA00D004E9 /* pkcs7-signed-data-simplified.asn1 */ = {isa = PBXFileReference; fileEncoding = 4; lastKnownFileType = text; path = "pkcs7-signed-data-simplified.asn1"; sourceTree = "<group>"; };
		445F24B320E1A5BA00D004E9 /* ber_tlv_tag.h */ = {isa = PBXFileReference; fileEncoding = 4; lastKnownFileType = sourcecode.c.h; path = ber_tlv_tag.h; sourceTree = "<group>"; };
		445F24B420E1A5BA00D004E9 /* asn_application.h */ = {isa = PBXFileReference; fileEncoding = 4; lastKnownFileType = sourcecode.c.h; path = asn_application.h; sourceTree = "<group>"; };
		445F24B520E1A5BA00D004E9 /* ANY.c */ = {isa = PBXFileReference; fileEncoding = 4; lastKnownFileType = sourcecode.c.c; path = ANY.c; sourceTree = "<group>"; };
		445F24B620E1A5BA00D004E9 /* INTEGER.c */ = {isa = PBXFileReference; fileEncoding = 4; lastKnownFileType = sourcecode.c.c; path = INTEGER.c; sourceTree = "<group>"; };
		445F24B720E1A5BA00D004E9 /* xer_encoder.h */ = {isa = PBXFileReference; fileEncoding = 4; lastKnownFileType = sourcecode.c.h; path = xer_encoder.h; sourceTree = "<group>"; };
		445F24B820E1A5BA00D004E9 /* ReceiptAttribute.c */ = {isa = PBXFileReference; fileEncoding = 4; lastKnownFileType = sourcecode.c.c; path = ReceiptAttribute.c; sourceTree = "<group>"; };
		445F24B920E1A5BA00D004E9 /* OBJECT_IDENTIFIER.h */ = {isa = PBXFileReference; fileEncoding = 4; lastKnownFileType = sourcecode.c.h; path = OBJECT_IDENTIFIER.h; sourceTree = "<group>"; };
		445F24BA20E1A5BA00D004E9 /* per_support.h */ = {isa = PBXFileReference; fileEncoding = 4; lastKnownFileType = sourcecode.c.h; path = per_support.h; sourceTree = "<group>"; };
		445F24BB20E1A5BA00D004E9 /* xer_decoder.h */ = {isa = PBXFileReference; fileEncoding = 4; lastKnownFileType = sourcecode.c.h; path = xer_decoder.h; sourceTree = "<group>"; };
		445F24BC20E1A5BA00D004E9 /* der_encoder.c */ = {isa = PBXFileReference; fileEncoding = 4; lastKnownFileType = sourcecode.c.c; path = der_encoder.c; sourceTree = "<group>"; };
		445F24BD20E1A5BA00D004E9 /* OCTET_STRING.c */ = {isa = PBXFileReference; fileEncoding = 4; lastKnownFileType = sourcecode.c.c; path = OCTET_STRING.c; sourceTree = "<group>"; };
		445F24BE20E1A5BA00D004E9 /* ReceiptAttributes.h */ = {isa = PBXFileReference; fileEncoding = 4; lastKnownFileType = sourcecode.c.h; path = ReceiptAttributes.h; sourceTree = "<group>"; };
		445F24BF20E1A5BA00D004E9 /* constr_SEQUENCE.c */ = {isa = PBXFileReference; fileEncoding = 4; lastKnownFileType = sourcecode.c.c; path = constr_SEQUENCE.c; sourceTree = "<group>"; };
		445F24C020E1A5BA00D004E9 /* asn_SET_OF.c */ = {isa = PBXFileReference; fileEncoding = 4; lastKnownFileType = sourcecode.c.c; path = asn_SET_OF.c; sourceTree = "<group>"; };
		445F24C120E1A5BA00D004E9 /* constr_TYPE.h */ = {isa = PBXFileReference; fileEncoding = 4; lastKnownFileType = sourcecode.c.h; path = constr_TYPE.h; sourceTree = "<group>"; };
		445F24C220E1A5BA00D004E9 /* per_opentype.c */ = {isa = PBXFileReference; fileEncoding = 4; lastKnownFileType = sourcecode.c.c; path = per_opentype.c; sourceTree = "<group>"; };
		445F24C320E1A5BA00D004E9 /* pkcs7-signed-data.asn1 */ = {isa = PBXFileReference; fileEncoding = 4; lastKnownFileType = text; path = "pkcs7-signed-data.asn1"; sourceTree = "<group>"; };
		445F24C420E1A5BA00D004E9 /* NativeEnumerated.c */ = {isa = PBXFileReference; fileEncoding = 4; lastKnownFileType = sourcecode.c.c; path = NativeEnumerated.c; sourceTree = "<group>"; };
		445F24C520E1A5BA00D004E9 /* NativeInteger.h */ = {isa = PBXFileReference; fileEncoding = 4; lastKnownFileType = sourcecode.c.h; path = NativeInteger.h; sourceTree = "<group>"; };
		445F24C620E1A5BA00D004E9 /* ber_tlv_length.c */ = {isa = PBXFileReference; fileEncoding = 4; lastKnownFileType = sourcecode.c.c; path = ber_tlv_length.c; sourceTree = "<group>"; };
		445F24C720E1A5BA00D004E9 /* ber_decoder.h */ = {isa = PBXFileReference; fileEncoding = 4; lastKnownFileType = sourcecode.c.h; path = ber_decoder.h; sourceTree = "<group>"; };
		445F24C820E1A5BA00D004E9 /* constr_SET_OF.h */ = {isa = PBXFileReference; fileEncoding = 4; lastKnownFileType = sourcecode.c.h; path = constr_SET_OF.h; sourceTree = "<group>"; };
		445F24C920E1A5BA00D004E9 /* per_decoder.c */ = {isa = PBXFileReference; fileEncoding = 4; lastKnownFileType = sourcecode.c.c; path = per_decoder.c; sourceTree = "<group>"; };
		445F24CA20E1A5BA00D004E9 /* xer_support.c */ = {isa = PBXFileReference; fileEncoding = 4; lastKnownFileType = sourcecode.c.c; path = xer_support.c; sourceTree = "<group>"; };
		445F24CB20E1A5BA00D004E9 /* BIT_STRING.h */ = {isa = PBXFileReference; fileEncoding = 4; lastKnownFileType = sourcecode.c.h; path = BIT_STRING.h; sourceTree = "<group>"; };
		445F24CC20E1A5BA00D004E9 /* SignedData.c */ = {isa = PBXFileReference; fileEncoding = 4; lastKnownFileType = sourcecode.c.c; path = SignedData.c; sourceTree = "<group>"; };
		445F24CD20E1A5BA00D004E9 /* ber_tlv_tag.c */ = {isa = PBXFileReference; fileEncoding = 4; lastKnownFileType = sourcecode.c.c; path = ber_tlv_tag.c; sourceTree = "<group>"; };
		445F24CE20E1A5BA00D004E9 /* asn_codecs_prim.c */ = {isa = PBXFileReference; fileEncoding = 4; lastKnownFileType = sourcecode.c.c; path = asn_codecs_prim.c; sourceTree = "<group>"; };
		445F24CF20E1A5BA00D004E9 /* constraints.c */ = {isa = PBXFileReference; fileEncoding = 4; lastKnownFileType = sourcecode.c.c; path = constraints.c; sourceTree = "<group>"; };
		445F24D020E1A5BA00D004E9 /* per_encoder.h */ = {isa = PBXFileReference; fileEncoding = 4; lastKnownFileType = sourcecode.c.h; path = per_encoder.h; sourceTree = "<group>"; };
		445F24D120E1A5BA00D004E9 /* INTEGER.h */ = {isa = PBXFileReference; fileEncoding = 4; lastKnownFileType = sourcecode.c.h; path = INTEGER.h; sourceTree = "<group>"; };
		445F24D220E1A5BA00D004E9 /* xer_encoder.c */ = {isa = PBXFileReference; fileEncoding = 4; lastKnownFileType = sourcecode.c.c; path = xer_encoder.c; sourceTree = "<group>"; };
		445F24D320E1A5BA00D004E9 /* ANY.h */ = {isa = PBXFileReference; fileEncoding = 4; lastKnownFileType = sourcecode.c.h; path = ANY.h; sourceTree = "<group>"; };
		445F24F120E1A85C00D004E9 /* UTF8String.h */ = {isa = PBXFileReference; fileEncoding = 4; lastKnownFileType = sourcecode.c.h; path = UTF8String.h; sourceTree = "<group>"; };
		445F24F220E1A85C00D004E9 /* IA5String.c */ = {isa = PBXFileReference; fileEncoding = 4; lastKnownFileType = sourcecode.c.c; path = IA5String.c; sourceTree = "<group>"; };
		445F24F320E1A85C00D004E9 /* UTF8String.c */ = {isa = PBXFileReference; fileEncoding = 4; lastKnownFileType = sourcecode.c.c; path = UTF8String.c; sourceTree = "<group>"; };
		445F24F420E1A85C00D004E9 /* IA5String.h */ = {isa = PBXFileReference; fileEncoding = 4; lastKnownFileType = sourcecode.c.h; path = IA5String.h; sourceTree = "<group>"; };
		4969BEF6E56CA5C8402749D0 /* Pods-PsiApi-Utilities.release.xcconfig */ = {isa = PBXFileReference; includeInIndex = 1; lastKnownFileType = text.xcconfig; name = "Pods-PsiApi-Utilities.release.xcconfig"; path = "Pods/Target Support Files/Pods-PsiApi-Utilities/Pods-PsiApi-Utilities.release.xcconfig"; sourceTree = "<group>"; };
		49886790EED7F2868C4610A7 /* Pods-Psiphon-PsiApi-PsiApiTests.debug.xcconfig */ = {isa = PBXFileReference; includeInIndex = 1; lastKnownFileType = text.xcconfig; name = "Pods-Psiphon-PsiApi-PsiApiTests.debug.xcconfig"; path = "Pods/Target Support Files/Pods-Psiphon-PsiApi-PsiApiTests/Pods-Psiphon-PsiApi-PsiApiTests.debug.xcconfig"; sourceTree = "<group>"; };
		4E0774951F566ADA0097BC8C /* InAppSettings.bundle */ = {isa = PBXFileReference; lastKnownFileType = "wrapper.plug-in"; path = InAppSettings.bundle; sourceTree = "<group>"; };
		4E0A3667215AB7EE008A3D7B /* UIFont+Additions.h */ = {isa = PBXFileReference; lastKnownFileType = sourcecode.c.h; path = "UIFont+Additions.h"; sourceTree = "<group>"; };
		4E0A3668215AB7EE008A3D7B /* UIFont+Additions.m */ = {isa = PBXFileReference; lastKnownFileType = sourcecode.c.objc; path = "UIFont+Additions.m"; sourceTree = "<group>"; };
		4E0A366A21666B99008A3D7B /* NSString+Additions.h */ = {isa = PBXFileReference; lastKnownFileType = sourcecode.c.h; path = "NSString+Additions.h"; sourceTree = "<group>"; };
		4E0A366B21666B99008A3D7B /* NSString+Additions.m */ = {isa = PBXFileReference; lastKnownFileType = sourcecode.c.objc; path = "NSString+Additions.m"; sourceTree = "<group>"; };
		4E0D88211FA06B2400ADB61E /* PsiphonUITests.xctest */ = {isa = PBXFileReference; explicitFileType = wrapper.cfbundle; includeInIndex = 0; path = PsiphonUITests.xctest; sourceTree = BUILT_PRODUCTS_DIR; };
		4E0D88231FA06B2400ADB61E /* PsiphonUITests.swift */ = {isa = PBXFileReference; lastKnownFileType = sourcecode.swift; path = PsiphonUITests.swift; sourceTree = "<group>"; };
		4E0D88251FA06B2400ADB61E /* Info.plist */ = {isa = PBXFileReference; lastKnownFileType = text.plist.xml; path = Info.plist; sourceTree = "<group>"; };
		4E0DCB181F28481E00495781 /* PsiphonDataSharedDB.h */ = {isa = PBXFileReference; lastKnownFileType = sourcecode.c.h; path = PsiphonDataSharedDB.h; sourceTree = "<group>"; };
		4E0DCB191F28481E00495781 /* PsiphonDataSharedDB.m */ = {isa = PBXFileReference; lastKnownFileType = sourcecode.c.objc; path = PsiphonDataSharedDB.m; sourceTree = "<group>"; };
		4E10920620F3DA190033114B /* AppInfo.h */ = {isa = PBXFileReference; lastKnownFileType = sourcecode.c.h; path = AppInfo.h; sourceTree = "<group>"; };
		4E10920720F3DA190033114B /* AppInfo.m */ = {isa = PBXFileReference; lastKnownFileType = sourcecode.c.objc; path = AppInfo.m; sourceTree = "<group>"; };
		4E1FE1CA1FB213860031211C /* SnapshotHelper.swift */ = {isa = PBXFileReference; fileEncoding = 4; lastKnownFileType = sourcecode.swift; path = SnapshotHelper.swift; sourceTree = "<group>"; };
		4E30745D2097921B00B6D2A3 /* PsiCashLib.framework */ = {isa = PBXFileReference; lastKnownFileType = wrapper.framework; path = PsiCashLib.framework; sourceTree = "<group>"; };
		4E5263B5207290360021FEF5 /* EmbeddedServerEntriesHelpers.h */ = {isa = PBXFileReference; fileEncoding = 4; lastKnownFileType = sourcecode.c.h; path = EmbeddedServerEntriesHelpers.h; sourceTree = "<group>"; };
		4E5263B6207290360021FEF5 /* EmbeddedServerEntriesHelpers.c */ = {isa = PBXFileReference; fileEncoding = 4; lastKnownFileType = sourcecode.c.c; path = EmbeddedServerEntriesHelpers.c; sourceTree = "<group>"; };
		4E5263BF207292920021FEF5 /* EmbeddedServerEntries.m */ = {isa = PBXFileReference; lastKnownFileType = sourcecode.c.objc; path = EmbeddedServerEntries.m; sourceTree = "<group>"; };
		4E5263C6207294550021FEF5 /* EmbeddedServerEntries.h */ = {isa = PBXFileReference; lastKnownFileType = sourcecode.c.h; path = EmbeddedServerEntries.h; sourceTree = "<group>"; };
		4E5263CA2072984D0021FEF5 /* IAPViewController.m */ = {isa = PBXFileReference; fileEncoding = 4; lastKnownFileType = sourcecode.c.objc; path = IAPViewController.m; sourceTree = "<group>"; };
		4E5263CB2072984D0021FEF5 /* IAPViewController.h */ = {isa = PBXFileReference; fileEncoding = 4; lastKnownFileType = sourcecode.c.h; path = IAPViewController.h; sourceTree = "<group>"; };
		4E5BD4F32061982300AD4724 /* FeedbackManager.h */ = {isa = PBXFileReference; lastKnownFileType = sourcecode.c.h; path = FeedbackManager.h; sourceTree = "<group>"; };
		4E5BD4F42061982300AD4724 /* FeedbackManager.m */ = {isa = PBXFileReference; lastKnownFileType = sourcecode.c.objc; path = FeedbackManager.m; sourceTree = "<group>"; };
		4E5DAE6320A942A300E06342 /* UILabel+GetLabelHeight.h */ = {isa = PBXFileReference; fileEncoding = 4; lastKnownFileType = sourcecode.c.h; path = "UILabel+GetLabelHeight.h"; sourceTree = "<group>"; };
		4E5DAE6420A942A300E06342 /* UILabel+GetLabelHeight.m */ = {isa = PBXFileReference; fileEncoding = 4; lastKnownFileType = sourcecode.c.objc; path = "UILabel+GetLabelHeight.m"; sourceTree = "<group>"; };
		4EB846402151830600687344 /* AvailableServerRegions.h */ = {isa = PBXFileReference; lastKnownFileType = sourcecode.c.h; path = AvailableServerRegions.h; sourceTree = "<group>"; };
		4EB846412151830600687344 /* AvailableServerRegions.m */ = {isa = PBXFileReference; lastKnownFileType = sourcecode.c.objc; path = AvailableServerRegions.m; sourceTree = "<group>"; };
		4EC5526120AB8DB9000B4BEA /* Pastel.h */ = {isa = PBXFileReference; fileEncoding = 4; lastKnownFileType = sourcecode.c.h; path = Pastel.h; sourceTree = "<group>"; };
		4EC5526220AB8DBE000B4BEA /* Pastel.m */ = {isa = PBXFileReference; fileEncoding = 4; lastKnownFileType = sourcecode.c.objc; path = Pastel.m; sourceTree = "<group>"; };
		4EC5526420AB8DC7000B4BEA /* PastelView.h */ = {isa = PBXFileReference; fileEncoding = 4; lastKnownFileType = sourcecode.c.h; path = PastelView.h; sourceTree = "<group>"; };
		4EC5526520AB8DCD000B4BEA /* PastelView.m */ = {isa = PBXFileReference; fileEncoding = 4; lastKnownFileType = sourcecode.c.objc; path = PastelView.m; sourceTree = "<group>"; };
		4EC82F8E20C713DF004C2E9F /* hi */ = {isa = PBXFileReference; lastKnownFileType = text.plist.strings; name = hi; path = Strings/hi.lproj/Localizable.strings; sourceTree = "<group>"; };
		5202011C2360D34000D00C8E /* EitherView.swift */ = {isa = PBXFileReference; lastKnownFileType = sourcecode.swift; path = EitherView.swift; sourceTree = "<group>"; };
		520201202360F5B800D00C8E /* IndexedViewSwitcher.swift */ = {isa = PBXFileReference; lastKnownFileType = sourcecode.swift; path = IndexedViewSwitcher.swift; sourceTree = "<group>"; };
		52055D03230C823100244F9E /* GradientButton.swift */ = {isa = PBXFileReference; lastKnownFileType = sourcecode.swift; path = GradientButton.swift; sourceTree = "<group>"; };
		52055D05230C833700244F9E /* SpeedBoostButton.swift */ = {isa = PBXFileReference; lastKnownFileType = sourcecode.swift; path = SpeedBoostButton.swift; sourceTree = "<group>"; };
		521FD0E5219E0D5500F748EC /* DebugDirectoryViewerViewController.m */ = {isa = PBXFileReference; fileEncoding = 4; lastKnownFileType = sourcecode.c.objc; name = DebugDirectoryViewerViewController.m; path = Psiphon/Debug/DebugDirectoryViewerViewController.m; sourceTree = SOURCE_ROOT; };
		521FD0E6219E0D5500F748EC /* DebugLogViewController.m */ = {isa = PBXFileReference; fileEncoding = 4; lastKnownFileType = sourcecode.c.objc; name = DebugLogViewController.m; path = Psiphon/Debug/DebugLogViewController.m; sourceTree = SOURCE_ROOT; };
		521FD0E7219E0D5600F748EC /* DebugToolboxViewController.m */ = {isa = PBXFileReference; fileEncoding = 4; lastKnownFileType = sourcecode.c.objc; name = DebugToolboxViewController.m; path = Psiphon/Debug/DebugToolboxViewController.m; sourceTree = SOURCE_ROOT; };
		521FD0E8219E0D5600F748EC /* DebugToolboxViewController.h */ = {isa = PBXFileReference; fileEncoding = 4; lastKnownFileType = sourcecode.c.h; name = DebugToolboxViewController.h; path = Psiphon/Debug/DebugToolboxViewController.h; sourceTree = SOURCE_ROOT; };
		521FD0E9219E0D5600F748EC /* DebugTextViewController.h */ = {isa = PBXFileReference; fileEncoding = 4; lastKnownFileType = sourcecode.c.h; name = DebugTextViewController.h; path = Psiphon/Debug/DebugTextViewController.h; sourceTree = SOURCE_ROOT; };
		521FD0EA219E0D5600F748EC /* DebugViewController.m */ = {isa = PBXFileReference; fileEncoding = 4; lastKnownFileType = sourcecode.c.objc; name = DebugViewController.m; path = Psiphon/Debug/DebugViewController.m; sourceTree = SOURCE_ROOT; };
		521FD0EB219E0D5600F748EC /* DebugDirectoryViewerViewController.h */ = {isa = PBXFileReference; fileEncoding = 4; lastKnownFileType = sourcecode.c.h; name = DebugDirectoryViewerViewController.h; path = Psiphon/Debug/DebugDirectoryViewerViewController.h; sourceTree = SOURCE_ROOT; };
		521FD0EC219E0D5600F748EC /* DebugTextViewController.m */ = {isa = PBXFileReference; fileEncoding = 4; lastKnownFileType = sourcecode.c.objc; name = DebugTextViewController.m; path = Psiphon/Debug/DebugTextViewController.m; sourceTree = SOURCE_ROOT; };
		521FD0ED219E0D5600F748EC /* DebugViewController.h */ = {isa = PBXFileReference; fileEncoding = 4; lastKnownFileType = sourcecode.c.h; name = DebugViewController.h; path = Psiphon/Debug/DebugViewController.h; sourceTree = SOURCE_ROOT; };
		521FD0EE219E0D5600F748EC /* DebugLogViewController.h */ = {isa = PBXFileReference; fileEncoding = 4; lastKnownFileType = sourcecode.c.h; name = DebugLogViewController.h; path = Psiphon/Debug/DebugLogViewController.h; sourceTree = SOURCE_ROOT; };
		521FD0F5219E0DDF00F748EC /* AppProfiler.h */ = {isa = PBXFileReference; fileEncoding = 4; lastKnownFileType = sourcecode.c.h; name = AppProfiler.h; path = Shared/Profiling/AppProfiler.h; sourceTree = SOURCE_ROOT; };
		521FD0F6219E0DDF00F748EC /* AppStats.m */ = {isa = PBXFileReference; fileEncoding = 4; lastKnownFileType = sourcecode.c.objc; name = AppStats.m; path = Shared/Profiling/AppStats.m; sourceTree = SOURCE_ROOT; };
		521FD0F7219E0DDF00F748EC /* AppStats.h */ = {isa = PBXFileReference; fileEncoding = 4; lastKnownFileType = sourcecode.c.h; name = AppStats.h; path = Shared/Profiling/AppStats.h; sourceTree = SOURCE_ROOT; };
		521FD0F8219E0DDF00F748EC /* AppProfiler.m */ = {isa = PBXFileReference; fileEncoding = 4; lastKnownFileType = sourcecode.c.objc; name = AppProfiler.m; path = Shared/Profiling/AppProfiler.m; sourceTree = SOURCE_ROOT; };
		521FD0FB219E0E0E00F748EC /* DebugUtils.m */ = {isa = PBXFileReference; fileEncoding = 4; lastKnownFileType = sourcecode.c.objc; path = DebugUtils.m; sourceTree = "<group>"; };
		521FD0FC219E0E0E00F748EC /* DebugUtils.h */ = {isa = PBXFileReference; fileEncoding = 4; lastKnownFileType = sourcecode.c.h; path = DebugUtils.h; sourceTree = "<group>"; };
		521FD101219E0E6300F748EC /* NotificationCenter.h */ = {isa = PBXFileReference; fileEncoding = 4; lastKnownFileType = sourcecode.c.h; path = NotificationCenter.h; sourceTree = "<group>"; };
		521FD102219E0E8400F748EC /* Annotations.h */ = {isa = PBXFileReference; fileEncoding = 4; lastKnownFileType = sourcecode.c.h; path = Annotations.h; sourceTree = "<group>"; };
		5237387323AABB0F00DDE396 /* PurchasingSpeedBoostAlertViewBuilder.swift */ = {isa = PBXFileReference; lastKnownFileType = sourcecode.swift; path = PurchasingSpeedBoostAlertViewBuilder.swift; sourceTree = "<group>"; };
		5245C5C82342A6840033EE13 /* UserDefaults.swift */ = {isa = PBXFileReference; lastKnownFileType = sourcecode.swift; path = UserDefaults.swift; sourceTree = "<group>"; };
		5246800622D51AA3009AEC6E /* PsiCashWidgetView.swift */ = {isa = PBXFileReference; lastKnownFileType = sourcecode.swift; path = PsiCashWidgetView.swift; sourceTree = "<group>"; };
		5246800822D51CE4009AEC6E /* PsiCashBalanceView.swift */ = {isa = PBXFileReference; lastKnownFileType = sourcecode.swift; path = PsiCashBalanceView.swift; sourceTree = "<group>"; };
		5246800C22D65926009AEC6E /* UIUtils.swift */ = {isa = PBXFileReference; lastKnownFileType = sourcecode.swift; path = UIUtils.swift; sourceTree = "<group>"; };
		5248B4CD23203781008C00D4 /* SwiftObjCBridges.swift */ = {isa = PBXFileReference; lastKnownFileType = sourcecode.swift; path = SwiftObjCBridges.swift; sourceTree = "<group>"; };
		524B4E692316F0E3004E9891 /* BorderedSubtitleButton.h */ = {isa = PBXFileReference; lastKnownFileType = sourcecode.c.h; path = BorderedSubtitleButton.h; sourceTree = "<group>"; };
		524B4E6A2316F0E3004E9891 /* BorderedSubtitleButton.m */ = {isa = PBXFileReference; lastKnownFileType = sourcecode.c.objc; path = BorderedSubtitleButton.m; sourceTree = "<group>"; };
		524B4E6C2316F27F004E9891 /* AnimatedControl.h */ = {isa = PBXFileReference; lastKnownFileType = sourcecode.c.h; path = AnimatedControl.h; sourceTree = "<group>"; };
		524B4E6D2316F27F004E9891 /* AnimatedControl.m */ = {isa = PBXFileReference; lastKnownFileType = sourcecode.c.objc; path = AnimatedControl.m; sourceTree = "<group>"; };
		528D81322384823F00AA2D77 /* PsiCashMessageView.swift */ = {isa = PBXFileReference; lastKnownFileType = sourcecode.swift; path = PsiCashMessageView.swift; sourceTree = "<group>"; };
		52A24658238C9AB700A01FF1 /* SpeedBoostPurchaseTable.swift */ = {isa = PBXFileReference; lastKnownFileType = sourcecode.swift; path = SpeedBoostPurchaseTable.swift; sourceTree = "<group>"; };
		52A2465D239081C100A01FF1 /* AppState.swift */ = {isa = PBXFileReference; lastKnownFileType = sourcecode.swift; path = AppState.swift; sourceTree = "<group>"; };
		52A24661239B07E000A01FF1 /* psiCashProductIds.plist */ = {isa = PBXFileReference; lastKnownFileType = text.plist.xml; path = psiCashProductIds.plist; sourceTree = "<group>"; };
		52A2466C23A172A800A01FF1 /* AlertViewController.swift */ = {isa = PBXFileReference; lastKnownFileType = sourcecode.swift; path = AlertViewController.swift; sourceTree = "<group>"; };
		52A2466E23A1769300A01FF1 /* PsiCashMessageViewUntunneled.swift */ = {isa = PBXFileReference; lastKnownFileType = sourcecode.swift; path = PsiCashMessageViewUntunneled.swift; sourceTree = "<group>"; };
		52A2467023A176BA00A01FF1 /* PsiCashPurchasingAlertViewBuilder.swift */ = {isa = PBXFileReference; lastKnownFileType = sourcecode.swift; path = PsiCashPurchasingAlertViewBuilder.swift; sourceTree = "<group>"; };
		52B3C54823DF99E8003F6B12 /* AppObservables.h */ = {isa = PBXFileReference; lastKnownFileType = sourcecode.c.h; path = AppObservables.h; sourceTree = "<group>"; };
		52B3C54923DF99E8003F6B12 /* AppObservables.m */ = {isa = PBXFileReference; lastKnownFileType = sourcecode.c.objc; path = AppObservables.m; sourceTree = "<group>"; };
		52B3C54B23E0E895003F6B12 /* ButtonBuilder.swift */ = {isa = PBXFileReference; lastKnownFileType = sourcecode.swift; path = ButtonBuilder.swift; sourceTree = "<group>"; };
		52C8F0AA237CA26200E5F9C0 /* ImageViewBuilder.swift */ = {isa = PBXFileReference; lastKnownFileType = sourcecode.swift; path = ImageViewBuilder.swift; sourceTree = "<group>"; };
		52C8F0AC237E145C00E5F9C0 /* PsiCashCoinPurchaseTable.swift */ = {isa = PBXFileReference; lastKnownFileType = sourcecode.swift; path = PsiCashCoinPurchaseTable.swift; sourceTree = "<group>"; };
		52CAC4302385D06600A92842 /* Spinner.swift */ = {isa = PBXFileReference; lastKnownFileType = sourcecode.swift; path = Spinner.swift; sourceTree = "<group>"; };
		52D2580F22BADE1900CA956A /* Psiphon-Bridging-Header.h */ = {isa = PBXFileReference; lastKnownFileType = sourcecode.c.h; path = "Psiphon-Bridging-Header.h"; sourceTree = "<group>"; };
		52D2581022BADE1900CA956A /* SwiftDelegate.swift */ = {isa = PBXFileReference; lastKnownFileType = sourcecode.swift; path = SwiftDelegate.swift; sourceTree = "<group>"; };
		52D363C8230DE215002C2221 /* PsiCashViewController.swift */ = {isa = PBXFileReference; lastKnownFileType = sourcecode.swift; path = PsiCashViewController.swift; sourceTree = "<group>"; };
		52D363CA230DEBED002C2221 /* CloseButton.swift */ = {isa = PBXFileReference; lastKnownFileType = sourcecode.swift; path = CloseButton.swift; sourceTree = "<group>"; };
		52D363CC230EEBAC002C2221 /* AnimatedUIButton.swift */ = {isa = PBXFileReference; lastKnownFileType = sourcecode.swift; path = AnimatedUIButton.swift; sourceTree = "<group>"; };
		52D363CE230F112E002C2221 /* TabControlView.swift */ = {isa = PBXFileReference; lastKnownFileType = sourcecode.swift; path = TabControlView.swift; sourceTree = "<group>"; };
		52DF5E9123C675EC00A1B067 /* ViewController+Additions.swift */ = {isa = PBXFileReference; lastKnownFileType = sourcecode.swift; path = "ViewController+Additions.swift"; sourceTree = "<group>"; };
		52DF5E9723CE5A8300A1B067 /* AppAction+ValuePaths.swift */ = {isa = PBXFileReference; lastKnownFileType = sourcecode.swift; path = "AppAction+ValuePaths.swift"; sourceTree = "<group>"; };
		52DF5E9923CE835100A1B067 /* UserStrings.swift */ = {isa = PBXFileReference; lastKnownFileType = sourcecode.swift; path = UserStrings.swift; sourceTree = "<group>"; };
		52DF5E9D23D0D01F00A1B067 /* BridgingTypes.swift */ = {isa = PBXFileReference; lastKnownFileType = sourcecode.swift; path = BridgingTypes.swift; sourceTree = "<group>"; };
		548DC13880329CCB9E0CD4B2 /* libPods-PsiApi.a */ = {isa = PBXFileReference; explicitFileType = archive.ar; includeInIndex = 0; path = "libPods-PsiApi.a"; sourceTree = BUILT_PRODUCTS_DIR; };
		571DC9418AF936E60179F07C /* Pods-Psiphon.release.xcconfig */ = {isa = PBXFileReference; includeInIndex = 1; lastKnownFileType = text.xcconfig; name = "Pods-Psiphon.release.xcconfig"; path = "Pods/Target Support Files/Pods-Psiphon/Pods-Psiphon.release.xcconfig"; sourceTree = "<group>"; };
		657B68F7581AB2C5DFB33758 /* Pods-PsiApi-Testing-TestingTests.release.xcconfig */ = {isa = PBXFileReference; includeInIndex = 1; lastKnownFileType = text.xcconfig; name = "Pods-PsiApi-Testing-TestingTests.release.xcconfig"; path = "Pods/Target Support Files/Pods-PsiApi-Testing-TestingTests/Pods-PsiApi-Testing-TestingTests.release.xcconfig"; sourceTree = "<group>"; };
		65957584722BB1AA6B3B4825 /* Pods-PsiApi.release.xcconfig */ = {isa = PBXFileReference; includeInIndex = 1; lastKnownFileType = text.xcconfig; name = "Pods-PsiApi.release.xcconfig"; path = "Pods/Target Support Files/Pods-PsiApi/Pods-PsiApi.release.xcconfig"; sourceTree = "<group>"; };
		66094F781E8067520069EC4E /* PsiphonTunnel.framework */ = {isa = PBXFileReference; lastKnownFileType = wrapper.framework; path = PsiphonTunnel.framework; sourceTree = "<group>"; };
		6615A5E91F58A95500026C98 /* en */ = {isa = PBXFileReference; lastKnownFileType = text.plist.strings; name = en; path = Strings/en.lproj/Localizable.strings; sourceTree = "<group>"; };
		6615A5EC1F58A95E00026C98 /* fr */ = {isa = PBXFileReference; lastKnownFileType = text.plist.strings; name = fr; path = Strings/fr.lproj/Localizable.strings; sourceTree = "<group>"; };
		661DA4B91F68391E00BB4B93 /* ar */ = {isa = PBXFileReference; lastKnownFileType = text.plist.strings; name = ar; path = Strings/ar.lproj/Localizable.strings; sourceTree = "<group>"; };
		661DA4BA1F68393200BB4B93 /* bo */ = {isa = PBXFileReference; lastKnownFileType = text.plist.strings; name = bo; path = Strings/bo.lproj/Localizable.strings; sourceTree = "<group>"; };
		661DA4BB1F68394E00BB4B93 /* de */ = {isa = PBXFileReference; lastKnownFileType = text.plist.strings; name = de; path = Strings/de.lproj/Localizable.strings; sourceTree = "<group>"; };
		661DA4BC1F68395900BB4B93 /* el */ = {isa = PBXFileReference; lastKnownFileType = text.plist.strings; name = el; path = Strings/el.lproj/Localizable.strings; sourceTree = "<group>"; };
		661DA4BD1F68396800BB4B93 /* es */ = {isa = PBXFileReference; lastKnownFileType = text.plist.strings; name = es; path = Strings/es.lproj/Localizable.strings; sourceTree = "<group>"; };
		661DA4BE1F68398200BB4B93 /* fa */ = {isa = PBXFileReference; lastKnownFileType = text.plist.strings; name = fa; path = Strings/fa.lproj/Localizable.strings; sourceTree = "<group>"; };
		661DA4BF1F68398D00BB4B93 /* fi */ = {isa = PBXFileReference; lastKnownFileType = text.plist.strings; name = fi; path = Strings/fi.lproj/Localizable.strings; sourceTree = "<group>"; };
		661DA4C01F68399D00BB4B93 /* hr */ = {isa = PBXFileReference; lastKnownFileType = text.plist.strings; name = hr; path = Strings/hr.lproj/Localizable.strings; sourceTree = "<group>"; };
		661DA4C11F6839A900BB4B93 /* id */ = {isa = PBXFileReference; lastKnownFileType = text.plist.strings; name = id; path = Strings/id.lproj/Localizable.strings; sourceTree = "<group>"; };
		661DA4C21F6839BA00BB4B93 /* km */ = {isa = PBXFileReference; lastKnownFileType = text.plist.strings; name = km; path = Strings/km.lproj/Localizable.strings; sourceTree = "<group>"; };
		661DA4C31F6839C300BB4B93 /* ko */ = {isa = PBXFileReference; lastKnownFileType = text.plist.strings; name = ko; path = Strings/ko.lproj/Localizable.strings; sourceTree = "<group>"; };
		661DA4C41F6839CC00BB4B93 /* nb */ = {isa = PBXFileReference; lastKnownFileType = text.plist.strings; name = nb; path = Strings/nb.lproj/Localizable.strings; sourceTree = "<group>"; };
		661DA4C51F6839D700BB4B93 /* nl */ = {isa = PBXFileReference; lastKnownFileType = text.plist.strings; name = nl; path = Strings/nl.lproj/Localizable.strings; sourceTree = "<group>"; };
		661DA4C61F6839E300BB4B93 /* pt-BR */ = {isa = PBXFileReference; lastKnownFileType = text.plist.strings; name = "pt-BR"; path = "Strings/pt-BR.lproj/Localizable.strings"; sourceTree = "<group>"; };
		661DA4C71F6839ED00BB4B93 /* pt-PT */ = {isa = PBXFileReference; lastKnownFileType = text.plist.strings; name = "pt-PT"; path = "Strings/pt-PT.lproj/Localizable.strings"; sourceTree = "<group>"; };
		661DA4C81F6839F600BB4B93 /* ru */ = {isa = PBXFileReference; lastKnownFileType = text.plist.strings; name = ru; path = Strings/ru.lproj/Localizable.strings; sourceTree = "<group>"; };
		661DA4C91F683A0300BB4B93 /* th */ = {isa = PBXFileReference; lastKnownFileType = text.plist.strings; name = th; path = Strings/th.lproj/Localizable.strings; sourceTree = "<group>"; };
		661DA4CA1F683A1A00BB4B93 /* tk */ = {isa = PBXFileReference; lastKnownFileType = text.plist.strings; name = tk; path = Strings/tk.lproj/Localizable.strings; sourceTree = "<group>"; };
		661DA4CB1F683A2400BB4B93 /* tr */ = {isa = PBXFileReference; lastKnownFileType = text.plist.strings; name = tr; path = Strings/tr.lproj/Localizable.strings; sourceTree = "<group>"; };
		661DA4CC1F683A2E00BB4B93 /* vi */ = {isa = PBXFileReference; lastKnownFileType = text.plist.strings; name = vi; path = Strings/vi.lproj/Localizable.strings; sourceTree = "<group>"; };
		661DA4CD1F683A3800BB4B93 /* zh-Hans */ = {isa = PBXFileReference; lastKnownFileType = text.plist.strings; name = "zh-Hans"; path = "Strings/zh-Hans.lproj/Localizable.strings"; sourceTree = "<group>"; };
		661DA4CE1F683A4000BB4B93 /* zh-Hant */ = {isa = PBXFileReference; lastKnownFileType = text.plist.strings; name = "zh-Hant"; path = "Strings/zh-Hant.lproj/Localizable.strings"; sourceTree = "<group>"; };
		663EEF3A1FAB857A0034A9E7 /* tg */ = {isa = PBXFileReference; lastKnownFileType = text.plist.strings; name = tg; path = Strings/tg.lproj/Localizable.strings; sourceTree = "<group>"; };
		664469C71F72C2F8005E995B /* am */ = {isa = PBXFileReference; lastKnownFileType = text.plist.strings; name = am; path = Strings/am.lproj/Localizable.strings; sourceTree = "<group>"; };
		664469C81F72C305005E995B /* be */ = {isa = PBXFileReference; lastKnownFileType = text.plist.strings; name = be; path = Strings/be.lproj/Localizable.strings; sourceTree = "<group>"; };
		6651BE001F6B11AA00D65633 /* az */ = {isa = PBXFileReference; lastKnownFileType = text.plist.strings; name = az; path = Strings/az.lproj/Localizable.strings; sourceTree = "<group>"; };
		6651BE011F6B131300D65633 /* uk */ = {isa = PBXFileReference; lastKnownFileType = text.plist.strings; name = uk; path = Strings/uk.lproj/Localizable.strings; sourceTree = "<group>"; };
		6651BE021F6B154C00D65633 /* uz */ = {isa = PBXFileReference; lastKnownFileType = text.plist.strings; name = uz; path = Strings/uz.lproj/Localizable.strings; sourceTree = "<group>"; };
		6651BE031F6B15A200D65633 /* ky */ = {isa = PBXFileReference; lastKnownFileType = text.plist.strings; name = ky; path = Strings/ky.lproj/Localizable.strings; sourceTree = "<group>"; };
		6651BE041F6B176500D65633 /* kk */ = {isa = PBXFileReference; lastKnownFileType = text.plist.strings; name = kk; path = Strings/kk.lproj/Localizable.strings; sourceTree = "<group>"; };
		6651BE051F6B177000D65633 /* my */ = {isa = PBXFileReference; lastKnownFileType = text.plist.strings; name = my; path = Strings/my.lproj/Localizable.strings; sourceTree = "<group>"; };
		668AF9BE1E92CBD3008CAAAA /* NetworkExtension.framework */ = {isa = PBXFileReference; lastKnownFileType = wrapper.framework; name = NetworkExtension.framework; path = System/Library/Frameworks/NetworkExtension.framework; sourceTree = SDKROOT; };
		672D77B7307F9CEE82EECCCC /* Pods-PsiApi.debug.xcconfig */ = {isa = PBXFileReference; includeInIndex = 1; lastKnownFileType = text.xcconfig; name = "Pods-PsiApi.debug.xcconfig"; path = "Pods/Target Support Files/Pods-PsiApi/Pods-PsiApi.debug.xcconfig"; sourceTree = "<group>"; };
		6EFA35869537D7B410191321 /* libPods-Utilities.a */ = {isa = PBXFileReference; explicitFileType = archive.ar; includeInIndex = 0; path = "libPods-Utilities.a"; sourceTree = BUILT_PRODUCTS_DIR; };
		7498D20B47C34B9D33BE95E4 /* Pods-PsiApi-Testing-TestingTests.debug.xcconfig */ = {isa = PBXFileReference; includeInIndex = 1; lastKnownFileType = text.xcconfig; name = "Pods-PsiApi-Testing-TestingTests.debug.xcconfig"; path = "Pods/Target Support Files/Pods-PsiApi-Testing-TestingTests/Pods-PsiApi-Testing-TestingTests.debug.xcconfig"; sourceTree = "<group>"; };
		78C6298EAA632CD41F06795D /* Pods-Utilities.debug.xcconfig */ = {isa = PBXFileReference; includeInIndex = 1; lastKnownFileType = text.xcconfig; name = "Pods-Utilities.debug.xcconfig"; path = "Pods/Target Support Files/Pods-Utilities/Pods-Utilities.debug.xcconfig"; sourceTree = "<group>"; };
		8167C01B4242F1B0217731A9 /* Pods-PsiApi-Testing.debug.xcconfig */ = {isa = PBXFileReference; includeInIndex = 1; lastKnownFileType = text.xcconfig; name = "Pods-PsiApi-Testing.debug.xcconfig"; path = "Pods/Target Support Files/Pods-PsiApi-Testing/Pods-PsiApi-Testing.debug.xcconfig"; sourceTree = "<group>"; };
		8422B782F6ACED7897FCAC25 /* libPods-PsiApi-PsiApiTests.a */ = {isa = PBXFileReference; explicitFileType = archive.ar; includeInIndex = 0; path = "libPods-PsiApi-PsiApiTests.a"; sourceTree = BUILT_PRODUCTS_DIR; };
		894580B71199444DBB2C3FA2 /* Pods-Psiphon-Testing.release.xcconfig */ = {isa = PBXFileReference; includeInIndex = 1; lastKnownFileType = text.xcconfig; name = "Pods-Psiphon-Testing.release.xcconfig"; path = "Pods/Target Support Files/Pods-Psiphon-Testing/Pods-Psiphon-Testing.release.xcconfig"; sourceTree = "<group>"; };
		8D14CCB4BB61E10B351D20DC /* Pods-Psiphon-PsiApi.release.xcconfig */ = {isa = PBXFileReference; includeInIndex = 1; lastKnownFileType = text.xcconfig; name = "Pods-Psiphon-PsiApi.release.xcconfig"; path = "Pods/Target Support Files/Pods-Psiphon-PsiApi/Pods-Psiphon-PsiApi.release.xcconfig"; sourceTree = "<group>"; };
		8D1F62BD247DC1690028AFAF /* Receipt+AppStore.swift */ = {isa = PBXFileReference; lastKnownFileType = sourcecode.swift; path = "Receipt+AppStore.swift"; sourceTree = "<group>"; };
		8D1F62BF247DC3350028AFAF /* Authorization+Additions.swift */ = {isa = PBXFileReference; lastKnownFileType = sourcecode.swift; path = "Authorization+Additions.swift"; sourceTree = "<group>"; };
		8D1F62C1247DC4840028AFAF /* PsiCashClient+Additions.swift */ = {isa = PBXFileReference; lastKnownFileType = sourcecode.swift; path = "PsiCashClient+Additions.swift"; sourceTree = "<group>"; };
		8D255E2C24620E2900FD5D1C /* NoConnectionBannerView.swift */ = {isa = PBXFileReference; lastKnownFileType = sourcecode.swift; path = NoConnectionBannerView.swift; sourceTree = "<group>"; };
		8D417E982411954A00FEE587 /* PsiCashReducer.swift */ = {isa = PBXFileReference; lastKnownFileType = sourcecode.swift; path = PsiCashReducer.swift; sourceTree = "<group>"; };
		8D417EB024147C6D00FEE587 /* LandingPage.swift */ = {isa = PBXFileReference; lastKnownFileType = sourcecode.swift; path = LandingPage.swift; sourceTree = "<group>"; };
		8D417EB224148C1E00FEE587 /* URLHandler.swift */ = {isa = PBXFileReference; lastKnownFileType = sourcecode.swift; path = URLHandler.swift; sourceTree = "<group>"; };
		8D417ED8241844FA00FEE587 /* FloatingPoint+Additions.swift */ = {isa = PBXFileReference; lastKnownFileType = sourcecode.swift; path = "FloatingPoint+Additions.swift"; sourceTree = "<group>"; };
		8D417EDC2419DBA100FEE587 /* ProductRequest.swift */ = {isa = PBXFileReference; lastKnownFileType = sourcecode.swift; path = ProductRequest.swift; sourceTree = "<group>"; };
		8D497A24247CEF4F009CEBA8 /* GoogleAppMeasurement.framework */ = {isa = PBXFileReference; lastKnownFileType = wrapper.framework; path = GoogleAppMeasurement.framework; sourceTree = "<group>"; };
		8D497A25247CEF4F009CEBA8 /* GoogleMobileAds.framework */ = {isa = PBXFileReference; lastKnownFileType = wrapper.framework; path = GoogleMobileAds.framework; sourceTree = "<group>"; };
		8D497A26247CEF4F009CEBA8 /* GoogleUtilities.xcframework */ = {isa = PBXFileReference; lastKnownFileType = wrapper.xcframework; path = GoogleUtilities.xcframework; sourceTree = "<group>"; };
		8D497A27247CEF4F009CEBA8 /* nanopb.xcframework */ = {isa = PBXFileReference; lastKnownFileType = wrapper.xcframework; path = nanopb.xcframework; sourceTree = "<group>"; };
		8D4ACD31247E3626008E404C /* AppStoreIAP+Additions.swift */ = {isa = PBXFileReference; lastKnownFileType = sourcecode.swift; path = "AppStoreIAP+Additions.swift"; sourceTree = "<group>"; };
		8D5D8494247CE6420018A35B /* libPromisesObjC.a */ = {isa = PBXFileReference; explicitFileType = archive.ar; path = libPromisesObjC.a; sourceTree = BUILT_PRODUCTS_DIR; };
		8D5F08A5247DB21700F51A42 /* Testing */ = {isa = PBXFileReference; lastKnownFileType = folder; path = Testing; sourceTree = SOURCE_ROOT; };
		8D5F08A6247DB23A00F51A42 /* Utilities */ = {isa = PBXFileReference; lastKnownFileType = folder; path = Utilities; sourceTree = SOURCE_ROOT; };
		8D5F08A7247DB24C00F51A42 /* PsiApi */ = {isa = PBXFileReference; lastKnownFileType = folder; path = PsiApi; sourceTree = SOURCE_ROOT; };
		8D7789B8247491CA0038BFDA /* PsiphonBundle.swift */ = {isa = PBXFileReference; lastKnownFileType = sourcecode.swift; path = PsiphonBundle.swift; sourceTree = "<group>"; };
		8D7789BC247493300038BFDA /* VPNState.swift */ = {isa = PBXFileReference; lastKnownFileType = sourcecode.swift; path = VPNState.swift; sourceTree = "<group>"; };
		8D7789C4247496F60038BFDA /* PsiCashLib+Additions.swift */ = {isa = PBXFileReference; lastKnownFileType = sourcecode.swift; path = "PsiCashLib+Additions.swift"; sourceTree = "<group>"; };
		8D7789C9247499110038BFDA /* Reachability+Additions.swift */ = {isa = PBXFileReference; lastKnownFileType = sourcecode.swift; path = "Reachability+Additions.swift"; sourceTree = "<group>"; };
		8D7789CF2474D53D0038BFDA /* PsiphonRotatingFileFeedbackLogger.swift */ = {isa = PBXFileReference; lastKnownFileType = sourcecode.swift; path = PsiphonRotatingFileFeedbackLogger.swift; sourceTree = "<group>"; };
		8D7E9B9C2425DF42006F3A2F /* AnimatedUIView.swift */ = {isa = PBXFileReference; lastKnownFileType = sourcecode.swift; path = AnimatedUIView.swift; sourceTree = "<group>"; };
		8D7E9B9E2425E053006F3A2F /* Animations.swift */ = {isa = PBXFileReference; lastKnownFileType = sourcecode.swift; path = Animations.swift; sourceTree = "<group>"; };
		8D9D9BCF247C6B910093220E /* HardCodedValues.swift */ = {isa = PBXFileReference; lastKnownFileType = sourcecode.swift; path = HardCodedValues.swift; sourceTree = "<group>"; };
		8D9D9C29247C77AB0093220E /* XCTest.framework */ = {isa = PBXFileReference; lastKnownFileType = wrapper.framework; name = XCTest.framework; path = Platforms/iPhoneOS.platform/Developer/Library/Frameworks/XCTest.framework; sourceTree = DEVELOPER_DIR; };
		8D9E602924364ED2003A46D8 /* VPNStateReducer.swift */ = {isa = PBXFileReference; lastKnownFileType = sourcecode.swift; path = VPNStateReducer.swift; sourceTree = "<group>"; };
		8D9E603424366D71003A46D8 /* FeedbackDescriptions.swift */ = {isa = PBXFileReference; lastKnownFileType = sourcecode.swift; path = FeedbackDescriptions.swift; sourceTree = "<group>"; };
		8DB6C6352429080C005E2F4C /* PsiCashMessageWithRetryView.swift */ = {isa = PBXFileReference; lastKnownFileType = sourcecode.swift; path = PsiCashMessageWithRetryView.swift; sourceTree = "<group>"; };
		8DB6C637242A4D06005E2F4C /* DuskButton.swift */ = {isa = PBXFileReference; lastKnownFileType = sourcecode.swift; path = DuskButton.swift; sourceTree = "<group>"; };
		8DCA6863247C7CF8001D026E /* Bindable.swift */ = {isa = PBXFileReference; lastKnownFileType = sourcecode.swift; path = Bindable.swift; sourceTree = "<group>"; };
		8DCA686B247CC383001D026E /* libReactiveSwift.a */ = {isa = PBXFileReference; explicitFileType = archive.ar; path = libReactiveSwift.a; sourceTree = BUILT_PRODUCTS_DIR; };
		8DD642C0248AAD8A006C94D2 /* Utils.swift */ = {isa = PBXFileReference; lastKnownFileType = sourcecode.swift; path = Utils.swift; sourceTree = "<group>"; };
		8DD6E7E324591E270041DAC5 /* SubscriptionAuthCheck.h */ = {isa = PBXFileReference; lastKnownFileType = sourcecode.c.h; path = SubscriptionAuthCheck.h; sourceTree = "<group>"; };
		8DD6E7E424591E270041DAC5 /* SubscriptionAuthCheck.m */ = {isa = PBXFileReference; lastKnownFileType = sourcecode.c.objc; path = SubscriptionAuthCheck.m; sourceTree = "<group>"; };
		8DD6E7E62459C83B0041DAC5 /* StoredAuthorizations.h */ = {isa = PBXFileReference; lastKnownFileType = sourcecode.c.h; path = StoredAuthorizations.h; sourceTree = "<group>"; };
		8DD6E7E72459C83B0041DAC5 /* StoredAuthorizations.m */ = {isa = PBXFileReference; lastKnownFileType = sourcecode.c.objc; path = StoredAuthorizations.m; sourceTree = "<group>"; };
		8DDA60282425BB4800DBA8EC /* DebugStrings.swift */ = {isa = PBXFileReference; lastKnownFileType = sourcecode.swift; path = DebugStrings.swift; sourceTree = "<group>"; };
		8DE4E6D1244E97D000275362 /* Result+Codable.swift */ = {isa = PBXFileReference; lastKnownFileType = sourcecode.swift; path = "Result+Codable.swift"; sourceTree = "<group>"; };
		9433F6FADEFD218CED8B343A /* Pods-PsiApi-PsiApiTests.release.xcconfig */ = {isa = PBXFileReference; includeInIndex = 1; lastKnownFileType = text.xcconfig; name = "Pods-PsiApi-PsiApiTests.release.xcconfig"; path = "Pods/Target Support Files/Pods-PsiApi-PsiApiTests/Pods-PsiApi-PsiApiTests.release.xcconfig"; sourceTree = "<group>"; };
		9876294EDE951EF39C9F97BE /* Pods-PsiApi-Testing-Utilities.release.xcconfig */ = {isa = PBXFileReference; includeInIndex = 1; lastKnownFileType = text.xcconfig; name = "Pods-PsiApi-Testing-Utilities.release.xcconfig"; path = "Pods/Target Support Files/Pods-PsiApi-Testing-Utilities/Pods-PsiApi-Testing-Utilities.release.xcconfig"; sourceTree = "<group>"; };
		9A06EEF4B515E4AE40E5CA93 /* Pods-PsiApi-Utilities-UtilitiesTests.release.xcconfig */ = {isa = PBXFileReference; includeInIndex = 1; lastKnownFileType = text.xcconfig; name = "Pods-PsiApi-Utilities-UtilitiesTests.release.xcconfig"; path = "Pods/Target Support Files/Pods-PsiApi-Utilities-UtilitiesTests/Pods-PsiApi-Utilities-UtilitiesTests.release.xcconfig"; sourceTree = "<group>"; };
		9BFEC0419AD3808370915E01 /* PsiphonConfigUserDefaults.h */ = {isa = PBXFileReference; fileEncoding = 4; lastKnownFileType = sourcecode.c.h; path = PsiphonConfigUserDefaults.h; sourceTree = "<group>"; };
		9BFEC1C9F506CE1DF07306D2 /* NEBridge.h */ = {isa = PBXFileReference; fileEncoding = 4; lastKnownFileType = sourcecode.c.h; path = NEBridge.h; sourceTree = "<group>"; };
		9BFEC220C067BBE75AF970C1 /* IAPHelpViewController.m */ = {isa = PBXFileReference; fileEncoding = 4; lastKnownFileType = sourcecode.c.objc; path = IAPHelpViewController.m; sourceTree = "<group>"; };
		9BFEC3165745A5D14C8C3C08 /* Notifier.h */ = {isa = PBXFileReference; fileEncoding = 4; lastKnownFileType = sourcecode.c.h; path = Notifier.h; sourceTree = "<group>"; };
		9BFEC31B61584FD2EAAF5DE6 /* Authorization.m */ = {isa = PBXFileReference; fileEncoding = 4; lastKnownFileType = sourcecode.c.objc; path = Authorization.m; sourceTree = "<group>"; };
		9BFEC356373DB0938069FBA8 /* AdControllerWrapper.h */ = {isa = PBXFileReference; fileEncoding = 4; lastKnownFileType = sourcecode.c.h; path = AdControllerWrapper.h; sourceTree = "<group>"; };
		9BFEC365D314919C8FA4C1DE /* AdMobInterstitialAdControllerWrapper.h */ = {isa = PBXFileReference; fileEncoding = 4; lastKnownFileType = sourcecode.c.h; path = AdMobInterstitialAdControllerWrapper.h; sourceTree = "<group>"; };
		9BFEC3CE64925E5984AAA9BE /* AdManager.m */ = {isa = PBXFileReference; fileEncoding = 4; lastKnownFileType = sourcecode.c.objc; path = AdManager.m; sourceTree = "<group>"; };
		9BFEC460CD29B3A0667FE9A2 /* AdControllerWrapper.m */ = {isa = PBXFileReference; fileEncoding = 4; lastKnownFileType = sourcecode.c.objc; path = AdControllerWrapper.m; sourceTree = "<group>"; };
		9BFEC4D609BFCD0DC812BDB3 /* Asserts.h */ = {isa = PBXFileReference; fileEncoding = 4; lastKnownFileType = sourcecode.c.h; path = Asserts.h; sourceTree = "<group>"; };
		9BFEC4F42A7FC2F11FF43636 /* AdMobInterstitialAdControllerWrapper.m */ = {isa = PBXFileReference; fileEncoding = 4; lastKnownFileType = sourcecode.c.objc; path = AdMobInterstitialAdControllerWrapper.m; sourceTree = "<group>"; };
		9BFEC5603ADEFD6BA23F8F74 /* AdMobRewardedAdControllerWrapper.h */ = {isa = PBXFileReference; fileEncoding = 4; lastKnownFileType = sourcecode.c.h; path = AdMobRewardedAdControllerWrapper.h; sourceTree = "<group>"; };
		9BFEC584519C408D9D6D3FF1 /* PsiphonConfigUserDefaults.m */ = {isa = PBXFileReference; fileEncoding = 4; lastKnownFileType = sourcecode.c.objc; path = PsiphonConfigUserDefaults.m; sourceTree = "<group>"; };
		9BFEC5F8D8BB828703CCCC2F /* AdMobConsent.m */ = {isa = PBXFileReference; fileEncoding = 4; lastKnownFileType = sourcecode.c.objc; path = AdMobConsent.m; sourceTree = "<group>"; };
		9BFEC673CE5EA236279F07BD /* Authorization.h */ = {isa = PBXFileReference; fileEncoding = 4; lastKnownFileType = sourcecode.c.h; path = Authorization.h; sourceTree = "<group>"; };
		9BFEC717F36D5A071D14AFFA /* AdManager.h */ = {isa = PBXFileReference; fileEncoding = 4; lastKnownFileType = sourcecode.c.h; path = AdManager.h; sourceTree = "<group>"; };
		9BFEC72C282F6060193B2E87 /* UIColor+Additions.m */ = {isa = PBXFileReference; fileEncoding = 4; lastKnownFileType = sourcecode.c.objc; path = "UIColor+Additions.m"; sourceTree = "<group>"; };
		9BFEC8783D4222F2272E50E7 /* BasePacketTunnelProvider.h */ = {isa = PBXFileReference; fileEncoding = 4; lastKnownFileType = sourcecode.c.h; path = BasePacketTunnelProvider.h; sourceTree = "<group>"; };
		9BFEC91ED4A1C511520E9948 /* Notifier.m */ = {isa = PBXFileReference; fileEncoding = 4; lastKnownFileType = sourcecode.c.objc; path = Notifier.m; sourceTree = "<group>"; };
		9BFECB09D7F866F34551DBD4 /* IAPHelpViewController.h */ = {isa = PBXFileReference; fileEncoding = 4; lastKnownFileType = sourcecode.c.h; path = IAPHelpViewController.h; sourceTree = "<group>"; };
		9BFECC3FADE9C8A76A0913DE /* BasePacketTunnelProvider.m */ = {isa = PBXFileReference; fileEncoding = 4; lastKnownFileType = sourcecode.c.objc; path = BasePacketTunnelProvider.m; sourceTree = "<group>"; };
		9BFECC9B2B9F2BFBD4F8A47B /* UserDefaults.h */ = {isa = PBXFileReference; fileEncoding = 4; lastKnownFileType = sourcecode.c.h; path = UserDefaults.h; sourceTree = "<group>"; };
		9BFECCCF429898FD903B69A6 /* Nullity.m */ = {isa = PBXFileReference; fileEncoding = 4; lastKnownFileType = sourcecode.c.objc; path = Nullity.m; sourceTree = "<group>"; };
		9BFECE69F71F11C7B3A2D67E /* UIColor+Additions.h */ = {isa = PBXFileReference; fileEncoding = 4; lastKnownFileType = sourcecode.c.h; path = "UIColor+Additions.h"; sourceTree = "<group>"; };
		9BFECEEB971749A4E9705B15 /* Nullity.h */ = {isa = PBXFileReference; fileEncoding = 4; lastKnownFileType = sourcecode.c.h; path = Nullity.h; sourceTree = "<group>"; };
		9BFECF6BF16767758F28D1A0 /* AdMobRewardedAdControllerWrapper.m */ = {isa = PBXFileReference; fileEncoding = 4; lastKnownFileType = sourcecode.c.objc; path = AdMobRewardedAdControllerWrapper.m; sourceTree = "<group>"; };
		9BFECF74881B6C4227813A63 /* AdMobConsent.h */ = {isa = PBXFileReference; fileEncoding = 4; lastKnownFileType = sourcecode.c.h; path = AdMobConsent.h; sourceTree = "<group>"; };
		A13608CD23499831149566BA /* Pods-Psiphon-Testing-TestingTests.release.xcconfig */ = {isa = PBXFileReference; includeInIndex = 1; lastKnownFileType = text.xcconfig; name = "Pods-Psiphon-Testing-TestingTests.release.xcconfig"; path = "Pods/Target Support Files/Pods-Psiphon-Testing-TestingTests/Pods-Psiphon-Testing-TestingTests.release.xcconfig"; sourceTree = "<group>"; };
		A44F0D2E7AB9F499D75A1AC4 /* libPods-PsiphonVPN.a */ = {isa = PBXFileReference; explicitFileType = archive.ar; includeInIndex = 0; path = "libPods-PsiphonVPN.a"; sourceTree = BUILT_PRODUCTS_DIR; };
		A840802C7AEFA7F375205DCB /* VPNStartAndStopButton.h */ = {isa = PBXFileReference; fileEncoding = 4; lastKnownFileType = sourcecode.c.h; path = VPNStartAndStopButton.h; sourceTree = "<group>"; };
		A8408058458E7BFC4C3DFDDE /* AppEvent.m */ = {isa = PBXFileReference; fileEncoding = 4; lastKnownFileType = sourcecode.c.objc; path = AppEvent.m; sourceTree = "<group>"; };
		A84080B68F307C79F3BCCC59 /* SupportedLanguages.m */ = {isa = PBXFileReference; fileEncoding = 4; lastKnownFileType = sourcecode.c.objc; path = SupportedLanguages.m; sourceTree = "<group>"; };
		A84080E2A20C786DDAD17D48 /* RoyalSkyButton.h */ = {isa = PBXFileReference; fileEncoding = 4; lastKnownFileType = sourcecode.c.h; path = RoyalSkyButton.h; sourceTree = "<group>"; };
		A840812E38D27BF4328678E0 /* OnboardingViewController.h */ = {isa = PBXFileReference; fileEncoding = 4; lastKnownFileType = sourcecode.c.h; path = OnboardingViewController.h; sourceTree = "<group>"; };
		A840816C0C9B0658776A8B91 /* RegionSelectionButton.h */ = {isa = PBXFileReference; fileEncoding = 4; lastKnownFileType = sourcecode.c.h; path = RegionSelectionButton.h; sourceTree = "<group>"; };
		A84081B66B02DF8283448409 /* AutoLayoutProtocol.h */ = {isa = PBXFileReference; fileEncoding = 4; lastKnownFileType = sourcecode.c.h; path = AutoLayoutProtocol.h; sourceTree = "<group>"; };
		A84081C4600325A12F9C3413 /* SubscriptionsBar.m */ = {isa = PBXFileReference; fileEncoding = 4; lastKnownFileType = sourcecode.c.objc; path = SubscriptionsBar.m; sourceTree = "<group>"; };
		A84081E39C751846A6009BEC /* CloudsView.m */ = {isa = PBXFileReference; fileEncoding = 4; lastKnownFileType = sourcecode.c.objc; path = CloudsView.m; sourceTree = "<group>"; };
		A840830557814D4234CFD86D /* ImageUtils.h */ = {isa = PBXFileReference; fileEncoding = 4; lastKnownFileType = sourcecode.c.h; path = ImageUtils.h; sourceTree = "<group>"; };
		A84083119A599C815D2D80F5 /* SkyButton.h */ = {isa = PBXFileReference; fileEncoding = 4; lastKnownFileType = sourcecode.c.h; path = SkyButton.h; sourceTree = "<group>"; };
		A8408319CD72511CABBE4CD4 /* ContainerDB.h */ = {isa = PBXFileReference; fileEncoding = 4; lastKnownFileType = sourcecode.c.h; path = ContainerDB.h; sourceTree = "<group>"; };
		A8408390A766C7C2C246797C /* PickerViewController.m */ = {isa = PBXFileReference; fileEncoding = 4; lastKnownFileType = sourcecode.c.objc; path = PickerViewController.m; sourceTree = "<group>"; };
		A84083974C8CF9DDFE7A341D /* Strings.m */ = {isa = PBXFileReference; fileEncoding = 4; lastKnownFileType = sourcecode.c.objc; path = Strings.m; sourceTree = "<group>"; };
		A840841151FC43C5E1658677 /* AlertDialogs.m */ = {isa = PBXFileReference; fileEncoding = 4; lastKnownFileType = sourcecode.c.objc; path = AlertDialogs.m; sourceTree = "<group>"; };
		A840842CECC0146241243488 /* ActivityIndicatorRoyalSkyButton.m */ = {isa = PBXFileReference; fileEncoding = 4; lastKnownFileType = sourcecode.c.objc; path = ActivityIndicatorRoyalSkyButton.m; sourceTree = "<group>"; };
		A8408454F205262BF90B55C1 /* UIImageView+Additions.h */ = {isa = PBXFileReference; fileEncoding = 4; lastKnownFileType = sourcecode.c.h; path = "UIImageView+Additions.h"; sourceTree = "<group>"; };
		A840845849B24AAA0E714664 /* LoadingCircleLayer.m */ = {isa = PBXFileReference; fileEncoding = 4; lastKnownFileType = sourcecode.c.objc; path = LoadingCircleLayer.m; sourceTree = "<group>"; };
		A84084C5C538AC8171021D2C /* UIView+Additions.m */ = {isa = PBXFileReference; fileEncoding = 4; lastKnownFileType = sourcecode.c.objc; path = "UIView+Additions.m"; sourceTree = "<group>"; };
		A840856AD6865619ACF78509 /* PsiphonProgressView.h */ = {isa = PBXFileReference; fileEncoding = 4; lastKnownFileType = sourcecode.c.h; path = PsiphonProgressView.h; sourceTree = "<group>"; };
		A840864BAA38AA3E4620EC35 /* PickerViewController.h */ = {isa = PBXFileReference; fileEncoding = 4; lastKnownFileType = sourcecode.c.h; path = PickerViewController.h; sourceTree = "<group>"; };
		A84086716D701D0F5B48E4C0 /* ContainerDB.m */ = {isa = PBXFileReference; fileEncoding = 4; lastKnownFileType = sourcecode.c.objc; path = ContainerDB.m; sourceTree = "<group>"; };
		A8408672FB2E1CD144A2BE7C /* SkyButton.m */ = {isa = PBXFileReference; fileEncoding = 4; lastKnownFileType = sourcecode.c.objc; path = SkyButton.m; sourceTree = "<group>"; };
		A840867F8062E477F0B355DD /* UIView+AutoLayoutViewGroup.m */ = {isa = PBXFileReference; fileEncoding = 4; lastKnownFileType = sourcecode.c.objc; path = "UIView+AutoLayoutViewGroup.m"; sourceTree = "<group>"; };
		A84086A6BF880CC20E5C57B4 /* LayerAutoResizeUIView.h */ = {isa = PBXFileReference; fileEncoding = 4; lastKnownFileType = sourcecode.c.h; path = LayerAutoResizeUIView.h; sourceTree = "<group>"; };
		A84086A9E122059FADA6F411 /* RingSkyButton.h */ = {isa = PBXFileReference; fileEncoding = 4; lastKnownFileType = sourcecode.c.h; path = RingSkyButton.h; sourceTree = "<group>"; };
		A84086B04CBC1A6A5481EDD4 /* RingSkyButton.m */ = {isa = PBXFileReference; fileEncoding = 4; lastKnownFileType = sourcecode.c.objc; path = RingSkyButton.m; sourceTree = "<group>"; };
		A84086DF1DDA5CC90C437009 /* RelaySubject.m */ = {isa = PBXFileReference; fileEncoding = 4; lastKnownFileType = sourcecode.c.objc; path = RelaySubject.m; sourceTree = "<group>"; };
		A8408710CC81EFA1CB22CAEC /* AppEvent.h */ = {isa = PBXFileReference; fileEncoding = 4; lastKnownFileType = sourcecode.c.h; path = AppEvent.h; sourceTree = "<group>"; };
		A84087B4F756C5DA76723EFC /* LoadingCircleLayer.h */ = {isa = PBXFileReference; fileEncoding = 4; lastKnownFileType = sourcecode.c.h; path = LoadingCircleLayer.h; sourceTree = "<group>"; };
		A84087C37CFC6977102EB09D /* AppVersionNumberView.m */ = {isa = PBXFileReference; fileEncoding = 4; lastKnownFileType = sourcecode.c.objc; path = AppVersionNumberView.m; sourceTree = "<group>"; };
		A84087C82AF3A54E6695EE60 /* UIView+AutoLayoutViewGroup.h */ = {isa = PBXFileReference; fileEncoding = 4; lastKnownFileType = sourcecode.c.h; path = "UIView+AutoLayoutViewGroup.h"; sourceTree = "<group>"; };
		A84087D31D8D9A1FD30337E4 /* SubscriptionStatusView.h */ = {isa = PBXFileReference; fileEncoding = 4; lastKnownFileType = sourcecode.c.h; path = SubscriptionStatusView.h; sourceTree = "<group>"; };
		A84087FA4B1BC2C725D900D9 /* PsiphonProgressView.m */ = {isa = PBXFileReference; fileEncoding = 4; lastKnownFileType = sourcecode.c.objc; path = PsiphonProgressView.m; sourceTree = "<group>"; };
		A840886E2E6D8EA82B0EC427 /* UIImageView+Additions.m */ = {isa = PBXFileReference; fileEncoding = 4; lastKnownFileType = sourcecode.c.objc; path = "UIImageView+Additions.m"; sourceTree = "<group>"; };
		A84088779C0DA0B8A46BCC1A /* LanguageSelectionViewController.h */ = {isa = PBXFileReference; fileEncoding = 4; lastKnownFileType = sourcecode.c.h; path = LanguageSelectionViewController.h; sourceTree = "<group>"; };
		A84088889983161FB859D8A9 /* OnboardingView.m */ = {isa = PBXFileReference; fileEncoding = 4; lastKnownFileType = sourcecode.c.objc; path = OnboardingView.m; sourceTree = "<group>"; };
		A8408902709B9D562B559532 /* CloudsView.h */ = {isa = PBXFileReference; fileEncoding = 4; lastKnownFileType = sourcecode.c.h; path = CloudsView.h; sourceTree = "<group>"; };
		A840896A2A9959280DAE2DA1 /* LanguageSelectionViewController.m */ = {isa = PBXFileReference; fileEncoding = 4; lastKnownFileType = sourcecode.c.objc; path = LanguageSelectionViewController.m; sourceTree = "<group>"; };
		A84089CB9E8B0DF1D88D0500 /* AppUpgrade.m */ = {isa = PBXFileReference; fileEncoding = 4; lastKnownFileType = sourcecode.c.objc; path = AppUpgrade.m; sourceTree = "<group>"; };
		A8408A0C4220563DA1FE3048 /* ImageUtils.m */ = {isa = PBXFileReference; fileEncoding = 4; lastKnownFileType = sourcecode.c.objc; path = ImageUtils.m; sourceTree = "<group>"; };
		A8408A83F0E1DDE55E30E406 /* SubscriptionsBar.h */ = {isa = PBXFileReference; fileEncoding = 4; lastKnownFileType = sourcecode.c.h; path = SubscriptionsBar.h; sourceTree = "<group>"; };
		A8408AAD421C096147E3FC8B /* Strings.h */ = {isa = PBXFileReference; fileEncoding = 4; lastKnownFileType = sourcecode.c.h; path = Strings.h; sourceTree = "<group>"; };
		A8408ABFCA9BBDD281E8A4FD /* SkyRegionSelectionViewController.h */ = {isa = PBXFileReference; fileEncoding = 4; lastKnownFileType = sourcecode.c.h; path = SkyRegionSelectionViewController.h; sourceTree = "<group>"; };
		A8408AD78B4EB15E3C8F33B2 /* AppVersionNumberView.h */ = {isa = PBXFileReference; fileEncoding = 4; lastKnownFileType = sourcecode.c.h; path = AppVersionNumberView.h; sourceTree = "<group>"; };
		A8408AEA2174955E85247913 /* ConnectionStatusView.h */ = {isa = PBXFileReference; fileEncoding = 4; lastKnownFileType = sourcecode.c.h; path = ConnectionStatusView.h; sourceTree = "<group>"; };
		A8408B98D73EB239C92FB450 /* WhiteSkyButton.h */ = {isa = PBXFileReference; fileEncoding = 4; lastKnownFileType = sourcecode.c.h; path = WhiteSkyButton.h; sourceTree = "<group>"; };
		A8408B9A66413A25FC1A2BE1 /* SwoopView.m */ = {isa = PBXFileReference; fileEncoding = 4; lastKnownFileType = sourcecode.c.objc; path = SwoopView.m; sourceTree = "<group>"; };
		A8408BA05DC0D983E6740558 /* SubscriptionStatusView.m */ = {isa = PBXFileReference; fileEncoding = 4; lastKnownFileType = sourcecode.c.objc; path = SubscriptionStatusView.m; sourceTree = "<group>"; };
		A8408BAC196A108FFE3A5957 /* AlertDialogs.h */ = {isa = PBXFileReference; fileEncoding = 4; lastKnownFileType = sourcecode.c.h; path = AlertDialogs.h; sourceTree = "<group>"; };
		A8408C3C21E6934EAE9C0977 /* RelaySubject.h */ = {isa = PBXFileReference; fileEncoding = 4; lastKnownFileType = sourcecode.c.h; path = RelaySubject.h; sourceTree = "<group>"; };
		A8408C79DD812741E678AB94 /* SupportedLanguages.h */ = {isa = PBXFileReference; fileEncoding = 4; lastKnownFileType = sourcecode.c.h; path = SupportedLanguages.h; sourceTree = "<group>"; };
		A8408C84138113DE79F0DCD0 /* RegionSelectionButton.m */ = {isa = PBXFileReference; fileEncoding = 4; lastKnownFileType = sourcecode.c.objc; path = RegionSelectionButton.m; sourceTree = "<group>"; };
		A8408C8A7CA3C009F01FDA3B /* SkyRegionSelectionViewController.m */ = {isa = PBXFileReference; fileEncoding = 4; lastKnownFileType = sourcecode.c.objc; path = SkyRegionSelectionViewController.m; sourceTree = "<group>"; };
		A8408CEB0E34BC897F3FA7D6 /* OnboardingScrollableView.m */ = {isa = PBXFileReference; fileEncoding = 4; lastKnownFileType = sourcecode.c.objc; path = OnboardingScrollableView.m; sourceTree = "<group>"; };
		A8408D462EEE90AA7F2A8AFA /* SwoopView.h */ = {isa = PBXFileReference; fileEncoding = 4; lastKnownFileType = sourcecode.c.h; path = SwoopView.h; sourceTree = "<group>"; };
		A8408D7A1D96FE89B4FB49C1 /* ActivityIndicatorRoyalSkyButton.h */ = {isa = PBXFileReference; fileEncoding = 4; lastKnownFileType = sourcecode.c.h; path = ActivityIndicatorRoyalSkyButton.h; sourceTree = "<group>"; };
		A8408D96EC06ED36F86C690D /* OnboardingViewController.m */ = {isa = PBXFileReference; fileEncoding = 4; lastKnownFileType = sourcecode.c.objc; path = OnboardingViewController.m; sourceTree = "<group>"; };
		A8408DB71B7BE2CF13F9CD04 /* UIView+Additions.h */ = {isa = PBXFileReference; fileEncoding = 4; lastKnownFileType = sourcecode.c.h; path = "UIView+Additions.h"; sourceTree = "<group>"; };
		A8408DBEEDCF56EC798536BF /* LayerAutoResizeUIView.m */ = {isa = PBXFileReference; fileEncoding = 4; lastKnownFileType = sourcecode.c.objc; path = LayerAutoResizeUIView.m; sourceTree = "<group>"; };
		A8408E0115540B5B2B305EAE /* ConnectionStatusView.m */ = {isa = PBXFileReference; fileEncoding = 4; lastKnownFileType = sourcecode.c.objc; path = ConnectionStatusView.m; sourceTree = "<group>"; };
		A8408E40526B0BDD6FED69E9 /* AppUpgrade.h */ = {isa = PBXFileReference; fileEncoding = 4; lastKnownFileType = sourcecode.c.h; path = AppUpgrade.h; sourceTree = "<group>"; };
		A8408E812B209E39BE1A36DF /* OnboardingScrollableView.h */ = {isa = PBXFileReference; fileEncoding = 4; lastKnownFileType = sourcecode.c.h; path = OnboardingScrollableView.h; sourceTree = "<group>"; };
		A8408EF0378D6C5C22CC3FE2 /* OnboardingView.h */ = {isa = PBXFileReference; fileEncoding = 4; lastKnownFileType = sourcecode.c.h; path = OnboardingView.h; sourceTree = "<group>"; };
		A8408F08BFF80A05CF46C00A /* RoyalSkyButton.m */ = {isa = PBXFileReference; fileEncoding = 4; lastKnownFileType = sourcecode.c.objc; path = RoyalSkyButton.m; sourceTree = "<group>"; };
		A8408F6123BCC98725932A59 /* VPNStartAndStopButton.m */ = {isa = PBXFileReference; fileEncoding = 4; lastKnownFileType = sourcecode.c.objc; path = VPNStartAndStopButton.m; sourceTree = "<group>"; };
		A8408FA077C517546DF6033C /* WhiteSkyButton.m */ = {isa = PBXFileReference; fileEncoding = 4; lastKnownFileType = sourcecode.c.objc; path = WhiteSkyButton.m; sourceTree = "<group>"; };
		AB870335F4C2AA3297D49236 /* libPods-PsiphonTests.a */ = {isa = PBXFileReference; explicitFileType = archive.ar; includeInIndex = 0; path = "libPods-PsiphonTests.a"; sourceTree = BUILT_PRODUCTS_DIR; };
		AC42AE4003B8FEF4D7B8E863 /* Pods-Psiphon-Testing-TestingTests.debug.xcconfig */ = {isa = PBXFileReference; includeInIndex = 1; lastKnownFileType = text.xcconfig; name = "Pods-Psiphon-Testing-TestingTests.debug.xcconfig"; path = "Pods/Target Support Files/Pods-Psiphon-Testing-TestingTests/Pods-Psiphon-Testing-TestingTests.debug.xcconfig"; sourceTree = "<group>"; };
		AC50BC070A94E760D3F894F7 /* Pods-Utilities.release.xcconfig */ = {isa = PBXFileReference; includeInIndex = 1; lastKnownFileType = text.xcconfig; name = "Pods-Utilities.release.xcconfig"; path = "Pods/Target Support Files/Pods-Utilities/Pods-Utilities.release.xcconfig"; sourceTree = "<group>"; };
		AF86192758FCD49D1549C59F /* Pods-Psiphon-Utilities-UtilitiesTests.debug.xcconfig */ = {isa = PBXFileReference; includeInIndex = 1; lastKnownFileType = text.xcconfig; name = "Pods-Psiphon-Utilities-UtilitiesTests.debug.xcconfig"; path = "Pods/Target Support Files/Pods-Psiphon-Utilities-UtilitiesTests/Pods-Psiphon-Utilities-UtilitiesTests.debug.xcconfig"; sourceTree = "<group>"; };
		B0273A876290D2B26E433A82 /* Pods-Psiphon-Utilities.release.xcconfig */ = {isa = PBXFileReference; includeInIndex = 1; lastKnownFileType = text.xcconfig; name = "Pods-Psiphon-Utilities.release.xcconfig"; path = "Pods/Target Support Files/Pods-Psiphon-Utilities/Pods-Psiphon-Utilities.release.xcconfig"; sourceTree = "<group>"; };
		B46335F9F4EC10D8EC032F92 /* Pods-PsiApi-Psiphon.debug.xcconfig */ = {isa = PBXFileReference; includeInIndex = 1; lastKnownFileType = text.xcconfig; name = "Pods-PsiApi-Psiphon.debug.xcconfig"; path = "Pods/Target Support Files/Pods-PsiApi-Psiphon/Pods-PsiApi-Psiphon.debug.xcconfig"; sourceTree = "<group>"; };
		B52267F44F3BB11D4A7CD820 /* Pods-PsiApi-Testing-Utilities-UtilitiesTests.debug.xcconfig */ = {isa = PBXFileReference; includeInIndex = 1; lastKnownFileType = text.xcconfig; name = "Pods-PsiApi-Testing-Utilities-UtilitiesTests.debug.xcconfig"; path = "Pods/Target Support Files/Pods-PsiApi-Testing-Utilities-UtilitiesTests/Pods-PsiApi-Testing-Utilities-UtilitiesTests.debug.xcconfig"; sourceTree = "<group>"; };
		B5AC8D28B1AFC18A9DACA282 /* libPods-Testing-TestingTests.a */ = {isa = PBXFileReference; explicitFileType = archive.ar; includeInIndex = 0; path = "libPods-Testing-TestingTests.a"; sourceTree = BUILT_PRODUCTS_DIR; };
		BE85E028F71260A6BD3E48A0 /* Pods-Psiphon-Utilities-UtilitiesTests.release.xcconfig */ = {isa = PBXFileReference; includeInIndex = 1; lastKnownFileType = text.xcconfig; name = "Pods-Psiphon-Utilities-UtilitiesTests.release.xcconfig"; path = "Pods/Target Support Files/Pods-Psiphon-Utilities-UtilitiesTests/Pods-Psiphon-Utilities-UtilitiesTests.release.xcconfig"; sourceTree = "<group>"; };
		C9BDA0C779D86E722D8B8DB2 /* Pods-Utilities-UtilitiesTests.release.xcconfig */ = {isa = PBXFileReference; includeInIndex = 1; lastKnownFileType = text.xcconfig; name = "Pods-Utilities-UtilitiesTests.release.xcconfig"; path = "Pods/Target Support Files/Pods-Utilities-UtilitiesTests/Pods-Utilities-UtilitiesTests.release.xcconfig"; sourceTree = "<group>"; };
		CA0750CFBD1D93988672EBF5 /* libPods-Psiphon.a */ = {isa = PBXFileReference; explicitFileType = archive.ar; includeInIndex = 0; path = "libPods-Psiphon.a"; sourceTree = BUILT_PRODUCTS_DIR; };
		CE26FC8A1BBDC7B800B83375 /* Psiphon.app */ = {isa = PBXFileReference; explicitFileType = wrapper.application; includeInIndex = 0; path = Psiphon.app; sourceTree = BUILT_PRODUCTS_DIR; };
		CE26FC941BBDC7B800B83375 /* Assets.xcassets */ = {isa = PBXFileReference; lastKnownFileType = folder.assetcatalog; path = Assets.xcassets; sourceTree = "<group>"; };
		CE26FC991BBDC7B800B83375 /* Info.plist */ = {isa = PBXFileReference; lastKnownFileType = text.plist.xml; path = Info.plist; sourceTree = "<group>"; };
		CE26FCA31BBDC85900B83375 /* PsiphonVPN.appex */ = {isa = PBXFileReference; explicitFileType = "wrapper.app-extension"; includeInIndex = 0; path = PsiphonVPN.appex; sourceTree = BUILT_PRODUCTS_DIR; };
		CE26FCA91BBDC85900B83375 /* Info.plist */ = {isa = PBXFileReference; lastKnownFileType = text.plist.xml; path = Info.plist; sourceTree = "<group>"; };
		CE4E9BBF1BBEECF30060FF8B /* Psiphon.entitlements */ = {isa = PBXFileReference; fileEncoding = 4; lastKnownFileType = text.xml; path = Psiphon.entitlements; sourceTree = "<group>"; };
		CE4E9BC11BBEECFC0060FF8B /* PsiphonVPN.entitlements */ = {isa = PBXFileReference; fileEncoding = 4; lastKnownFileType = text.plist.entitlements; path = PsiphonVPN.entitlements; sourceTree = "<group>"; };
		CE50A256246997250047D3FE /* he */ = {isa = PBXFileReference; lastKnownFileType = text.plist.strings; name = he; path = Strings/he.lproj/Localizable.strings; sourceTree = "<group>"; };
		CE50A25724699CD80047D3FE /* it */ = {isa = PBXFileReference; lastKnownFileType = text.plist.strings; name = it; path = Strings/it.lproj/Localizable.strings; sourceTree = "<group>"; };
		CE6C3F6824366AE1007A17F0 /* ClientMetadata.h */ = {isa = PBXFileReference; lastKnownFileType = sourcecode.c.h; path = ClientMetadata.h; sourceTree = "<group>"; };
		CE6C3F6924366AE1007A17F0 /* ClientMetadata.m */ = {isa = PBXFileReference; lastKnownFileType = sourcecode.c.objc; path = ClientMetadata.m; sourceTree = "<group>"; };
		CEBA9C102481A5C80097D700 /* Notifier.swift */ = {isa = PBXFileReference; lastKnownFileType = sourcecode.swift; path = Notifier.swift; sourceTree = "<group>"; };
		CEBA9C122481AA9F0097D700 /* SharedDB.swift */ = {isa = PBXFileReference; lastKnownFileType = sourcecode.swift; path = SharedDB.swift; sourceTree = "<group>"; };
		CEED7834247703DD002D9D55 /* AppReceiptReducer.swift */ = {isa = PBXFileReference; lastKnownFileType = sourcecode.swift; path = AppReceiptReducer.swift; sourceTree = "<group>"; };
		CF62E51A6A76190276A6FF94 /* Pods-PsiApi-Utilities.debug.xcconfig */ = {isa = PBXFileReference; includeInIndex = 1; lastKnownFileType = text.xcconfig; name = "Pods-PsiApi-Utilities.debug.xcconfig"; path = "Pods/Target Support Files/Pods-PsiApi-Utilities/Pods-PsiApi-Utilities.debug.xcconfig"; sourceTree = "<group>"; };
		E4619DE60D098E874B40B6F6 /* Pods-PsiApi-Psiphon.release.xcconfig */ = {isa = PBXFileReference; includeInIndex = 1; lastKnownFileType = text.xcconfig; name = "Pods-PsiApi-Psiphon.release.xcconfig"; path = "Pods/Target Support Files/Pods-PsiApi-Psiphon/Pods-PsiApi-Psiphon.release.xcconfig"; sourceTree = "<group>"; };
		E61DE98A991FFAF35BA880D9 /* Pods-PsiApi-Testing-Utilities-UtilitiesTests.release.xcconfig */ = {isa = PBXFileReference; includeInIndex = 1; lastKnownFileType = text.xcconfig; name = "Pods-PsiApi-Testing-Utilities-UtilitiesTests.release.xcconfig"; path = "Pods/Target Support Files/Pods-PsiApi-Testing-Utilities-UtilitiesTests/Pods-PsiApi-Testing-Utilities-UtilitiesTests.release.xcconfig"; sourceTree = "<group>"; };
		EDB109A2FBFB32D821FF121D /* Pods-Psiphon.debug.xcconfig */ = {isa = PBXFileReference; includeInIndex = 1; lastKnownFileType = text.xcconfig; name = "Pods-Psiphon.debug.xcconfig"; path = "Pods/Target Support Files/Pods-Psiphon/Pods-Psiphon.debug.xcconfig"; sourceTree = "<group>"; };
		EF639C2D1F8FCE2A009D6B42 /* PsiFeedbackLogger.h */ = {isa = PBXFileReference; lastKnownFileType = sourcecode.c.h; path = PsiFeedbackLogger.h; sourceTree = "<group>"; };
		EF639C2E1F8FCE2A009D6B42 /* PsiFeedbackLogger.m */ = {isa = PBXFileReference; lastKnownFileType = sourcecode.c.objc; path = PsiFeedbackLogger.m; sourceTree = "<group>"; };
		EF652CD01F352212002AFB48 /* main.m */ = {isa = PBXFileReference; fileEncoding = 4; lastKnownFileType = sourcecode.c.objc; path = main.m; sourceTree = "<group>"; };
		EF652CD21F35224C002AFB48 /* AppDelegate.h */ = {isa = PBXFileReference; fileEncoding = 4; lastKnownFileType = sourcecode.c.h; path = AppDelegate.h; sourceTree = "<group>"; };
		EF652CD31F35224C002AFB48 /* AppDelegate.m */ = {isa = PBXFileReference; fileEncoding = 4; lastKnownFileType = sourcecode.c.objc; path = AppDelegate.m; sourceTree = "<group>"; usesTabs = 0; };
		EF652CD41F35224C002AFB48 /* MainViewController.h */ = {isa = PBXFileReference; fileEncoding = 4; lastKnownFileType = sourcecode.c.h; path = MainViewController.h; sourceTree = "<group>"; };
		EF652CD51F35224C002AFB48 /* MainViewController.m */ = {isa = PBXFileReference; fileEncoding = 4; lastKnownFileType = sourcecode.c.objc; path = MainViewController.m; sourceTree = "<group>"; };
		EF652CD81F352271002AFB48 /* PacketTunnelProvider.h */ = {isa = PBXFileReference; fileEncoding = 4; lastKnownFileType = sourcecode.c.h; path = PacketTunnelProvider.h; sourceTree = "<group>"; };
		EF652CD91F352271002AFB48 /* PacketTunnelProvider.m */ = {isa = PBXFileReference; fileEncoding = 4; lastKnownFileType = sourcecode.c.objc; path = PacketTunnelProvider.m; sourceTree = "<group>"; };
		EF652CDB1F365B8C002AFB48 /* SharedConstants.h */ = {isa = PBXFileReference; fileEncoding = 4; lastKnownFileType = sourcecode.c.h; path = SharedConstants.h; sourceTree = "<group>"; };
		EF6C1F501F59E46500709554 /* embedded_server_entries */ = {isa = PBXFileReference; fileEncoding = 4; lastKnownFileType = text; path = embedded_server_entries; sourceTree = "<group>"; };
		EF6C1F511F59E46500709554 /* psiphon_config */ = {isa = PBXFileReference; fileEncoding = 4; lastKnownFileType = text; path = psiphon_config; sourceTree = "<group>"; };
		EF743FC31F99549000AC89A2 /* subscriptionProductIds.plist */ = {isa = PBXFileReference; fileEncoding = 4; lastKnownFileType = text.plist.xml; path = subscriptionProductIds.plist; sourceTree = "<group>"; };
		EF90D78D204F22C900228A63 /* timestamp_valid.c */ = {isa = PBXFileReference; fileEncoding = 4; lastKnownFileType = sourcecode.c.c; path = timestamp_valid.c; sourceTree = "<group>"; };
		EF90D78E204F22C900228A63 /* timestamp_compare.c */ = {isa = PBXFileReference; fileEncoding = 4; lastKnownFileType = sourcecode.c.c; path = timestamp_compare.c; sourceTree = "<group>"; };
		EF90D78F204F22C900228A63 /* timestamp_tm.c */ = {isa = PBXFileReference; fileEncoding = 4; lastKnownFileType = sourcecode.c.c; path = timestamp_tm.c; sourceTree = "<group>"; };
		EF90D790204F22C900228A63 /* timestamp_format.c */ = {isa = PBXFileReference; fileEncoding = 4; lastKnownFileType = sourcecode.c.c; path = timestamp_format.c; sourceTree = "<group>"; };
		EF90D791204F22C900228A63 /* timestamp_parse.c */ = {isa = PBXFileReference; fileEncoding = 4; lastKnownFileType = sourcecode.c.c; path = timestamp_parse.c; sourceTree = "<group>"; };
		EF90D792204F22C900228A63 /* timestamp.h */ = {isa = PBXFileReference; fileEncoding = 4; lastKnownFileType = sourcecode.c.h; path = timestamp.h; sourceTree = "<group>"; };
		EF90D794204F22C900228A63 /* FileUtils.h */ = {isa = PBXFileReference; fileEncoding = 4; lastKnownFileType = sourcecode.c.h; path = FileUtils.h; sourceTree = "<group>"; };
		EF90D795204F22C900228A63 /* NSError+Convenience.h */ = {isa = PBXFileReference; fileEncoding = 4; lastKnownFileType = sourcecode.c.h; path = "NSError+Convenience.h"; sourceTree = "<group>"; };
		EF90D796204F22C900228A63 /* NSDate+Comparator.m */ = {isa = PBXFileReference; fileEncoding = 4; lastKnownFileType = sourcecode.c.objc; path = "NSDate+Comparator.m"; sourceTree = "<group>"; };
		EF90D797204F22C900228A63 /* NSDate+PSIDateExtension.m */ = {isa = PBXFileReference; fileEncoding = 4; lastKnownFileType = sourcecode.c.objc; path = "NSDate+PSIDateExtension.m"; sourceTree = "<group>"; };
		EF90D798204F22C900228A63 /* DispatchUtils.m */ = {isa = PBXFileReference; fileEncoding = 4; lastKnownFileType = sourcecode.c.objc; path = DispatchUtils.m; sourceTree = "<group>"; };
		EF90D799204F22C900228A63 /* FileUtils.m */ = {isa = PBXFileReference; fileEncoding = 4; lastKnownFileType = sourcecode.c.objc; path = FileUtils.m; sourceTree = "<group>"; };
		EF90D79A204F22C900228A63 /* NSError+Convenience.m */ = {isa = PBXFileReference; fileEncoding = 4; lastKnownFileType = sourcecode.c.objc; path = "NSError+Convenience.m"; sourceTree = "<group>"; };
		EF90D79B204F22C900228A63 /* DispatchUtils.h */ = {isa = PBXFileReference; fileEncoding = 4; lastKnownFileType = sourcecode.c.h; path = DispatchUtils.h; sourceTree = "<group>"; };
		EF90D79C204F22C900228A63 /* NSDate+PSIDateExtension.h */ = {isa = PBXFileReference; fileEncoding = 4; lastKnownFileType = sourcecode.c.h; path = "NSDate+PSIDateExtension.h"; sourceTree = "<group>"; };
		EF90D79D204F22C900228A63 /* NSDate+Comparator.h */ = {isa = PBXFileReference; fileEncoding = 4; lastKnownFileType = sourcecode.c.h; path = "NSDate+Comparator.h"; sourceTree = "<group>"; };
		EF90D79F204F22C900228A63 /* RACSignal+Operations2.m */ = {isa = PBXFileReference; fileEncoding = 4; lastKnownFileType = sourcecode.c.objc; path = "RACSignal+Operations2.m"; sourceTree = "<group>"; };
		EF90D7A0204F22C900228A63 /* RACSignal+Operations2.h */ = {isa = PBXFileReference; fileEncoding = 4; lastKnownFileType = sourcecode.c.h; path = "RACSignal+Operations2.h"; sourceTree = "<group>"; };
		EFB3E62D1F66F23F004AAE8C /* Logging.h */ = {isa = PBXFileReference; fileEncoding = 4; lastKnownFileType = sourcecode.c.h; path = Logging.h; sourceTree = "<group>"; };
		EFC2F5B420226757007B52F9 /* PacketTunnelUtils.m */ = {isa = PBXFileReference; fileEncoding = 4; lastKnownFileType = sourcecode.c.objc; path = PacketTunnelUtils.m; sourceTree = "<group>"; };
		EFC2F5B520226758007B52F9 /* PacketTunnelUtils.h */ = {isa = PBXFileReference; fileEncoding = 4; lastKnownFileType = sourcecode.c.h; path = PacketTunnelUtils.h; sourceTree = "<group>"; };
		EFC2F5B720226780007B52F9 /* UIAlertController+Additions.h */ = {isa = PBXFileReference; fileEncoding = 4; lastKnownFileType = sourcecode.c.h; path = "UIAlertController+Additions.h"; sourceTree = "<group>"; };
		EFC2F5BB20226781007B52F9 /* RootContainerController.m */ = {isa = PBXFileReference; fileEncoding = 4; lastKnownFileType = sourcecode.c.objc; path = RootContainerController.m; sourceTree = "<group>"; };
		EFC2F5C020226782007B52F9 /* UIAlertController+Additions.m */ = {isa = PBXFileReference; fileEncoding = 4; lastKnownFileType = sourcecode.c.objc; path = "UIAlertController+Additions.m"; sourceTree = "<group>"; };
		EFC2F5C120226782007B52F9 /* RootContainerController.h */ = {isa = PBXFileReference; fileEncoding = 4; lastKnownFileType = sourcecode.c.h; path = RootContainerController.h; sourceTree = "<group>"; };
		EFC2F5C9202267B0007B52F9 /* PsiphonConfigReader.h */ = {isa = PBXFileReference; fileEncoding = 4; lastKnownFileType = sourcecode.c.h; path = PsiphonConfigReader.h; sourceTree = "<group>"; };
		EFC2F5CA202267B0007B52F9 /* PsiphonConfigReader.m */ = {isa = PBXFileReference; fileEncoding = 4; lastKnownFileType = sourcecode.c.objc; path = PsiphonConfigReader.m; sourceTree = "<group>"; };
		EFF94F005129FBF0532001B5 /* Pods-Utilities-UtilitiesTests.debug.xcconfig */ = {isa = PBXFileReference; includeInIndex = 1; lastKnownFileType = text.xcconfig; name = "Pods-Utilities-UtilitiesTests.debug.xcconfig"; path = "Pods/Target Support Files/Pods-Utilities-UtilitiesTests/Pods-Utilities-UtilitiesTests.debug.xcconfig"; sourceTree = "<group>"; };
		F132D7DE1F5739A800AF7F91 /* LaunchScreenViewController.h */ = {isa = PBXFileReference; fileEncoding = 4; lastKnownFileType = sourcecode.c.h; path = LaunchScreenViewController.h; sourceTree = "<group>"; };
		F132D7DF1F5739A800AF7F91 /* LaunchScreenViewController.m */ = {isa = PBXFileReference; fileEncoding = 4; lastKnownFileType = sourcecode.c.objc; path = LaunchScreenViewController.m; sourceTree = "<group>"; };
		F136C2941F62E3E1000D3EAB /* LaunchScreen.xib */ = {isa = PBXFileReference; fileEncoding = 4; lastKnownFileType = file.xib; path = LaunchScreen.xib; sourceTree = "<group>"; };
		F4C4D7C3B9D998539C1D57FE /* Pods-Psiphon-Utilities.debug.xcconfig */ = {isa = PBXFileReference; includeInIndex = 1; lastKnownFileType = text.xcconfig; name = "Pods-Psiphon-Utilities.debug.xcconfig"; path = "Pods/Target Support Files/Pods-Psiphon-Utilities/Pods-Psiphon-Utilities.debug.xcconfig"; sourceTree = "<group>"; };
		F8FCDC22ED21515D276CE274 /* Pods-PsiphonTests.debug.xcconfig */ = {isa = PBXFileReference; includeInIndex = 1; lastKnownFileType = text.xcconfig; name = "Pods-PsiphonTests.debug.xcconfig"; path = "Pods/Target Support Files/Pods-PsiphonTests/Pods-PsiphonTests.debug.xcconfig"; sourceTree = "<group>"; };
/* End PBXFileReference section */

/* Begin PBXFrameworksBuildPhase section */
		4E0D881E1FA06B2400ADB61E /* Frameworks */ = {
			isa = PBXFrameworksBuildPhase;
			buildActionMask = 2147483647;
			files = (
			);
			runOnlyForDeploymentPostprocessing = 0;
		};
		CE26FC871BBDC7B800B83375 /* Frameworks */ = {
			isa = PBXFrameworksBuildPhase;
			buildActionMask = 2147483647;
			files = (
				8D497A2A247CEF50009CEBA8 /* GoogleMobileAds.framework in Frameworks */,
				8D497A2E247CEF50009CEBA8 /* nanopb.xcframework in Frameworks */,
				8D497A28247CEF50009CEBA8 /* GoogleAppMeasurement.framework in Frameworks */,
				8D1F62BC247DBB130028AFAF /* PsiApi in Frameworks */,
				8D497A2C247CEF50009CEBA8 /* GoogleUtilities.xcframework in Frameworks */,
				668AF9C01E92CBE0008CAAAA /* NetworkExtension.framework in Frameworks */,
				8D1F62BA247DBB0D0028AFAF /* Utilities in Frameworks */,
				440D75BE1F59E041005C603B /* StoreKit.framework in Frameworks */,
				474C2778BC8FAFDB749E5DC3 /* libPods-Psiphon.a in Frameworks */,
			);
			runOnlyForDeploymentPostprocessing = 0;
		};
		CE26FCA01BBDC85900B83375 /* Frameworks */ = {
			isa = PBXFrameworksBuildPhase;
			buildActionMask = 2147483647;
			files = (
				668AF9BF1E92CBD3008CAAAA /* NetworkExtension.framework in Frameworks */,
				66094F7A1E8067520069EC4E /* PsiphonTunnel.framework in Frameworks */,
				CB0CFCFF11CEECCAA1A2C8BF /* libPods-PsiphonVPN.a in Frameworks */,
			);
			runOnlyForDeploymentPostprocessing = 0;
		};
/* End PBXFrameworksBuildPhase section */

/* Begin PBXGroup section */
		445F249720E1A5BA00D004E9 /* asn1c */ = {
			isa = PBXGroup;
			children = (
				445F24F220E1A85C00D004E9 /* IA5String.c */,
				445F24F420E1A85C00D004E9 /* IA5String.h */,
				445F24F320E1A85C00D004E9 /* UTF8String.c */,
				445F24F120E1A85C00D004E9 /* UTF8String.h */,
				445F249820E1A5BA00D004E9 /* ReceiptAttributes.c */,
				445F249920E1A5BA00D004E9 /* constr_TYPE.c */,
				445F249A20E1A5BA00D004E9 /* asn_SET_OF.h */,
				445F249B20E1A5BA00D004E9 /* constr_SEQUENCE.h */,
				445F249C20E1A5BA00D004E9 /* OCTET_STRING.h */,
				445F249D20E1A5BA00D004E9 /* der_encoder.h */,
				445F249E20E1A5BA00D004E9 /* xer_decoder.c */,
				445F249F20E1A5BA00D004E9 /* per_support.c */,
				445F24A020E1A5BA00D004E9 /* asn_internal.h */,
				445F24A120E1A5BA00D004E9 /* OBJECT_IDENTIFIER.c */,
				445F24A220E1A5BA00D004E9 /* ReceiptAttribute.h */,
				445F24A320E1A5BA00D004E9 /* asn_system.h */,
				445F24A420E1A5BA00D004E9 /* xer_support.h */,
				445F24A520E1A5BA00D004E9 /* per_decoder.h */,
				445F24A620E1A5BA00D004E9 /* BIT_STRING.c */,
				445F24A720E1A5BA00D004E9 /* ber_tlv_length.h */,
				445F24A820E1A5BA00D004E9 /* constr_SET_OF.c */,
				445F24A920E1A5BA00D004E9 /* ber_decoder.c */,
				445F24AA20E1A5BA00D004E9 /* NativeInteger.c */,
				445F24AB20E1A5BA00D004E9 /* per_opentype.h */,
				445F24AC20E1A5BA00D004E9 /* NativeEnumerated.h */,
				445F24AD20E1A5BA00D004E9 /* constraints.h */,
				445F24AE20E1A5BA00D004E9 /* asn_codecs.h */,
				445F24AF20E1A5BA00D004E9 /* per_encoder.c */,
				445F24B020E1A5BA00D004E9 /* asn_codecs_prim.h */,
				445F24B120E1A5BA00D004E9 /* SignedData.h */,
				445F24B220E1A5BA00D004E9 /* pkcs7-signed-data-simplified.asn1 */,
				445F24B320E1A5BA00D004E9 /* ber_tlv_tag.h */,
				445F24B420E1A5BA00D004E9 /* asn_application.h */,
				445F24B520E1A5BA00D004E9 /* ANY.c */,
				445F24B620E1A5BA00D004E9 /* INTEGER.c */,
				445F24B720E1A5BA00D004E9 /* xer_encoder.h */,
				445F24B820E1A5BA00D004E9 /* ReceiptAttribute.c */,
				445F24B920E1A5BA00D004E9 /* OBJECT_IDENTIFIER.h */,
				445F24BA20E1A5BA00D004E9 /* per_support.h */,
				445F24BB20E1A5BA00D004E9 /* xer_decoder.h */,
				445F24BC20E1A5BA00D004E9 /* der_encoder.c */,
				445F24BD20E1A5BA00D004E9 /* OCTET_STRING.c */,
				445F24BE20E1A5BA00D004E9 /* ReceiptAttributes.h */,
				445F24BF20E1A5BA00D004E9 /* constr_SEQUENCE.c */,
				445F24C020E1A5BA00D004E9 /* asn_SET_OF.c */,
				445F24C120E1A5BA00D004E9 /* constr_TYPE.h */,
				445F24C220E1A5BA00D004E9 /* per_opentype.c */,
				445F24C320E1A5BA00D004E9 /* pkcs7-signed-data.asn1 */,
				445F24C420E1A5BA00D004E9 /* NativeEnumerated.c */,
				445F24C520E1A5BA00D004E9 /* NativeInteger.h */,
				445F24C620E1A5BA00D004E9 /* ber_tlv_length.c */,
				445F24C720E1A5BA00D004E9 /* ber_decoder.h */,
				445F24C820E1A5BA00D004E9 /* constr_SET_OF.h */,
				445F24C920E1A5BA00D004E9 /* per_decoder.c */,
				445F24CA20E1A5BA00D004E9 /* xer_support.c */,
				445F24CB20E1A5BA00D004E9 /* BIT_STRING.h */,
				445F24CC20E1A5BA00D004E9 /* SignedData.c */,
				445F24CD20E1A5BA00D004E9 /* ber_tlv_tag.c */,
				445F24CE20E1A5BA00D004E9 /* asn_codecs_prim.c */,
				445F24CF20E1A5BA00D004E9 /* constraints.c */,
				445F24D020E1A5BA00D004E9 /* per_encoder.h */,
				445F24D120E1A5BA00D004E9 /* INTEGER.h */,
				445F24D220E1A5BA00D004E9 /* xer_encoder.c */,
				445F24D320E1A5BA00D004E9 /* ANY.h */,
			);
			path = asn1c;
			sourceTree = "<group>";
		};
		448AD86C1F5DC89000316BA9 /* IAP */ = {
			isa = PBXGroup;
			children = (
				52A24661239B07E000A01FF1 /* psiCashProductIds.plist */,
				445F249720E1A5BA00D004E9 /* asn1c */,
				CEED78232476F9BF002D9D55 /* Subscriptions */,
				CEED7834247703DD002D9D55 /* AppReceiptReducer.swift */,
				445F239420E1817B00D004E9 /* AppStoreParsedReceiptData.h */,
				445F239520E1817C00D004E9 /* AppStoreParsedReceiptData.m */,
				4E5263CB2072984D0021FEF5 /* IAPViewController.h */,
				4E5263CA2072984D0021FEF5 /* IAPViewController.m */,
				9BFEC220C067BBE75AF970C1 /* IAPHelpViewController.m */,
				9BFECB09D7F866F34551DBD4 /* IAPHelpViewController.h */,
				8D417EDC2419DBA100FEE587 /* ProductRequest.swift */,
				8D1F62BD247DC1690028AFAF /* Receipt+AppStore.swift */,
				8D4ACD31247E3626008E404C /* AppStoreIAP+Additions.swift */,
			);
			name = IAP;
			sourceTree = "<group>";
		};
		4E0D88221FA06B2400ADB61E /* PsiphonUITests */ = {
			isa = PBXGroup;
			children = (
				4E0D88231FA06B2400ADB61E /* PsiphonUITests.swift */,
				4E1FE1CA1FB213860031211C /* SnapshotHelper.swift */,
				4E0D88251FA06B2400ADB61E /* Info.plist */,
			);
			path = PsiphonUITests;
			sourceTree = "<group>";
		};
		4E0DCB101F28458100495781 /* Shared */ = {
			isa = PBXGroup;
			children = (
				521FD102219E0E8400F748EC /* Annotations.h */,
				521FD101219E0E6300F748EC /* NotificationCenter.h */,
				521FD0F4219E0DC300F748EC /* Profiling */,
				EF6C1F501F59E46500709554 /* embedded_server_entries */,
				EF6C1F511F59E46500709554 /* psiphon_config */,
				EF90D78B204F22C900228A63 /* External */,
				669A10B61F58A74E00EE831F /* Strings */,
				EF90D793204F22C900228A63 /* Util */,
				9BFEC4D609BFCD0DC812BDB3 /* Asserts.h */,
				EFB3E62D1F66F23F004AAE8C /* Logging.h */,
				9BFEC3165745A5D14C8C3C08 /* Notifier.h */,
				9BFEC91ED4A1C511520E9948 /* Notifier.m */,
				CEBA9C102481A5C80097D700 /* Notifier.swift */,
				EF639C2D1F8FCE2A009D6B42 /* PsiFeedbackLogger.h */,
				EF639C2E1F8FCE2A009D6B42 /* PsiFeedbackLogger.m */,
				EFC2F5C9202267B0007B52F9 /* PsiphonConfigReader.h */,
				EFC2F5CA202267B0007B52F9 /* PsiphonConfigReader.m */,
				9BFEC0419AD3808370915E01 /* PsiphonConfigUserDefaults.h */,
				9BFEC584519C408D9D6D3FF1 /* PsiphonConfigUserDefaults.m */,
				4E0DCB181F28481E00495781 /* PsiphonDataSharedDB.h */,
				4E0DCB191F28481E00495781 /* PsiphonDataSharedDB.m */,
				EF652CDB1F365B8C002AFB48 /* SharedConstants.h */,
				CEBA9C122481AA9F0097D700 /* SharedDB.swift */,
				9BFECC9B2B9F2BFBD4F8A47B /* UserDefaults.h */,
				A84083974C8CF9DDFE7A341D /* Strings.m */,
				A8408AAD421C096147E3FC8B /* Strings.h */,
			);
			path = Shared;
			sourceTree = "<group>";
		};
		4E5BD4F62061982C00AD4724 /* Feedback */ = {
			isa = PBXGroup;
			children = (
				4E5BD4F32061982300AD4724 /* FeedbackManager.h */,
				4E5BD4F42061982300AD4724 /* FeedbackManager.m */,
			);
			name = Feedback;
			sourceTree = "<group>";
		};
		4EC5526720AB8DF1000B4BEA /* Pastel */ = {
			isa = PBXGroup;
			children = (
				4EC5526120AB8DB9000B4BEA /* Pastel.h */,
				4EC5526220AB8DBE000B4BEA /* Pastel.m */,
				4EC5526420AB8DC7000B4BEA /* PastelView.h */,
				4EC5526520AB8DCD000B4BEA /* PastelView.m */,
			);
			name = Pastel;
			sourceTree = "<group>";
		};
		4ED48C05215056E800B1A9A5 /* ViewControllers */ = {
			isa = PBXGroup;
			children = (
				F132D7DE1F5739A800AF7F91 /* LaunchScreenViewController.h */,
				F132D7DF1F5739A800AF7F91 /* LaunchScreenViewController.m */,
				EF652CD41F35224C002AFB48 /* MainViewController.h */,
				EF652CD51F35224C002AFB48 /* MainViewController.m */,
				EFC2F5C120226782007B52F9 /* RootContainerController.h */,
				EFC2F5BB20226781007B52F9 /* RootContainerController.m */,
				4435CC251F70566000F3A809 /* SettingsViewController.h */,
				4435CC261F70566000F3A809 /* SettingsViewController.m */,
				EFC2F5B720226780007B52F9 /* UIAlertController+Additions.h */,
				EFC2F5C020226782007B52F9 /* UIAlertController+Additions.m */,
				A8408C3BCEFC35B4744B684E /* Views */,
				A8408D96EC06ED36F86C690D /* OnboardingViewController.m */,
				A840812E38D27BF4328678E0 /* OnboardingViewController.h */,
				A840841151FC43C5E1658677 /* AlertDialogs.m */,
				A8408BAC196A108FFE3A5957 /* AlertDialogs.h */,
				A8408390A766C7C2C246797C /* PickerViewController.m */,
				A840864BAA38AA3E4620EC35 /* PickerViewController.h */,
				A8408C8A7CA3C009F01FDA3B /* SkyRegionSelectionViewController.m */,
				A8408ABFCA9BBDD281E8A4FD /* SkyRegionSelectionViewController.h */,
				A840896A2A9959280DAE2DA1 /* LanguageSelectionViewController.m */,
				A84088779C0DA0B8A46BCC1A /* LanguageSelectionViewController.h */,
				52D363C8230DE215002C2221 /* PsiCashViewController.swift */,
				52A2466C23A172A800A01FF1 /* AlertViewController.swift */,
			);
			path = ViewControllers;
			sourceTree = "<group>";
		};
		4ED48C06215058C900B1A9A5 /* Util */ = {
			isa = PBXGroup;
			children = (
				5248B4CD23203781008C00D4 /* SwiftObjCBridges.swift */,
				9BFECE69F71F11C7B3A2D67E /* UIColor+Additions.h */,
				9BFEC72C282F6060193B2E87 /* UIColor+Additions.m */,
				4E0A3667215AB7EE008A3D7B /* UIFont+Additions.h */,
				4E0A3668215AB7EE008A3D7B /* UIFont+Additions.m */,
				4E5DAE6320A942A300E06342 /* UILabel+GetLabelHeight.h */,
				4E5DAE6420A942A300E06342 /* UILabel+GetLabelHeight.m */,
				4E0A366A21666B99008A3D7B /* NSString+Additions.h */,
				4E0A366B21666B99008A3D7B /* NSString+Additions.m */,
				A8408A0C4220563DA1FE3048 /* ImageUtils.m */,
				A840830557814D4234CFD86D /* ImageUtils.h */,
				52DF5E9123C675EC00A1B067 /* ViewController+Additions.swift */,
				8D417ED8241844FA00FEE587 /* FloatingPoint+Additions.swift */,
				8DDA60282425BB4800DBA8EC /* DebugStrings.swift */,
				8DE4E6D1244E97D000275362 /* Result+Codable.swift */,
				8DD642C0248AAD8A006C94D2 /* Utils.swift */,
			);
			path = Util;
			sourceTree = "<group>";
		};
		4EFAAF1C2034CDA600EC0536 /* PsiCash */ = {
			isa = PBXGroup;
			children = (
				8D417E982411954A00FEE587 /* PsiCashReducer.swift */,
				8D7789C4247496F60038BFDA /* PsiCashLib+Additions.swift */,
			);
			path = PsiCash;
			sourceTree = "<group>";
		};
		52055D02230C821200244F9E /* View */ = {
			isa = PBXGroup;
			children = (
				5246800522D51A81009AEC6E /* PsiCashView */,
				5246800C22D65926009AEC6E /* UIUtils.swift */,
				52055D03230C823100244F9E /* GradientButton.swift */,
				52D363CA230DEBED002C2221 /* CloseButton.swift */,
				52D363CC230EEBAC002C2221 /* AnimatedUIButton.swift */,
				52D363CE230F112E002C2221 /* TabControlView.swift */,
				5202011C2360D34000D00C8E /* EitherView.swift */,
				520201202360F5B800D00C8E /* IndexedViewSwitcher.swift */,
				52C8F0AA237CA26200E5F9C0 /* ImageViewBuilder.swift */,
				52CAC4302385D06600A92842 /* Spinner.swift */,
				52B3C54B23E0E895003F6B12 /* ButtonBuilder.swift */,
				8D7E9B9C2425DF42006F3A2F /* AnimatedUIView.swift */,
				8D7E9B9E2425E053006F3A2F /* Animations.swift */,
				8DB6C637242A4D06005E2F4C /* DuskButton.swift */,
				8D255E2C24620E2900FD5D1C /* NoConnectionBannerView.swift */,
			);
			path = View;
			sourceTree = "<group>";
		};
		521FD0E4219E0D4500F748EC /* Debug */ = {
			isa = PBXGroup;
			children = (
				521FD0EB219E0D5600F748EC /* DebugDirectoryViewerViewController.h */,
				521FD0E5219E0D5500F748EC /* DebugDirectoryViewerViewController.m */,
				521FD0EE219E0D5600F748EC /* DebugLogViewController.h */,
				521FD0E6219E0D5500F748EC /* DebugLogViewController.m */,
				521FD0E9219E0D5600F748EC /* DebugTextViewController.h */,
				521FD0EC219E0D5600F748EC /* DebugTextViewController.m */,
				521FD0E8219E0D5600F748EC /* DebugToolboxViewController.h */,
				521FD0E7219E0D5600F748EC /* DebugToolboxViewController.m */,
				521FD0ED219E0D5600F748EC /* DebugViewController.h */,
				521FD0EA219E0D5600F748EC /* DebugViewController.m */,
			);
			name = Debug;
			path = "New Group";
			sourceTree = "<group>";
		};
		521FD0F4219E0DC300F748EC /* Profiling */ = {
			isa = PBXGroup;
			children = (
				521FD0F5219E0DDF00F748EC /* AppProfiler.h */,
				521FD0F8219E0DDF00F748EC /* AppProfiler.m */,
				521FD0F7219E0DDF00F748EC /* AppStats.h */,
				521FD0F6219E0DDF00F748EC /* AppStats.m */,
			);
			name = Profiling;
			path = "New Group";
			sourceTree = "<group>";
		};
		5246800522D51A81009AEC6E /* PsiCashView */ = {
			isa = PBXGroup;
			children = (
				5246800622D51AA3009AEC6E /* PsiCashWidgetView.swift */,
				5246800822D51CE4009AEC6E /* PsiCashBalanceView.swift */,
				52055D05230C833700244F9E /* SpeedBoostButton.swift */,
				52C8F0AC237E145C00E5F9C0 /* PsiCashCoinPurchaseTable.swift */,
				528D81322384823F00AA2D77 /* PsiCashMessageView.swift */,
				52A24658238C9AB700A01FF1 /* SpeedBoostPurchaseTable.swift */,
				52A2466E23A1769300A01FF1 /* PsiCashMessageViewUntunneled.swift */,
				52A2467023A176BA00A01FF1 /* PsiCashPurchasingAlertViewBuilder.swift */,
				5237387323AABB0F00DDE396 /* PurchasingSpeedBoostAlertViewBuilder.swift */,
				8DB6C6352429080C005E2F4C /* PsiCashMessageWithRetryView.swift */,
			);
			path = PsiCashView;
			sourceTree = "<group>";
		};
		668AF9B81E92CB60008CAAAA /* Frameworks */ = {
			isa = PBXGroup;
			children = (
				8D497A24247CEF4F009CEBA8 /* GoogleAppMeasurement.framework */,
				8D497A25247CEF4F009CEBA8 /* GoogleMobileAds.framework */,
				8D497A26247CEF4F009CEBA8 /* GoogleUtilities.xcframework */,
				8D497A27247CEF4F009CEBA8 /* nanopb.xcframework */,
				8D5D8494247CE6420018A35B /* libPromisesObjC.a */,
				8DCA686B247CC383001D026E /* libReactiveSwift.a */,
				8D9D9C29247C77AB0093220E /* XCTest.framework */,
				440D75BD1F59E041005C603B /* StoreKit.framework */,
				668AF9BE1E92CBD3008CAAAA /* NetworkExtension.framework */,
				A44F0D2E7AB9F499D75A1AC4 /* libPods-PsiphonVPN.a */,
				AB870335F4C2AA3297D49236 /* libPods-PsiphonTests.a */,
				548DC13880329CCB9E0CD4B2 /* libPods-PsiApi.a */,
				8422B782F6ACED7897FCAC25 /* libPods-PsiApi-PsiApiTests.a */,
				CA0750CFBD1D93988672EBF5 /* libPods-Psiphon.a */,
				0241C17D583A4905634E85AA /* libPods-Testing.a */,
				B5AC8D28B1AFC18A9DACA282 /* libPods-Testing-TestingTests.a */,
				6EFA35869537D7B410191321 /* libPods-Utilities.a */,
				0285C1D0D4B4D2A707D6FDEF /* libPods-Utilities-UtilitiesTests.a */,
			);
			name = Frameworks;
			sourceTree = "<group>";
		};
		669A10B61F58A74E00EE831F /* Strings */ = {
			isa = PBXGroup;
			children = (
				6615A5E81F58A95500026C98 /* Localizable.strings */,
			);
			name = Strings;
			sourceTree = "<group>";
		};
		A8408C3BCEFC35B4744B684E /* Views */ = {
			isa = PBXGroup;
			children = (
				A8408AD78B4EB15E3C8F33B2 /* AppVersionNumberView.h */,
				A84087C37CFC6977102EB09D /* AppVersionNumberView.m */,
				A8408AEA2174955E85247913 /* ConnectionStatusView.h */,
				A8408E0115540B5B2B305EAE /* ConnectionStatusView.m */,
				A84087B4F756C5DA76723EFC /* LoadingCircleLayer.h */,
				A840845849B24AAA0E714664 /* LoadingCircleLayer.m */,
				A8408B98D73EB239C92FB450 /* WhiteSkyButton.h */,
				A8408FA077C517546DF6033C /* WhiteSkyButton.m */,
				A840856AD6865619ACF78509 /* PsiphonProgressView.h */,
				A84087FA4B1BC2C725D900D9 /* PsiphonProgressView.m */,
				A840816C0C9B0658776A8B91 /* RegionSelectionButton.h */,
				A8408C84138113DE79F0DCD0 /* RegionSelectionButton.m */,
				A8408A83F0E1DDE55E30E406 /* SubscriptionsBar.h */,
				A84081C4600325A12F9C3413 /* SubscriptionsBar.m */,
				A84087D31D8D9A1FD30337E4 /* SubscriptionStatusView.h */,
				A8408BA05DC0D983E6740558 /* SubscriptionStatusView.m */,
				A8408D462EEE90AA7F2A8AFA /* SwoopView.h */,
				A8408B9A66413A25FC1A2BE1 /* SwoopView.m */,
				A840802C7AEFA7F375205DCB /* VPNStartAndStopButton.h */,
				A8408F6123BCC98725932A59 /* VPNStartAndStopButton.m */,
				A840867F8062E477F0B355DD /* UIView+AutoLayoutViewGroup.m */,
				A84087C82AF3A54E6695EE60 /* UIView+AutoLayoutViewGroup.h */,
				A84088889983161FB859D8A9 /* OnboardingView.m */,
				A8408EF0378D6C5C22CC3FE2 /* OnboardingView.h */,
				A8408F08BFF80A05CF46C00A /* RoyalSkyButton.m */,
				A84080E2A20C786DDAD17D48 /* RoyalSkyButton.h */,
				A8408DBEEDCF56EC798536BF /* LayerAutoResizeUIView.m */,
				A84086A6BF880CC20E5C57B4 /* LayerAutoResizeUIView.h */,
				A8408672FB2E1CD144A2BE7C /* SkyButton.m */,
				A84083119A599C815D2D80F5 /* SkyButton.h */,
				A84081B66B02DF8283448409 /* AutoLayoutProtocol.h */,
				A84086B04CBC1A6A5481EDD4 /* RingSkyButton.m */,
				A84086A9E122059FADA6F411 /* RingSkyButton.h */,
				A8408CEB0E34BC897F3FA7D6 /* OnboardingScrollableView.m */,
				A8408E812B209E39BE1A36DF /* OnboardingScrollableView.h */,
				A84084C5C538AC8171021D2C /* UIView+Additions.m */,
				A8408DB71B7BE2CF13F9CD04 /* UIView+Additions.h */,
				A84081E39C751846A6009BEC /* CloudsView.m */,
				A8408902709B9D562B559532 /* CloudsView.h */,
				A840886E2E6D8EA82B0EC427 /* UIImageView+Additions.m */,
				A8408454F205262BF90B55C1 /* UIImageView+Additions.h */,
				A840842CECC0146241243488 /* ActivityIndicatorRoyalSkyButton.m */,
				A8408D7A1D96FE89B4FB49C1 /* ActivityIndicatorRoyalSkyButton.h */,
				524B4E692316F0E3004E9891 /* BorderedSubtitleButton.h */,
				524B4E6A2316F0E3004E9891 /* BorderedSubtitleButton.m */,
				524B4E6C2316F27F004E9891 /* AnimatedControl.h */,
				524B4E6D2316F27F004E9891 /* AnimatedControl.m */,
			);
			path = Views;
			sourceTree = "<group>";
		};
		CE26FC811BBDC7B700B83375 = {
			isa = PBXGroup;
			children = (
				8D5F08A7247DB24C00F51A42 /* PsiApi */,
				8D5F08A6247DB23A00F51A42 /* Utilities */,
				8D5F08A5247DB21700F51A42 /* Testing */,
				4E30745D2097921B00B6D2A3 /* PsiCashLib.framework */,
				66094F781E8067520069EC4E /* PsiphonTunnel.framework */,
				4E0DCB101F28458100495781 /* Shared */,
				CE26FC8C1BBDC7B800B83375 /* Psiphon */,
				CE26FCA41BBDC85900B83375 /* PsiphonVPN */,
				4E0D88221FA06B2400ADB61E /* PsiphonUITests */,
				CE26FC8B1BBDC7B800B83375 /* Products */,
				668AF9B81E92CB60008CAAAA /* Frameworks */,
				FF0DC6191C07A3FC5D6EE10A /* Pods */,
			);
			sourceTree = "<group>";
		};
		CE26FC8B1BBDC7B800B83375 /* Products */ = {
			isa = PBXGroup;
			children = (
				CE26FC8A1BBDC7B800B83375 /* Psiphon.app */,
				CE26FCA31BBDC85900B83375 /* PsiphonVPN.appex */,
				4E0D88211FA06B2400ADB61E /* PsiphonUITests.xctest */,
			);
			name = Products;
			sourceTree = "<group>";
		};
		CE26FC8C1BBDC7B800B83375 /* Psiphon */ = {
			isa = PBXGroup;
			children = (
				EF90D79E204F22C900228A63 /* ReactiveExtensions */,
				52055D02230C821200244F9E /* View */,
				521FD0E4219E0D4500F748EC /* Debug */,
				CE4E9BBF1BBEECF30060FF8B /* Psiphon.entitlements */,
				CE26FC991BBDC7B800B83375 /* Info.plist */,
				4E0774951F566ADA0097BC8C /* InAppSettings.bundle */,
				EFFA4AB620F68CE100E35E8E /* Ad */,
				4E5BD4F62061982C00AD4724 /* Feedback */,
				448AD86C1F5DC89000316BA9 /* IAP */,
				4EC5526720AB8DF1000B4BEA /* Pastel */,
				4EFAAF1C2034CDA600EC0536 /* PsiCash */,
				F136C2981F62E81F000D3EAB /* Resource */,
				EF652CCF1F3521F8002AFB48 /* Supporting Files */,
				4ED48C06215058C900B1A9A5 /* Util */,
				4ED48C05215056E800B1A9A5 /* ViewControllers */,
				4E10920620F3DA190033114B /* AppInfo.h */,
				4E10920720F3DA190033114B /* AppInfo.m */,
				4EB846402151830600687344 /* AvailableServerRegions.h */,
				4EB846412151830600687344 /* AvailableServerRegions.m */,
				EF652CD21F35224C002AFB48 /* AppDelegate.h */,
				EF652CD31F35224C002AFB48 /* AppDelegate.m */,
				4E5263C6207294550021FEF5 /* EmbeddedServerEntries.h */,
				4E5263BF207292920021FEF5 /* EmbeddedServerEntries.m */,
				4E5263B5207290360021FEF5 /* EmbeddedServerEntriesHelpers.h */,
				4E5263B6207290360021FEF5 /* EmbeddedServerEntriesHelpers.c */,
				A84086716D701D0F5B48E4C0 /* ContainerDB.m */,
				A8408319CD72511CABBE4CD4 /* ContainerDB.h */,
				A84089CB9E8B0DF1D88D0500 /* AppUpgrade.m */,
				A8408E40526B0BDD6FED69E9 /* AppUpgrade.h */,
				A84080B68F307C79F3BCCC59 /* SupportedLanguages.m */,
				A8408C79DD812741E678AB94 /* SupportedLanguages.h */,
				A8408058458E7BFC4C3DFDDE /* AppEvent.m */,
				A8408710CC81EFA1CB22CAEC /* AppEvent.h */,
				52D2581022BADE1900CA956A /* SwiftDelegate.swift */,
				52D2580F22BADE1900CA956A /* Psiphon-Bridging-Header.h */,
				5245C5C82342A6840033EE13 /* UserDefaults.swift */,
				52A2465D239081C100A01FF1 /* AppState.swift */,
				52DF5E9723CE5A8300A1B067 /* AppAction+ValuePaths.swift */,
				52DF5E9923CE835100A1B067 /* UserStrings.swift */,
				52DF5E9D23D0D01F00A1B067 /* BridgingTypes.swift */,
				52B3C54823DF99E8003F6B12 /* AppObservables.h */,
				52B3C54923DF99E8003F6B12 /* AppObservables.m */,
				8D417EB024147C6D00FEE587 /* LandingPage.swift */,
				8D417EB224148C1E00FEE587 /* URLHandler.swift */,
				8D9E602924364ED2003A46D8 /* VPNStateReducer.swift */,
				8D9E603424366D71003A46D8 /* FeedbackDescriptions.swift */,
				8D7789B8247491CA0038BFDA /* PsiphonBundle.swift */,
				8D7789BC247493300038BFDA /* VPNState.swift */,
				8D7789C9247499110038BFDA /* Reachability+Additions.swift */,
				8D7789CF2474D53D0038BFDA /* PsiphonRotatingFileFeedbackLogger.swift */,
				8D9D9BCF247C6B910093220E /* HardCodedValues.swift */,
				8DCA6863247C7CF8001D026E /* Bindable.swift */,
				8D1F62BF247DC3350028AFAF /* Authorization+Additions.swift */,
				8D1F62C1247DC4840028AFAF /* PsiCashClient+Additions.swift */,
			);
			path = Psiphon;
			sourceTree = "<group>";
		};
		CE26FCA41BBDC85900B83375 /* PsiphonVPN */ = {
			isa = PBXGroup;
			children = (
				CE4E9BC11BBEECFC0060FF8B /* PsiphonVPN.entitlements */,
				CE26FCA91BBDC85900B83375 /* Info.plist */,
				EF743FC11F99546B00AC89A2 /* IAP */,
				9BFECC3FADE9C8A76A0913DE /* BasePacketTunnelProvider.m */,
				9BFEC8783D4222F2272E50E7 /* BasePacketTunnelProvider.h */,
				EF652CD81F352271002AFB48 /* PacketTunnelProvider.h */,
				EF652CD91F352271002AFB48 /* PacketTunnelProvider.m */,
				EFC2F5B520226758007B52F9 /* PacketTunnelUtils.h */,
				EFC2F5B420226757007B52F9 /* PacketTunnelUtils.m */,
				9BFEC1C9F506CE1DF07306D2 /* NEBridge.h */,
			);
			path = PsiphonVPN;
			sourceTree = "<group>";
		};
		CEED78232476F9BF002D9D55 /* Subscriptions */ = {
			isa = PBXGroup;
			children = (
				EF743FC31F99549000AC89A2 /* subscriptionProductIds.plist */,
			);
			path = Subscriptions;
			sourceTree = "<group>";
		};
		EF652CCF1F3521F8002AFB48 /* Supporting Files */ = {
			isa = PBXGroup;
			children = (
				EF652CD01F352212002AFB48 /* main.m */,
			);
			name = "Supporting Files";
			sourceTree = "<group>";
		};
		EF743FC11F99546B00AC89A2 /* IAP */ = {
			isa = PBXGroup;
			children = (
				9BFEC673CE5EA236279F07BD /* Authorization.h */,
				9BFEC31B61584FD2EAAF5DE6 /* Authorization.m */,
				8DD6E7E324591E270041DAC5 /* SubscriptionAuthCheck.h */,
				8DD6E7E424591E270041DAC5 /* SubscriptionAuthCheck.m */,
				8DD6E7E62459C83B0041DAC5 /* StoredAuthorizations.h */,
				8DD6E7E72459C83B0041DAC5 /* StoredAuthorizations.m */,
			);
			path = IAP;
			sourceTree = "<group>";
		};
		EF90D78B204F22C900228A63 /* External */ = {
			isa = PBXGroup;
			children = (
				EF90D78C204F22C900228A63 /* c-timestamp */,
			);
			path = External;
			sourceTree = "<group>";
		};
		EF90D78C204F22C900228A63 /* c-timestamp */ = {
			isa = PBXGroup;
			children = (
				EF90D78D204F22C900228A63 /* timestamp_valid.c */,
				EF90D78E204F22C900228A63 /* timestamp_compare.c */,
				EF90D78F204F22C900228A63 /* timestamp_tm.c */,
				EF90D790204F22C900228A63 /* timestamp_format.c */,
				EF90D791204F22C900228A63 /* timestamp_parse.c */,
				EF90D792204F22C900228A63 /* timestamp.h */,
			);
			path = "c-timestamp";
			sourceTree = "<group>";
		};
		EF90D793204F22C900228A63 /* Util */ = {
			isa = PBXGroup;
			children = (
				CE6C3F6824366AE1007A17F0 /* ClientMetadata.h */,
				CE6C3F6924366AE1007A17F0 /* ClientMetadata.m */,
				521FD0FC219E0E0E00F748EC /* DebugUtils.h */,
				521FD0FB219E0E0E00F748EC /* DebugUtils.m */,
				EF90D794204F22C900228A63 /* FileUtils.h */,
				EF90D799204F22C900228A63 /* FileUtils.m */,
				EF90D795204F22C900228A63 /* NSError+Convenience.h */,
				EF90D79A204F22C900228A63 /* NSError+Convenience.m */,
				EF90D79D204F22C900228A63 /* NSDate+Comparator.h */,
				EF90D796204F22C900228A63 /* NSDate+Comparator.m */,
				EF90D79C204F22C900228A63 /* NSDate+PSIDateExtension.h */,
				EF90D797204F22C900228A63 /* NSDate+PSIDateExtension.m */,
				EF90D79B204F22C900228A63 /* DispatchUtils.h */,
				EF90D798204F22C900228A63 /* DispatchUtils.m */,
				9BFECCCF429898FD903B69A6 /* Nullity.m */,
				9BFECEEB971749A4E9705B15 /* Nullity.h */,
			);
			path = Util;
			sourceTree = "<group>";
		};
		EF90D79E204F22C900228A63 /* ReactiveExtensions */ = {
			isa = PBXGroup;
			children = (
				EF90D79F204F22C900228A63 /* RACSignal+Operations2.m */,
				EF90D7A0204F22C900228A63 /* RACSignal+Operations2.h */,
				A84086DF1DDA5CC90C437009 /* RelaySubject.m */,
				A8408C3C21E6934EAE9C0977 /* RelaySubject.h */,
			);
			path = ReactiveExtensions;
			sourceTree = "<group>";
		};
		EFFA4AB620F68CE100E35E8E /* Ad */ = {
			isa = PBXGroup;
			children = (
				9BFEC717F36D5A071D14AFFA /* AdManager.h */,
				9BFEC3CE64925E5984AAA9BE /* AdManager.m */,
				9BFEC5F8D8BB828703CCCC2F /* AdMobConsent.m */,
				9BFECF74881B6C4227813A63 /* AdMobConsent.h */,
				9BFEC4F42A7FC2F11FF43636 /* AdMobInterstitialAdControllerWrapper.m */,
				9BFEC365D314919C8FA4C1DE /* AdMobInterstitialAdControllerWrapper.h */,
				9BFECF6BF16767758F28D1A0 /* AdMobRewardedAdControllerWrapper.m */,
				9BFEC5603ADEFD6BA23F8F74 /* AdMobRewardedAdControllerWrapper.h */,
				9BFEC460CD29B3A0667FE9A2 /* AdControllerWrapper.m */,
				9BFEC356373DB0938069FBA8 /* AdControllerWrapper.h */,
			);
			path = Ad;
			sourceTree = "<group>";
		};
		F136C2981F62E81F000D3EAB /* Resource */ = {
			isa = PBXGroup;
			children = (
				CE26FC941BBDC7B800B83375 /* Assets.xcassets */,
				F136C2941F62E3E1000D3EAB /* LaunchScreen.xib */,
			);
			name = Resource;
			sourceTree = "<group>";
		};
		FF0DC6191C07A3FC5D6EE10A /* Pods */ = {
			isa = PBXGroup;
			children = (
				EDB109A2FBFB32D821FF121D /* Pods-Psiphon.debug.xcconfig */,
				571DC9418AF936E60179F07C /* Pods-Psiphon.release.xcconfig */,
				04965F4B8ED97E34A3E4E661 /* Pods-PsiphonVPN.debug.xcconfig */,
				139D1D60EFF73A79ECF31F19 /* Pods-PsiphonVPN.release.xcconfig */,
				F8FCDC22ED21515D276CE274 /* Pods-PsiphonTests.debug.xcconfig */,
				1FE4700126FC2AD287FCB45B /* Pods-PsiphonTests.release.xcconfig */,
				672D77B7307F9CEE82EECCCC /* Pods-PsiApi.debug.xcconfig */,
				65957584722BB1AA6B3B4825 /* Pods-PsiApi.release.xcconfig */,
				38595BFE7626FC3E5C373BC9 /* Pods-Testing.debug.xcconfig */,
				3E7745DBA0A65C097BB74EB5 /* Pods-Testing.release.xcconfig */,
				2EAE1D54BEBC6BF081A5B8D3 /* Pods-Testing-TestingTests.debug.xcconfig */,
				2D1DAF6C9CAF197D05CDCFCF /* Pods-Testing-TestingTests.release.xcconfig */,
				78C6298EAA632CD41F06795D /* Pods-Utilities.debug.xcconfig */,
				AC50BC070A94E760D3F894F7 /* Pods-Utilities.release.xcconfig */,
				EFF94F005129FBF0532001B5 /* Pods-Utilities-UtilitiesTests.debug.xcconfig */,
				C9BDA0C779D86E722D8B8DB2 /* Pods-Utilities-UtilitiesTests.release.xcconfig */,
				015255F2FAC67FC9CE25D8EC /* Pods-PsiApi-PsiApiTests.debug.xcconfig */,
				9433F6FADEFD218CED8B343A /* Pods-PsiApi-PsiApiTests.release.xcconfig */,
				364EDFAD32DACAD0E8259C6E /* Pods-Psiphon-PsiApi.debug.xcconfig */,
				8D14CCB4BB61E10B351D20DC /* Pods-Psiphon-PsiApi.release.xcconfig */,
				49886790EED7F2868C4610A7 /* Pods-Psiphon-PsiApi-PsiApiTests.debug.xcconfig */,
				1787CA7A8FA75358E02689FB /* Pods-Psiphon-PsiApi-PsiApiTests.release.xcconfig */,
				3EEE97DA12A99CDA3F3DA635 /* Pods-Psiphon-Testing.debug.xcconfig */,
				894580B71199444DBB2C3FA2 /* Pods-Psiphon-Testing.release.xcconfig */,
				AC42AE4003B8FEF4D7B8E863 /* Pods-Psiphon-Testing-TestingTests.debug.xcconfig */,
				A13608CD23499831149566BA /* Pods-Psiphon-Testing-TestingTests.release.xcconfig */,
				F4C4D7C3B9D998539C1D57FE /* Pods-Psiphon-Utilities.debug.xcconfig */,
				B0273A876290D2B26E433A82 /* Pods-Psiphon-Utilities.release.xcconfig */,
				AF86192758FCD49D1549C59F /* Pods-Psiphon-Utilities-UtilitiesTests.debug.xcconfig */,
				BE85E028F71260A6BD3E48A0 /* Pods-Psiphon-Utilities-UtilitiesTests.release.xcconfig */,
				B46335F9F4EC10D8EC032F92 /* Pods-PsiApi-Psiphon.debug.xcconfig */,
				E4619DE60D098E874B40B6F6 /* Pods-PsiApi-Psiphon.release.xcconfig */,
				8167C01B4242F1B0217731A9 /* Pods-PsiApi-Testing.debug.xcconfig */,
				1CF6F36D51088259B2AC450E /* Pods-PsiApi-Testing.release.xcconfig */,
				7498D20B47C34B9D33BE95E4 /* Pods-PsiApi-Testing-TestingTests.debug.xcconfig */,
				657B68F7581AB2C5DFB33758 /* Pods-PsiApi-Testing-TestingTests.release.xcconfig */,
				CF62E51A6A76190276A6FF94 /* Pods-PsiApi-Utilities.debug.xcconfig */,
				4969BEF6E56CA5C8402749D0 /* Pods-PsiApi-Utilities.release.xcconfig */,
				3BBB25EFC24AA94133DA2104 /* Pods-PsiApi-Utilities-UtilitiesTests.debug.xcconfig */,
				9A06EEF4B515E4AE40E5CA93 /* Pods-PsiApi-Utilities-UtilitiesTests.release.xcconfig */,
				36D715C03CCF23E685E94A40 /* Pods-PsiApi-Testing-Utilities.debug.xcconfig */,
				9876294EDE951EF39C9F97BE /* Pods-PsiApi-Testing-Utilities.release.xcconfig */,
				B52267F44F3BB11D4A7CD820 /* Pods-PsiApi-Testing-Utilities-UtilitiesTests.debug.xcconfig */,
				E61DE98A991FFAF35BA880D9 /* Pods-PsiApi-Testing-Utilities-UtilitiesTests.release.xcconfig */,
			);
			name = Pods;
			sourceTree = "<group>";
		};
/* End PBXGroup section */

/* Begin PBXNativeTarget section */
		4E0D88201FA06B2400ADB61E /* PsiphonUITests */ = {
			isa = PBXNativeTarget;
			buildConfigurationList = 4E0D882A1FA06B2400ADB61E /* Build configuration list for PBXNativeTarget "PsiphonUITests" */;
			buildPhases = (
				4E0D881D1FA06B2400ADB61E /* Sources */,
				4E0D881E1FA06B2400ADB61E /* Frameworks */,
				4E0D881F1FA06B2400ADB61E /* Resources */,
			);
			buildRules = (
			);
			dependencies = (
				4E0D88271FA06B2400ADB61E /* PBXTargetDependency */,
			);
			name = PsiphonUITests;
			productName = PsiphonUITests;
			productReference = 4E0D88211FA06B2400ADB61E /* PsiphonUITests.xctest */;
			productType = "com.apple.product-type.bundle.ui-testing";
		};
		CE26FC891BBDC7B800B83375 /* Psiphon */ = {
			isa = PBXNativeTarget;
			buildConfigurationList = CE26FC9C1BBDC7B800B83375 /* Build configuration list for PBXNativeTarget "Psiphon" */;
			buildPhases = (
				68C760D8B13A9BB7EA40BC08 /* [CP] Check Pods Manifest.lock */,
				CE26FC861BBDC7B800B83375 /* Sources */,
				CE26FC871BBDC7B800B83375 /* Frameworks */,
				CE26FC881BBDC7B800B83375 /* Resources */,
				CE26FCB01BBDC85900B83375 /* Embed App Extensions */,
				CE7B76421F54881600EA44BD /* CopyFiles */,
				CE7B76441F54882300EA44BD /* ShellScript */,
				21155824791FFB36F5A49A19 /* [CP] Copy Pods Resources */,
			);
			buildRules = (
			);
			dependencies = (
				CE26FCAB1BBDC85900B83375 /* PBXTargetDependency */,
			);
			name = Psiphon;
			packageProductDependencies = (
				8D1F62B9247DBB0D0028AFAF /* Utilities */,
				8D1F62BB247DBB130028AFAF /* PsiApi */,
			);
			productName = Psiphon;
			productReference = CE26FC8A1BBDC7B800B83375 /* Psiphon.app */;
			productType = "com.apple.product-type.application";
		};
		CE26FCA21BBDC85900B83375 /* PsiphonVPN */ = {
			isa = PBXNativeTarget;
			buildConfigurationList = CE26FCAD1BBDC85900B83375 /* Build configuration list for PBXNativeTarget "PsiphonVPN" */;
			buildPhases = (
				C2C27D850413C8FCDF0DBF29 /* [CP] Check Pods Manifest.lock */,
				CE26FC9F1BBDC85900B83375 /* Sources */,
				CE26FCA01BBDC85900B83375 /* Frameworks */,
				CE26FCA11BBDC85900B83375 /* Resources */,
			);
			buildRules = (
			);
			dependencies = (
			);
			name = PsiphonVPN;
			productName = PsiphonVPN;
			productReference = CE26FCA31BBDC85900B83375 /* PsiphonVPN.appex */;
			productType = "com.apple.product-type.app-extension";
		};
/* End PBXNativeTarget section */

/* Begin PBXProject section */
		CE26FC821BBDC7B700B83375 /* Project object */ = {
			isa = PBXProject;
			attributes = {
				LastSwiftUpdateCheck = 1150;
				LastUpgradeCheck = 1130;
				ORGANIZATIONNAME = "Psiphon Inc.";
				TargetAttributes = {
					4E0D88201FA06B2400ADB61E = {
						CreatedOnToolsVersion = 9.1;
						DevelopmentTeam = Q6HLNEX92A;
						LastSwiftMigration = 1110;
						ProvisioningStyle = Automatic;
						TestTargetID = CE26FC891BBDC7B800B83375;
					};
					CE26FC891BBDC7B800B83375 = {
						CreatedOnToolsVersion = 7.0;
						DevelopmentTeam = Q6HLNEX92A;
						LastSwiftMigration = 1100;
						ProvisioningStyle = Automatic;
						SystemCapabilities = {
							com.apple.ApplicationGroups.iOS = {
								enabled = 1;
							};
							com.apple.InAppPurchase = {
								enabled = 1;
							};
							com.apple.Keychain = {
								enabled = 0;
							};
							com.apple.VPNLite = {
								enabled = 1;
							};
						};
					};
					CE26FCA21BBDC85900B83375 = {
						CreatedOnToolsVersion = 7.0;
						DevelopmentTeam = Q6HLNEX92A;
						LastSwiftMigration = 0820;
						ProvisioningStyle = Automatic;
						SystemCapabilities = {
							com.apple.ApplicationGroups.iOS = {
								enabled = 1;
							};
							com.apple.VPNLite = {
								enabled = 1;
							};
						};
					};
				};
			};
			buildConfigurationList = CE26FC851BBDC7B700B83375 /* Build configuration list for PBXProject "Psiphon" */;
			compatibilityVersion = "Xcode 3.2";
			developmentRegion = English;
			hasScannedForEncodings = 0;
			knownRegions = (
				English,
				en,
				fr,
				ar,
				bo,
				de,
				el,
				es,
				fa,
				fi,
				hr,
				id,
				km,
				ko,
				nb,
				nl,
				"pt-BR",
				"pt-PT",
				ru,
				th,
				tk,
				tr,
				vi,
				"zh-Hans",
				"zh-Hant",
				az,
				uk,
				uz,
				ky,
				kk,
				my,
				am,
				be,
				tg,
				hi,
				he,
				it,
			);
			mainGroup = CE26FC811BBDC7B700B83375;
			packageReferences = (
			);
			productRefGroup = CE26FC8B1BBDC7B800B83375 /* Products */;
			projectDirPath = "";
			projectRoot = "";
			targets = (
				CE26FC891BBDC7B800B83375 /* Psiphon */,
				CE26FCA21BBDC85900B83375 /* PsiphonVPN */,
				4E0D88201FA06B2400ADB61E /* PsiphonUITests */,
			);
		};
/* End PBXProject section */

/* Begin PBXResourcesBuildPhase section */
		4E0D881F1FA06B2400ADB61E /* Resources */ = {
			isa = PBXResourcesBuildPhase;
			buildActionMask = 2147483647;
			files = (
			);
			runOnlyForDeploymentPostprocessing = 0;
		};
		CE26FC881BBDC7B800B83375 /* Resources */ = {
			isa = PBXResourcesBuildPhase;
			buildActionMask = 2147483647;
			files = (
				6615A5EA1F58A95500026C98 /* Localizable.strings in Resources */,
				EF6C1F521F59E46500709554 /* embedded_server_entries in Resources */,
				52A24662239B07E000A01FF1 /* psiCashProductIds.plist in Resources */,
				EF6C1F541F59E46500709554 /* psiphon_config in Resources */,
				4E0774961F566B040097BC8C /* InAppSettings.bundle in Resources */,
				CE26FC951BBDC7B800B83375 /* Assets.xcassets in Resources */,
				445F24E720E1A5BA00D004E9 /* pkcs7-signed-data.asn1 in Resources */,
				F136C2951F62E3E1000D3EAB /* LaunchScreen.xib in Resources */,
				CE4E9BC01BBEECF30060FF8B /* Psiphon.entitlements in Resources */,
				445F24DE20E1A5BA00D004E9 /* pkcs7-signed-data-simplified.asn1 in Resources */,
				EF743FCA1F99549000AC89A2 /* subscriptionProductIds.plist in Resources */,
			);
			runOnlyForDeploymentPostprocessing = 0;
		};
		CE26FCA11BBDC85900B83375 /* Resources */ = {
			isa = PBXResourcesBuildPhase;
			buildActionMask = 2147483647;
			files = (
				EF6C1F551F59E46500709554 /* psiphon_config in Resources */,
				CE4E9BC21BBEECFC0060FF8B /* PsiphonVPN.entitlements in Resources */,
				6615A5EB1F58A95B00026C98 /* Localizable.strings in Resources */,
				EF6C1F531F59E46500709554 /* embedded_server_entries in Resources */,
				EF743FCB1F99549000AC89A2 /* subscriptionProductIds.plist in Resources */,
				9BFECF65871BB6B522C33F1E /* UserDefaults.h in Resources */,
			);
			runOnlyForDeploymentPostprocessing = 0;
		};
/* End PBXResourcesBuildPhase section */

/* Begin PBXShellScriptBuildPhase section */
		21155824791FFB36F5A49A19 /* [CP] Copy Pods Resources */ = {
			isa = PBXShellScriptBuildPhase;
			buildActionMask = 2147483647;
			files = (
			);
			inputFileListPaths = (
				"${PODS_ROOT}/Target Support Files/Pods-Psiphon/Pods-Psiphon-resources-${CONFIGURATION}-input-files.xcfilelist",
			);
			name = "[CP] Copy Pods Resources";
			outputFileListPaths = (
				"${PODS_ROOT}/Target Support Files/Pods-Psiphon/Pods-Psiphon-resources-${CONFIGURATION}-output-files.xcfilelist",
			);
			runOnlyForDeploymentPostprocessing = 0;
			shellPath = /bin/sh;
			shellScript = "\"${PODS_ROOT}/Target Support Files/Pods-Psiphon/Pods-Psiphon-resources.sh\"\n";
			showEnvVarsInLog = 0;
		};
		68C760D8B13A9BB7EA40BC08 /* [CP] Check Pods Manifest.lock */ = {
			isa = PBXShellScriptBuildPhase;
			buildActionMask = 2147483647;
			files = (
			);
			inputPaths = (
				"${PODS_PODFILE_DIR_PATH}/Podfile.lock",
				"${PODS_ROOT}/Manifest.lock",
			);
			name = "[CP] Check Pods Manifest.lock";
			outputPaths = (
				"$(DERIVED_FILE_DIR)/Pods-Psiphon-checkManifestLockResult.txt",
			);
			runOnlyForDeploymentPostprocessing = 0;
			shellPath = /bin/sh;
			shellScript = "diff \"${PODS_PODFILE_DIR_PATH}/Podfile.lock\" \"${PODS_ROOT}/Manifest.lock\" > /dev/null\nif [ $? != 0 ] ; then\n    # print error to STDERR\n    echo \"error: The sandbox is not in sync with the Podfile.lock. Run 'pod install' or update your CocoaPods installation.\" >&2\n    exit 1\nfi\n# This output is used by Xcode 'outputs' to avoid re-running this script phase.\necho \"SUCCESS\" > \"${SCRIPT_OUTPUT_FILE_0}\"\n";
			showEnvVarsInLog = 0;
		};
		C2C27D850413C8FCDF0DBF29 /* [CP] Check Pods Manifest.lock */ = {
			isa = PBXShellScriptBuildPhase;
			buildActionMask = 2147483647;
			files = (
			);
			inputFileListPaths = (
			);
			inputPaths = (
				"${PODS_PODFILE_DIR_PATH}/Podfile.lock",
				"${PODS_ROOT}/Manifest.lock",
			);
			name = "[CP] Check Pods Manifest.lock";
			outputFileListPaths = (
			);
			outputPaths = (
				"$(DERIVED_FILE_DIR)/Pods-PsiphonVPN-checkManifestLockResult.txt",
			);
			runOnlyForDeploymentPostprocessing = 0;
			shellPath = /bin/sh;
			shellScript = "diff \"${PODS_PODFILE_DIR_PATH}/Podfile.lock\" \"${PODS_ROOT}/Manifest.lock\" > /dev/null\nif [ $? != 0 ] ; then\n    # print error to STDERR\n    echo \"error: The sandbox is not in sync with the Podfile.lock. Run 'pod install' or update your CocoaPods installation.\" >&2\n    exit 1\nfi\n# This output is used by Xcode 'outputs' to avoid re-running this script phase.\necho \"SUCCESS\" > \"${SCRIPT_OUTPUT_FILE_0}\"\n";
			showEnvVarsInLog = 0;
		};
		CE7B76441F54882300EA44BD /* ShellScript */ = {
			isa = PBXShellScriptBuildPhase;
			buildActionMask = 2147483647;
			files = (
			);
			inputPaths = (
			);
			outputPaths = (
			);
			runOnlyForDeploymentPostprocessing = 0;
			shellPath = /bin/sh;
			shellScript = "bash \"${BUILT_PRODUCTS_DIR}/${FRAMEWORKS_FOLDER_PATH}/PsiphonTunnel.framework/strip-frameworks.sh\"\n\n/usr/bin/env python \"./genstrings.py\"\nif [ $? != 0 ] ; then\n    exit 1\nfi\n";
		};
/* End PBXShellScriptBuildPhase section */

/* Begin PBXSourcesBuildPhase section */
		4E0D881D1FA06B2400ADB61E /* Sources */ = {
			isa = PBXSourcesBuildPhase;
			buildActionMask = 2147483647;
			files = (
				4E0D88241FA06B2400ADB61E /* PsiphonUITests.swift in Sources */,
				4E1FE1CB1FB213860031211C /* SnapshotHelper.swift in Sources */,
			);
			runOnlyForDeploymentPostprocessing = 0;
		};
		CE26FC861BBDC7B800B83375 /* Sources */ = {
			isa = PBXSourcesBuildPhase;
			buildActionMask = 2147483647;
			files = (
				8D778978247469FE0038BFDA /* AppInfo.h in Sources */,
				52A2465E239081C100A01FF1 /* AppState.swift in Sources */,
				8D255E2D24620E2900FD5D1C /* NoConnectionBannerView.swift in Sources */,
				EF90D7A6204F22C900228A63 /* NSDate+Comparator.m in Sources */,
				4EB846422151830600687344 /* AvailableServerRegions.m in Sources */,
				8D7789CA247499110038BFDA /* Reachability+Additions.swift in Sources */,
				5246800922D51CE4009AEC6E /* PsiCashBalanceView.swift in Sources */,
				8DD642C1248AAD8A006C94D2 /* Utils.swift in Sources */,
				52D363CF230F112E002C2221 /* TabControlView.swift in Sources */,
				445F24D620E1A5BA00D004E9 /* xer_decoder.c in Sources */,
				EF652CD71F35224C002AFB48 /* MainViewController.m in Sources */,
				EF90D7A4204F22C900228A63 /* timestamp_format.c in Sources */,
				8D1F62C2247DC4840028AFAF /* PsiCashClient+Additions.swift in Sources */,
				CEBA9C112481A5C80097D700 /* Notifier.swift in Sources */,
				F132D7E01F5739A800AF7F91 /* LaunchScreenViewController.m in Sources */,
				445F24E920E1A5BA00D004E9 /* ber_tlv_length.c in Sources */,
				CEED7835247703DD002D9D55 /* AppReceiptReducer.swift in Sources */,
				5237387423AABB0F00DDE396 /* PurchasingSpeedBoostAlertViewBuilder.swift in Sources */,
				4E0DCB1A1F28481E00495781 /* PsiphonDataSharedDB.m in Sources */,
				4435CC271F70566000F3A809 /* SettingsViewController.m in Sources */,
				EF4F1F3D206055F7006A40A1 /* RACSignal+Operations2.m in Sources */,
				445F24F020E1A5BA00D004E9 /* xer_encoder.c in Sources */,
				445F24D520E1A5BA00D004E9 /* constr_TYPE.c in Sources */,
				445F24E220E1A5BA00D004E9 /* der_encoder.c in Sources */,
				445F24DC20E1A5BA00D004E9 /* NativeInteger.c in Sources */,
				521FD0F3219E0D5600F748EC /* DebugTextViewController.m in Sources */,
				8D7E9B9F2425E053006F3A2F /* Animations.swift in Sources */,
				EF90D7A9204F22C900228A63 /* FileUtils.m in Sources */,
				EF90D7A1204F22C900228A63 /* timestamp_valid.c in Sources */,
				445F24DF20E1A5BA00D004E9 /* ANY.c in Sources */,
				52A2466F23A1769300A01FF1 /* PsiCashMessageViewUntunneled.swift in Sources */,
				EFC2F5C420226782007B52F9 /* RootContainerController.m in Sources */,
				EF90D7A5204F22C900228A63 /* timestamp_parse.c in Sources */,
				EF652CD11F352212002AFB48 /* main.m in Sources */,
				445F24EB20E1A5BA00D004E9 /* xer_support.c in Sources */,
				4E5DAE6520A942A300E06342 /* UILabel+GetLabelHeight.m in Sources */,
				EFC2F5CB202267B1007B52F9 /* PsiphonConfigReader.m in Sources */,
				EF90D7A7204F22C900228A63 /* NSDate+PSIDateExtension.m in Sources */,
				8DCA6864247C7CF8001D026E /* Bindable.swift in Sources */,
				445F239620E1817C00D004E9 /* AppStoreParsedReceiptData.m in Sources */,
				445F24E420E1A5BA00D004E9 /* constr_SEQUENCE.c in Sources */,
				CEBA9C132481AA9F0097D700 /* SharedDB.swift in Sources */,
				EF652CD61F35224C002AFB48 /* AppDelegate.m in Sources */,
				EFC2F5C720226782007B52F9 /* UIAlertController+Additions.m in Sources */,
				4E0A366C21666B99008A3D7B /* NSString+Additions.m in Sources */,
				EF639C2F1F8FCE37009D6B42 /* PsiFeedbackLogger.m in Sources */,
				445F24DA20E1A5BA00D004E9 /* constr_SET_OF.c in Sources */,
				8D417EB124147C6D00FEE587 /* LandingPage.swift in Sources */,
				445F24E520E1A5BA00D004E9 /* asn_SET_OF.c in Sources */,
				9BFEC4F02A47FF8265635803 /* Notifier.m in Sources */,
				4EC5526620AB8DCD000B4BEA /* PastelView.m in Sources */,
				4E5263C7207294600021FEF5 /* EmbeddedServerEntries.m in Sources */,
				52A2466D23A172A800A01FF1 /* AlertViewController.swift in Sources */,
				5246800D22D65926009AEC6E /* UIUtils.swift in Sources */,
				9BFECFEB3BC9F10542C1A416 /* PsiphonConfigUserDefaults.m in Sources */,
				4E5263CD2072984D0021FEF5 /* IAPViewController.m in Sources */,
				8D7789B9247491CA0038BFDA /* PsiphonBundle.swift in Sources */,
				445F24D720E1A5BA00D004E9 /* per_support.c in Sources */,
				EF90D7AA204F22C900228A63 /* NSError+Convenience.m in Sources */,
				52DF5E9823CE5A8300A1B067 /* AppAction+ValuePaths.swift in Sources */,
				4E5BD4F52061982300AD4724 /* FeedbackManager.m in Sources */,
				4E0A3669215AB7EE008A3D7B /* UIFont+Additions.m in Sources */,
				5246800722D51AA3009AEC6E /* PsiCashWidgetView.swift in Sources */,
				52D363C9230DE215002C2221 /* PsiCashViewController.swift in Sources */,
				528D81332384823F00AA2D77 /* PsiCashMessageView.swift in Sources */,
				EF90D7A8204F22C900228A63 /* DispatchUtils.m in Sources */,
				445F24D820E1A5BA00D004E9 /* OBJECT_IDENTIFIER.c in Sources */,
				445F24D920E1A5BA00D004E9 /* BIT_STRING.c in Sources */,
				445F24E820E1A5BA00D004E9 /* NativeEnumerated.c in Sources */,
				8D417EB324148C1E00FEE587 /* URLHandler.swift in Sources */,
				445F24E320E1A5BA00D004E9 /* OCTET_STRING.c in Sources */,
				445F24E120E1A5BA00D004E9 /* ReceiptAttribute.c in Sources */,
				EF90D7A2204F22C900228A63 /* timestamp_compare.c in Sources */,
				52A24659238C9AB700A01FF1 /* SpeedBoostPurchaseTable.swift in Sources */,
				8D9E602A24364ED2003A46D8 /* VPNStateReducer.swift in Sources */,
				EF90D7A3204F22C900228A63 /* timestamp_tm.c in Sources */,
				52D363CD230EEBAC002C2221 /* AnimatedUIButton.swift in Sources */,
				445F24E020E1A5BA00D004E9 /* INTEGER.c in Sources */,
				445F24DD20E1A5BA00D004E9 /* per_encoder.c in Sources */,
				8DB6C638242A4D06005E2F4C /* DuskButton.swift in Sources */,
				4EC5526320AB8DBE000B4BEA /* Pastel.m in Sources */,
				52DF5E9223C675EC00A1B067 /* ViewController+Additions.swift in Sources */,
				52C8F0AB237CA26200E5F9C0 /* ImageViewBuilder.swift in Sources */,
				445F24F620E1A85D00D004E9 /* UTF8String.c in Sources */,
				521FD0F0219E0D5600F748EC /* DebugLogViewController.m in Sources */,
				521FD0F1219E0D5600F748EC /* DebugToolboxViewController.m in Sources */,
				445F24ED20E1A5BA00D004E9 /* ber_tlv_tag.c in Sources */,
				4E5263B7207290360021FEF5 /* EmbeddedServerEntriesHelpers.c in Sources */,
				8D7789C5247496F60038BFDA /* PsiCashLib+Additions.swift in Sources */,
				4E10920820F3DA190033114B /* AppInfo.m in Sources */,
				445F24EE20E1A5BA00D004E9 /* asn_codecs_prim.c in Sources */,
				521FD0FA219E0DDF00F748EC /* AppProfiler.m in Sources */,
				445F24E620E1A5BA00D004E9 /* per_opentype.c in Sources */,
				445F24EC20E1A5BA00D004E9 /* SignedData.c in Sources */,
				9BFEC2458D1346F537E9089E /* Nullity.m in Sources */,
				445F24D420E1A5BA00D004E9 /* ReceiptAttributes.c in Sources */,
				524B4E6E2316F27F004E9891 /* AnimatedControl.m in Sources */,
				445F24EA20E1A5BA00D004E9 /* per_decoder.c in Sources */,
				445F24F520E1A85D00D004E9 /* IA5String.c in Sources */,
				520201212360F5B800D00C8E /* IndexedViewSwitcher.swift in Sources */,
				52DF5E9E23D0D01F00A1B067 /* BridgingTypes.swift in Sources */,
				9BFECD2FAA1FCDA88A7D432E /* UIColor+Additions.m in Sources */,
				521FD0F9219E0DDF00F748EC /* AppStats.m in Sources */,
				8D417E992411954A00FEE587 /* PsiCashReducer.swift in Sources */,
				8D7789BD247493300038BFDA /* VPNState.swift in Sources */,
				9BFECD174E254989EC97A437 /* IAPHelpViewController.m in Sources */,
				52055D04230C823100244F9E /* GradientButton.swift in Sources */,
				8D9D9BCC247C6A9D0093220E /* PsiphonRotatingFileFeedbackLogger.swift in Sources */,
				521FD0F2219E0D5600F748EC /* DebugViewController.m in Sources */,
				52CAC4312385D06600A92842 /* Spinner.swift in Sources */,
				445F24EF20E1A5BA00D004E9 /* constraints.c in Sources */,
				5248B4CE23203781008C00D4 /* SwiftObjCBridges.swift in Sources */,
				52D363CB230DEBED002C2221 /* CloseButton.swift in Sources */,
				445F24DB20E1A5BA00D004E9 /* ber_decoder.c in Sources */,
				52D2581122BADE1900CA956A /* SwiftDelegate.swift in Sources */,
				5202011D2360D34000D00C8E /* EitherView.swift in Sources */,
				9BFEC8058885B68B2822E2B8 /* AdManager.m in Sources */,
				9BFEC3D66910918A0C8954E1 /* AdMobConsent.m in Sources */,
				52DF5E9A23CE835100A1B067 /* UserStrings.swift in Sources */,
				8DDA60292425BB4800DBA8EC /* DebugStrings.swift in Sources */,
				52C8F0AD237E145C00E5F9C0 /* PsiCashCoinPurchaseTable.swift in Sources */,
				8DE4E6D2244E97D000275362 /* Result+Codable.swift in Sources */,
				521FD0EF219E0D5600F748EC /* DebugDirectoryViewerViewController.m in Sources */,
				9BFECF61970F215F32E76280 /* AdMobInterstitialAdControllerWrapper.m in Sources */,
				52055D06230C833700244F9E /* SpeedBoostButton.swift in Sources */,
				9BFEC459666697D89B09A492 /* AdMobRewardedAdControllerWrapper.m in Sources */,
				521FD0FD219E0E0F00F748EC /* DebugUtils.m in Sources */,
				524B4E6B2316F0E3004E9891 /* BorderedSubtitleButton.m in Sources */,
				9BFEC8A2F99380655E853F81 /* AdControllerWrapper.m in Sources */,
				A8408E281270691F61F9C20C /* AppVersionNumberView.m in Sources */,
				A8408C424E64BF3D70273464 /* ConnectionStatusView.m in Sources */,
				8D4ACD32247E3626008E404C /* AppStoreIAP+Additions.swift in Sources */,
				A84082260CE7662A93697CFF /* LoadingCircleLayer.m in Sources */,
				A8408AACE30F860F2C961A04 /* WhiteSkyButton.m in Sources */,
				A8408008B18277F93286799F /* PsiphonProgressView.m in Sources */,
				8D9E603524366D71003A46D8 /* FeedbackDescriptions.swift in Sources */,
				A8408FA13890CD67154033C6 /* RegionSelectionButton.m in Sources */,
				A84087459E9F796B1954D049 /* SubscriptionsBar.m in Sources */,
				A8408E611665FC60D5DFF339 /* SubscriptionStatusView.m in Sources */,
				A8408EB13777DDCBEF7DE3C0 /* SwoopView.m in Sources */,
				8D7E9B9D2425DF42006F3A2F /* AnimatedUIView.swift in Sources */,
				8D1F62C0247DC3350028AFAF /* Authorization+Additions.swift in Sources */,
				A84080E163F24876A1476544 /* VPNStartAndStopButton.m in Sources */,
				8D417ED9241844FA00FEE587 /* FloatingPoint+Additions.swift in Sources */,
				A840875B190F7666A1BD98E5 /* UIView+AutoLayoutViewGroup.m in Sources */,
				A84088DD7FBB838689BC1FCC /* OnboardingViewController.m in Sources */,
				A8408B83167EBE21E215C471 /* OnboardingView.m in Sources */,
				A84088BD3CFC8C511F22182C /* RoyalSkyButton.m in Sources */,
				A8408161701C8F50F52866FC /* LayerAutoResizeUIView.m in Sources */,
				A84083E76E518050B65E523A /* SkyButton.m in Sources */,
				A840835FAC7F18A6A7021415 /* RingSkyButton.m in Sources */,
				A84086D3F4BD2D551CA67611 /* AlertDialogs.m in Sources */,
				8DB6C6362429080C005E2F4C /* PsiCashMessageWithRetryView.swift in Sources */,
				A840854A7ACA14A7D891EC16 /* OnboardingScrollableView.m in Sources */,
				8D417EDD2419DBA100FEE587 /* ProductRequest.swift in Sources */,
				52B3C54A23DF99E8003F6B12 /* AppObservables.m in Sources */,
				A84084C8B5C16F0EB80364FA /* Strings.m in Sources */,
				A8408FF45D08D31E102FA41F /* ContainerDB.m in Sources */,
				5245C5C92342A6840033EE13 /* UserDefaults.swift in Sources */,
				52B3C54C23E0E895003F6B12 /* ButtonBuilder.swift in Sources */,
				A8408D8C16D136075590193C /* AppUpgrade.m in Sources */,
				A8408692D005E8599267522E /* UIView+Additions.m in Sources */,
				8D1F62BE247DC1690028AFAF /* Receipt+AppStore.swift in Sources */,
				A84087AFA5806D689C3BF6D2 /* PickerViewController.m in Sources */,
				52A2467123A176BA00A01FF1 /* PsiCashPurchasingAlertViewBuilder.swift in Sources */,
				A8408EB1E9DABE35016580A7 /* ImageUtils.m in Sources */,
				A8408BC29B903A6C0A32F32C /* SkyRegionSelectionViewController.m in Sources */,
				A84088D3FD4B01A7D14CCC53 /* SupportedLanguages.m in Sources */,
				A8408F99941C9664E3E7C48A /* LanguageSelectionViewController.m in Sources */,
				A8408A3A478ECD6E3562CDF4 /* CloudsView.m in Sources */,
				A84081194DA12328ABB5A43E /* UIImageView+Additions.m in Sources */,
				A840849074861D633B3EB4D1 /* AppEvent.m in Sources */,
				A84080E9FC63E29F71A79A63 /* RelaySubject.m in Sources */,
				8D9D9BD0247C6B910093220E /* HardCodedValues.swift in Sources */,
				A840803A0733D9FCA5410796 /* ActivityIndicatorRoyalSkyButton.m in Sources */,
			);
			runOnlyForDeploymentPostprocessing = 0;
		};
		CE26FC9F1BBDC85900B83375 /* Sources */ = {
			isa = PBXSourcesBuildPhase;
			buildActionMask = 2147483647;
			files = (
				EFC2F5CC20226835007B52F9 /* PsiphonConfigReader.m in Sources */,
				CE6C3F6A24366AE1007A17F0 /* ClientMetadata.m in Sources */,
				EF90D7B1204F231E00228A63 /* timestamp_tm.c in Sources */,
				8DD6E7E524591E270041DAC5 /* SubscriptionAuthCheck.m in Sources */,
				8DD6E7E82459C83B0041DAC5 /* StoredAuthorizations.m in Sources */,
				EF90D7B3204F232300228A63 /* timestamp_parse.c in Sources */,
				EF90D7B8204F236400228A63 /* NSError+Convenience.m in Sources */,
				EF90D7B5204F234700228A63 /* NSDate+PSIDateExtension.m in Sources */,
				EF652CDA1F352271002AFB48 /* PacketTunnelProvider.m in Sources */,
				521FD0FF219E0E2600F748EC /* AppStats.m in Sources */,
				4E0DCB1E1F2855FC00495781 /* PsiphonDataSharedDB.m in Sources */,
				4E10920920F3DC670033114B /* AppInfo.m in Sources */,
				9BFECD1880B51B0E2EAEFF1F /* Notifier.m in Sources */,
				EF90D7AF204F231900228A63 /* timestamp_valid.c in Sources */,
				EF639C301F8FCE37009D6B42 /* PsiFeedbackLogger.m in Sources */,
				EF90D7B6204F235100228A63 /* DispatchUtils.m in Sources */,
				EF90D7B2204F232100228A63 /* timestamp_format.c in Sources */,
				9BFECF8895D5FE1940A6F700 /* PsiphonConfigUserDefaults.m in Sources */,
				EF90D7B7204F235800228A63 /* FileUtils.m in Sources */,
				EFC2F5B620226758007B52F9 /* PacketTunnelUtils.m in Sources */,
				EF90D7B0204F231B00228A63 /* timestamp_compare.c in Sources */,
				9BFECC62159FBEAA1A69F4F9 /* BasePacketTunnelProvider.m in Sources */,
				521FD0FE219E0E1900F748EC /* AppProfiler.m in Sources */,
				EF90D7B4204F234100228A63 /* NSDate+Comparator.m in Sources */,
				9BFECEA225F023F895CC8DA1 /* Authorization.m in Sources */,
				9BFECF9F760F1A93A8933089 /* Nullity.m in Sources */,
				521FD100219E0E3800F748EC /* DebugUtils.m in Sources */,
				A8408F5F45CDBDF42701063E /* Strings.m in Sources */,
			);
			runOnlyForDeploymentPostprocessing = 0;
		};
/* End PBXSourcesBuildPhase section */

/* Begin PBXTargetDependency section */
		4E0D88271FA06B2400ADB61E /* PBXTargetDependency */ = {
			isa = PBXTargetDependency;
			target = CE26FC891BBDC7B800B83375 /* Psiphon */;
			targetProxy = 4E0D88261FA06B2400ADB61E /* PBXContainerItemProxy */;
		};
		CE26FCAB1BBDC85900B83375 /* PBXTargetDependency */ = {
			isa = PBXTargetDependency;
			target = CE26FCA21BBDC85900B83375 /* PsiphonVPN */;
			targetProxy = CE26FCAA1BBDC85900B83375 /* PBXContainerItemProxy */;
		};
/* End PBXTargetDependency section */

/* Begin PBXVariantGroup section */
		6615A5E81F58A95500026C98 /* Localizable.strings */ = {
			isa = PBXVariantGroup;
			children = (
				6615A5E91F58A95500026C98 /* en */,
				6615A5EC1F58A95E00026C98 /* fr */,
				661DA4B91F68391E00BB4B93 /* ar */,
				661DA4BA1F68393200BB4B93 /* bo */,
				661DA4BB1F68394E00BB4B93 /* de */,
				661DA4BC1F68395900BB4B93 /* el */,
				661DA4BD1F68396800BB4B93 /* es */,
				661DA4BE1F68398200BB4B93 /* fa */,
				661DA4BF1F68398D00BB4B93 /* fi */,
				661DA4C01F68399D00BB4B93 /* hr */,
				661DA4C11F6839A900BB4B93 /* id */,
				661DA4C21F6839BA00BB4B93 /* km */,
				661DA4C31F6839C300BB4B93 /* ko */,
				661DA4C41F6839CC00BB4B93 /* nb */,
				661DA4C51F6839D700BB4B93 /* nl */,
				661DA4C61F6839E300BB4B93 /* pt-BR */,
				661DA4C71F6839ED00BB4B93 /* pt-PT */,
				661DA4C81F6839F600BB4B93 /* ru */,
				661DA4C91F683A0300BB4B93 /* th */,
				661DA4CA1F683A1A00BB4B93 /* tk */,
				661DA4CB1F683A2400BB4B93 /* tr */,
				661DA4CC1F683A2E00BB4B93 /* vi */,
				661DA4CD1F683A3800BB4B93 /* zh-Hans */,
				661DA4CE1F683A4000BB4B93 /* zh-Hant */,
				6651BE001F6B11AA00D65633 /* az */,
				6651BE011F6B131300D65633 /* uk */,
				6651BE021F6B154C00D65633 /* uz */,
				6651BE031F6B15A200D65633 /* ky */,
				6651BE041F6B176500D65633 /* kk */,
				6651BE051F6B177000D65633 /* my */,
				664469C71F72C2F8005E995B /* am */,
				664469C81F72C305005E995B /* be */,
				663EEF3A1FAB857A0034A9E7 /* tg */,
				4EC82F8E20C713DF004C2E9F /* hi */,
				CE50A256246997250047D3FE /* he */,
				CE50A25724699CD80047D3FE /* it */,
			);
			name = Localizable.strings;
			sourceTree = "<group>";
		};
/* End PBXVariantGroup section */

/* Begin XCBuildConfiguration section */
		4E0D88281FA06B2400ADB61E /* Debug */ = {
			isa = XCBuildConfiguration;
			buildSettings = {
				ALWAYS_EMBED_SWIFT_STANDARD_LIBRARIES = YES;
				CLANG_ANALYZER_NONNULL = YES;
				CLANG_ANALYZER_NUMBER_OBJECT_CONVERSION = YES_AGGRESSIVE;
				CLANG_CXX_LANGUAGE_STANDARD = "gnu++14";
				CLANG_WARN_DOCUMENTATION_COMMENTS = YES;
				CLANG_WARN_UNGUARDED_AVAILABILITY = YES_AGGRESSIVE;
				CODE_SIGN_IDENTITY = "iPhone Developer";
				CODE_SIGN_STYLE = Automatic;
				DEVELOPMENT_TEAM = Q6HLNEX92A;
				GCC_C_LANGUAGE_STANDARD = gnu11;
				GCC_PREPROCESSOR_DEFINITIONS = (
					"DEBUG=1",
					"$(inherited)",
				);
				INFOPLIST_FILE = PsiphonUITests/Info.plist;
				IPHONEOS_DEPLOYMENT_TARGET = 11.1;
				LD_RUNPATH_SEARCH_PATHS = (
					"$(inherited)",
					"@executable_path/Frameworks",
					"@loader_path/Frameworks",
				);
				PRODUCT_BUNDLE_IDENTIFIER = com.psiphon.PsiphonUITests;
				PRODUCT_NAME = "$(TARGET_NAME)";
				SWIFT_ACTIVE_COMPILATION_CONDITIONS = DEBUG;
				SWIFT_VERSION = 5.0;
				TARGETED_DEVICE_FAMILY = "1,2";
				TEST_TARGET_NAME = Psiphon;
			};
			name = Debug;
		};
		4E0D88291FA06B2400ADB61E /* Release */ = {
			isa = XCBuildConfiguration;
			buildSettings = {
				ALWAYS_EMBED_SWIFT_STANDARD_LIBRARIES = YES;
				CLANG_ANALYZER_NONNULL = YES;
				CLANG_ANALYZER_NUMBER_OBJECT_CONVERSION = YES_AGGRESSIVE;
				CLANG_CXX_LANGUAGE_STANDARD = "gnu++14";
				CLANG_WARN_DOCUMENTATION_COMMENTS = YES;
				CLANG_WARN_UNGUARDED_AVAILABILITY = YES_AGGRESSIVE;
				CODE_SIGN_IDENTITY = "iPhone Developer";
				CODE_SIGN_STYLE = Automatic;
				DEVELOPMENT_TEAM = Q6HLNEX92A;
				GCC_C_LANGUAGE_STANDARD = gnu11;
				INFOPLIST_FILE = PsiphonUITests/Info.plist;
				IPHONEOS_DEPLOYMENT_TARGET = 11.1;
				LD_RUNPATH_SEARCH_PATHS = (
					"$(inherited)",
					"@executable_path/Frameworks",
					"@loader_path/Frameworks",
				);
				PRODUCT_BUNDLE_IDENTIFIER = com.psiphon.PsiphonUITests;
				PRODUCT_NAME = "$(TARGET_NAME)";
				SWIFT_VERSION = 5.0;
				TARGETED_DEVICE_FAMILY = "1,2";
				TEST_TARGET_NAME = Psiphon;
			};
			name = Release;
		};
<<<<<<< HEAD
=======
		52C8F0A6237C8ED600E5F9C0 /* Debug */ = {
			isa = XCBuildConfiguration;
			buildSettings = {
				CLANG_ANALYZER_NONNULL = YES;
				CLANG_ANALYZER_NUMBER_OBJECT_CONVERSION = YES_AGGRESSIVE;
				CLANG_CXX_LANGUAGE_STANDARD = "gnu++14";
				CLANG_ENABLE_OBJC_WEAK = YES;
				CLANG_WARN_DEPRECATED_OBJC_IMPLEMENTATIONS = YES;
				CLANG_WARN_DOCUMENTATION_COMMENTS = YES;
				CLANG_WARN_OBJC_IMPLICIT_RETAIN_SELF = YES;
				CLANG_WARN_UNGUARDED_AVAILABILITY = YES_AGGRESSIVE;
				CODE_SIGN_STYLE = Automatic;
				CURRENT_PROJECT_VERSION = 150;
				DEFINES_MODULE = YES;
				DEVELOPMENT_TEAM = Q6HLNEX92A;
				DYLIB_COMPATIBILITY_VERSION = 1;
				DYLIB_CURRENT_VERSION = 150;
				DYLIB_INSTALL_NAME_BASE = "@rpath";
				GCC_C_LANGUAGE_STANDARD = gnu11;
				INFOPLIST_FILE = PsiphonPlayground/Info.plist;
				INSTALL_PATH = "$(LOCAL_LIBRARY_DIR)/Frameworks";
				IPHONEOS_DEPLOYMENT_TARGET = 13.2;
				LD_RUNPATH_SEARCH_PATHS = "$(inherited) @executable_path/Frameworks @loader_path/Frameworks";
				MTL_ENABLE_DEBUG_INFO = INCLUDE_SOURCE;
				MTL_FAST_MATH = YES;
				PRODUCT_BUNDLE_IDENTIFIER = ca.psiphon.PsiphonPlayground;
				PRODUCT_NAME = "$(TARGET_NAME:c99extidentifier)";
				SKIP_INSTALL = YES;
				SWIFT_ACTIVE_COMPILATION_CONDITIONS = DEBUG;
				SWIFT_VERSION = 5.0;
				TARGETED_DEVICE_FAMILY = "1,2";
				VERSIONING_SYSTEM = "apple-generic";
				VERSION_INFO_PREFIX = "";
			};
			name = Debug;
		};
		52C8F0A7237C8ED600E5F9C0 /* Release */ = {
			isa = XCBuildConfiguration;
			buildSettings = {
				CLANG_ANALYZER_NONNULL = YES;
				CLANG_ANALYZER_NUMBER_OBJECT_CONVERSION = YES_AGGRESSIVE;
				CLANG_CXX_LANGUAGE_STANDARD = "gnu++14";
				CLANG_ENABLE_OBJC_WEAK = YES;
				CLANG_WARN_DEPRECATED_OBJC_IMPLEMENTATIONS = YES;
				CLANG_WARN_DOCUMENTATION_COMMENTS = YES;
				CLANG_WARN_OBJC_IMPLICIT_RETAIN_SELF = YES;
				CLANG_WARN_UNGUARDED_AVAILABILITY = YES_AGGRESSIVE;
				CODE_SIGN_STYLE = Automatic;
				CURRENT_PROJECT_VERSION = 150;
				DEFINES_MODULE = YES;
				DEVELOPMENT_TEAM = Q6HLNEX92A;
				DYLIB_COMPATIBILITY_VERSION = 1;
				DYLIB_CURRENT_VERSION = 150;
				DYLIB_INSTALL_NAME_BASE = "@rpath";
				GCC_C_LANGUAGE_STANDARD = gnu11;
				INFOPLIST_FILE = PsiphonPlayground/Info.plist;
				INSTALL_PATH = "$(LOCAL_LIBRARY_DIR)/Frameworks";
				IPHONEOS_DEPLOYMENT_TARGET = 13.2;
				LD_RUNPATH_SEARCH_PATHS = "$(inherited) @executable_path/Frameworks @loader_path/Frameworks";
				MTL_FAST_MATH = YES;
				PRODUCT_BUNDLE_IDENTIFIER = ca.psiphon.PsiphonPlayground;
				PRODUCT_NAME = "$(TARGET_NAME:c99extidentifier)";
				SKIP_INSTALL = YES;
				SWIFT_VERSION = 5.0;
				TARGETED_DEVICE_FAMILY = "1,2";
				VERSIONING_SYSTEM = "apple-generic";
				VERSION_INFO_PREFIX = "";
			};
			name = Release;
		};
>>>>>>> d6b93950
		CE26FC9A1BBDC7B800B83375 /* Debug */ = {
			isa = XCBuildConfiguration;
			buildSettings = {
				ALWAYS_SEARCH_USER_PATHS = NO;
				CLANG_ANALYZER_LOCALIZABILITY_NONLOCALIZED = YES;
				CLANG_CXX_LANGUAGE_STANDARD = "gnu++0x";
				CLANG_CXX_LIBRARY = "libc++";
				CLANG_ENABLE_MODULES = YES;
				CLANG_ENABLE_OBJC_ARC = YES;
				CLANG_WARN_BLOCK_CAPTURE_AUTORELEASING = YES;
				CLANG_WARN_BOOL_CONVERSION = YES;
				CLANG_WARN_COMMA = YES;
				CLANG_WARN_CONSTANT_CONVERSION = YES;
				CLANG_WARN_DEPRECATED_OBJC_IMPLEMENTATIONS = YES;
				CLANG_WARN_DIRECT_OBJC_ISA_USAGE = YES_ERROR;
				CLANG_WARN_EMPTY_BODY = YES;
				CLANG_WARN_ENUM_CONVERSION = YES;
				CLANG_WARN_INFINITE_RECURSION = YES;
				CLANG_WARN_INT_CONVERSION = YES;
				CLANG_WARN_NON_LITERAL_NULL_CONVERSION = YES;
				CLANG_WARN_OBJC_IMPLICIT_RETAIN_SELF = YES;
				CLANG_WARN_OBJC_LITERAL_CONVERSION = YES;
				CLANG_WARN_OBJC_ROOT_CLASS = YES_ERROR;
				CLANG_WARN_RANGE_LOOP_ANALYSIS = YES;
				CLANG_WARN_STRICT_PROTOTYPES = YES;
				CLANG_WARN_SUSPICIOUS_MOVE = YES;
				CLANG_WARN_UNREACHABLE_CODE = YES;
				CLANG_WARN__DUPLICATE_METHOD_MATCH = YES;
				"CODE_SIGN_IDENTITY[sdk=iphoneos*]" = "";
				COPY_PHASE_STRIP = NO;
				DEBUG_INFORMATION_FORMAT = dwarf;
				ENABLE_STRICT_OBJC_MSGSEND = YES;
				ENABLE_TESTABILITY = YES;
				FRAMEWORK_SEARCH_PATHS = (
					"$(inherited)",
					"$(PROJECT_DIR)",
				);
				GCC_C_LANGUAGE_STANDARD = gnu99;
				GCC_DYNAMIC_NO_PIC = NO;
				GCC_NO_COMMON_BLOCKS = YES;
				GCC_OPTIMIZATION_LEVEL = 0;
				GCC_PREPROCESSOR_DEFINITIONS = (
					"DEBUG=1",
					"$(inherited)",
				);
				GCC_WARN_64_TO_32_BIT_CONVERSION = YES;
				GCC_WARN_ABOUT_RETURN_TYPE = YES_ERROR;
				GCC_WARN_UNDECLARED_SELECTOR = YES;
				GCC_WARN_UNINITIALIZED_AUTOS = YES_AGGRESSIVE;
				GCC_WARN_UNUSED_FUNCTION = YES;
				GCC_WARN_UNUSED_VARIABLE = YES;
				IPHONEOS_DEPLOYMENT_TARGET = 10.2;
				MTL_ENABLE_DEBUG_INFO = YES;
				ONLY_ACTIVE_ARCH = YES;
				SDKROOT = iphoneos;
				SWIFT_OPTIMIZATION_LEVEL = "-Onone";
				TARGETED_DEVICE_FAMILY = "1,2";
			};
			name = Debug;
		};
		CE26FC9B1BBDC7B800B83375 /* Release */ = {
			isa = XCBuildConfiguration;
			buildSettings = {
				ALWAYS_SEARCH_USER_PATHS = NO;
				CLANG_ANALYZER_LOCALIZABILITY_NONLOCALIZED = YES;
				CLANG_CXX_LANGUAGE_STANDARD = "gnu++0x";
				CLANG_CXX_LIBRARY = "libc++";
				CLANG_ENABLE_MODULES = YES;
				CLANG_ENABLE_OBJC_ARC = YES;
				CLANG_WARN_BLOCK_CAPTURE_AUTORELEASING = YES;
				CLANG_WARN_BOOL_CONVERSION = YES;
				CLANG_WARN_COMMA = YES;
				CLANG_WARN_CONSTANT_CONVERSION = YES;
				CLANG_WARN_DEPRECATED_OBJC_IMPLEMENTATIONS = YES;
				CLANG_WARN_DIRECT_OBJC_ISA_USAGE = YES_ERROR;
				CLANG_WARN_EMPTY_BODY = YES;
				CLANG_WARN_ENUM_CONVERSION = YES;
				CLANG_WARN_INFINITE_RECURSION = YES;
				CLANG_WARN_INT_CONVERSION = YES;
				CLANG_WARN_NON_LITERAL_NULL_CONVERSION = YES;
				CLANG_WARN_OBJC_IMPLICIT_RETAIN_SELF = YES;
				CLANG_WARN_OBJC_LITERAL_CONVERSION = YES;
				CLANG_WARN_OBJC_ROOT_CLASS = YES_ERROR;
				CLANG_WARN_RANGE_LOOP_ANALYSIS = YES;
				CLANG_WARN_STRICT_PROTOTYPES = YES;
				CLANG_WARN_SUSPICIOUS_MOVE = YES;
				CLANG_WARN_UNREACHABLE_CODE = YES;
				CLANG_WARN__DUPLICATE_METHOD_MATCH = YES;
				"CODE_SIGN_IDENTITY[sdk=iphoneos*]" = "";
				COPY_PHASE_STRIP = NO;
				DEBUG_INFORMATION_FORMAT = "dwarf-with-dsym";
				ENABLE_NS_ASSERTIONS = NO;
				ENABLE_STRICT_OBJC_MSGSEND = YES;
				FRAMEWORK_SEARCH_PATHS = (
					"$(inherited)",
					"$(PROJECT_DIR)",
				);
				GCC_C_LANGUAGE_STANDARD = gnu99;
				GCC_NO_COMMON_BLOCKS = YES;
				GCC_WARN_64_TO_32_BIT_CONVERSION = YES;
				GCC_WARN_ABOUT_RETURN_TYPE = YES_ERROR;
				GCC_WARN_UNDECLARED_SELECTOR = YES;
				GCC_WARN_UNINITIALIZED_AUTOS = YES_AGGRESSIVE;
				GCC_WARN_UNUSED_FUNCTION = YES;
				GCC_WARN_UNUSED_VARIABLE = YES;
				IPHONEOS_DEPLOYMENT_TARGET = 10.2;
				MTL_ENABLE_DEBUG_INFO = NO;
				SDKROOT = iphoneos;
				SWIFT_COMPILATION_MODE = wholemodule;
				SWIFT_OPTIMIZATION_LEVEL = "-O";
				TARGETED_DEVICE_FAMILY = "1,2";
				VALIDATE_PRODUCT = YES;
			};
			name = Release;
		};
		CE26FC9D1BBDC7B800B83375 /* Debug */ = {
			isa = XCBuildConfiguration;
			baseConfigurationReference = EDB109A2FBFB32D821FF121D /* Pods-Psiphon.debug.xcconfig */;
			buildSettings = {
				ALWAYS_SEARCH_USER_PATHS = YES;
				ASSETCATALOG_COMPILER_APPICON_NAME = AppIcon;
				CLANG_ENABLE_MODULES = YES;
				CODE_SIGN_ENTITLEMENTS = Psiphon/Psiphon.entitlements;
				CODE_SIGN_IDENTITY = "iPhone Developer";
				"CODE_SIGN_IDENTITY[sdk=iphoneos*]" = "iPhone Developer";
				CURRENT_PROJECT_VERSION = 150;
				DEBUG_INFORMATION_FORMAT = "dwarf-with-dsym";
				DEFINES_MODULE = NO;
				DEVELOPMENT_TEAM = Q6HLNEX92A;
				ENABLE_BITCODE = NO;
				FRAMEWORK_SEARCH_PATHS = "$(inherited)";
				INFOPLIST_FILE = Psiphon/Info.plist;
				LD_RUNPATH_SEARCH_PATHS = (
					"$(inherited)",
					"@executable_path/Frameworks",
				);
				LIBRARY_SEARCH_PATHS = "$(inherited)";
				OTHER_SWIFT_FLAGS = "$(inherited) -DDEBUG";
				PRODUCT_BUNDLE_IDENTIFIER = ca.psiphon.Psiphon;
				PRODUCT_NAME = "$(TARGET_NAME)";
				PROVISIONING_PROFILE = "";
				PROVISIONING_PROFILE_SPECIFIER = "";
				STRIP_BITCODE_FROM_COPIED_FILES = YES;
				SWIFT_OBJC_BRIDGING_HEADER = "Psiphon/Psiphon-Bridging-Header.h";
				SWIFT_OPTIMIZATION_LEVEL = "-Onone";
				SWIFT_VERSION = 5.0;
				USER_HEADER_SEARCH_PATHS = (
					"\"${PROJECT_DIR}/Pods\"/**",
					"${PROJECT_DIR}/Psiphon/asn1c",
				);
				VERSIONING_SYSTEM = "apple-generic";
			};
			name = Debug;
		};
		CE26FC9E1BBDC7B800B83375 /* Release */ = {
			isa = XCBuildConfiguration;
			baseConfigurationReference = 571DC9418AF936E60179F07C /* Pods-Psiphon.release.xcconfig */;
			buildSettings = {
				ALWAYS_SEARCH_USER_PATHS = YES;
				ASSETCATALOG_COMPILER_APPICON_NAME = AppIcon;
				CLANG_ENABLE_MODULES = YES;
				CODE_SIGN_ENTITLEMENTS = Psiphon/Psiphon.entitlements;
				CODE_SIGN_IDENTITY = "iPhone Developer";
				"CODE_SIGN_IDENTITY[sdk=iphoneos*]" = "iPhone Developer";
<<<<<<< HEAD
				CURRENT_PROJECT_VERSION = 148;
				DEFINES_MODULE = NO;
				DEVELOPMENT_TEAM = Q6HLNEX92A;
=======
				CURRENT_PROJECT_VERSION = 150;
				DEVELOPMENT_TEAM = "";
>>>>>>> d6b93950
				ENABLE_BITCODE = NO;
				FRAMEWORK_SEARCH_PATHS = "$(inherited)";
				INFOPLIST_FILE = Psiphon/Info.plist;
				LD_RUNPATH_SEARCH_PATHS = (
					"$(inherited)",
					"@executable_path/Frameworks",
				);
				LIBRARY_SEARCH_PATHS = "$(inherited)";
				OTHER_SWIFT_FLAGS = "$(inherited)";
				PRODUCT_BUNDLE_IDENTIFIER = ca.psiphon.Psiphon;
				PRODUCT_NAME = "$(TARGET_NAME)";
				PROVISIONING_PROFILE = "";
				PROVISIONING_PROFILE_SPECIFIER = "";
				STRIP_BITCODE_FROM_COPIED_FILES = YES;
				SWIFT_OBJC_BRIDGING_HEADER = "Psiphon/Psiphon-Bridging-Header.h";
				SWIFT_VERSION = 5.0;
				USER_HEADER_SEARCH_PATHS = (
					"\"${PROJECT_DIR}/Pods\"/**",
					"${PROJECT_DIR}/Psiphon/asn1c",
				);
				VERSIONING_SYSTEM = "apple-generic";
			};
			name = Release;
		};
		CE26FCAE1BBDC85900B83375 /* Debug */ = {
			isa = XCBuildConfiguration;
			baseConfigurationReference = 04965F4B8ED97E34A3E4E661 /* Pods-PsiphonVPN.debug.xcconfig */;
			buildSettings = {
				APPLICATION_EXTENSION_API_ONLY = YES;
				CODE_SIGN_ENTITLEMENTS = PsiphonVPN/PsiphonVPN.entitlements;
				CODE_SIGN_IDENTITY = "iPhone Developer";
				"CODE_SIGN_IDENTITY[sdk=iphoneos*]" = "iPhone Developer";
				DEBUG_INFORMATION_FORMAT = "dwarf-with-dsym";
				DEVELOPMENT_TEAM = "";
				ENABLE_BITCODE = NO;
				GCC_PREPROCESSOR_DEFINITIONS = (
					"$(inherited)",
					"COCOAPODS=1",
					"TARGET_IS_EXTENSION=1",
				);
				INFOPLIST_FILE = PsiphonVPN/Info.plist;
				LD_NO_PIE = YES;
				LD_RUNPATH_SEARCH_PATHS = (
					"$(inherited)",
					"@executable_path/Frameworks",
					"@executable_path/../../Frameworks",
				);
				PRODUCT_BUNDLE_IDENTIFIER = ca.psiphon.Psiphon.PsiphonVPN;
				PRODUCT_NAME = "$(TARGET_NAME)";
				PROVISIONING_PROFILE = "";
				PROVISIONING_PROFILE_SPECIFIER = "";
				SKIP_INSTALL = YES;
				STRIP_BITCODE_FROM_COPIED_FILES = NO;
				SWIFT_OBJC_BRIDGING_HEADER = "Psiphon-Bridging-Header.h";
				SWIFT_VERSION = 3.0;
			};
			name = Debug;
		};
		CE26FCAF1BBDC85900B83375 /* Release */ = {
			isa = XCBuildConfiguration;
			baseConfigurationReference = 139D1D60EFF73A79ECF31F19 /* Pods-PsiphonVPN.release.xcconfig */;
			buildSettings = {
				APPLICATION_EXTENSION_API_ONLY = YES;
				CODE_SIGN_ENTITLEMENTS = PsiphonVPN/PsiphonVPN.entitlements;
				CODE_SIGN_IDENTITY = "iPhone Developer";
				"CODE_SIGN_IDENTITY[sdk=iphoneos*]" = "iPhone Developer";
				DEVELOPMENT_TEAM = "";
				ENABLE_BITCODE = NO;
				GCC_PREPROCESSOR_DEFINITIONS = (
					"$(inherited)",
					"COCOAPODS=1",
					"TARGET_IS_EXTENSION=1",
				);
				INFOPLIST_FILE = PsiphonVPN/Info.plist;
				LD_NO_PIE = YES;
				LD_RUNPATH_SEARCH_PATHS = (
					"$(inherited)",
					"@executable_path/Frameworks",
					"@executable_path/../../Frameworks",
				);
				PRODUCT_BUNDLE_IDENTIFIER = ca.psiphon.Psiphon.PsiphonVPN;
				PRODUCT_NAME = "$(TARGET_NAME)";
				PROVISIONING_PROFILE = "";
				PROVISIONING_PROFILE_SPECIFIER = "";
				SKIP_INSTALL = YES;
				STRIP_BITCODE_FROM_COPIED_FILES = NO;
				SWIFT_OBJC_BRIDGING_HEADER = "Psiphon-Bridging-Header.h";
				SWIFT_VERSION = 3.0;
			};
			name = Release;
		};
/* End XCBuildConfiguration section */

/* Begin XCConfigurationList section */
		4E0D882A1FA06B2400ADB61E /* Build configuration list for PBXNativeTarget "PsiphonUITests" */ = {
			isa = XCConfigurationList;
			buildConfigurations = (
				4E0D88281FA06B2400ADB61E /* Debug */,
				4E0D88291FA06B2400ADB61E /* Release */,
			);
			defaultConfigurationIsVisible = 0;
			defaultConfigurationName = Release;
		};
		CE26FC851BBDC7B700B83375 /* Build configuration list for PBXProject "Psiphon" */ = {
			isa = XCConfigurationList;
			buildConfigurations = (
				CE26FC9A1BBDC7B800B83375 /* Debug */,
				CE26FC9B1BBDC7B800B83375 /* Release */,
			);
			defaultConfigurationIsVisible = 0;
			defaultConfigurationName = Release;
		};
		CE26FC9C1BBDC7B800B83375 /* Build configuration list for PBXNativeTarget "Psiphon" */ = {
			isa = XCConfigurationList;
			buildConfigurations = (
				CE26FC9D1BBDC7B800B83375 /* Debug */,
				CE26FC9E1BBDC7B800B83375 /* Release */,
			);
			defaultConfigurationIsVisible = 0;
			defaultConfigurationName = Release;
		};
		CE26FCAD1BBDC85900B83375 /* Build configuration list for PBXNativeTarget "PsiphonVPN" */ = {
			isa = XCConfigurationList;
			buildConfigurations = (
				CE26FCAE1BBDC85900B83375 /* Debug */,
				CE26FCAF1BBDC85900B83375 /* Release */,
			);
			defaultConfigurationIsVisible = 0;
			defaultConfigurationName = Release;
		};
/* End XCConfigurationList section */

/* Begin XCSwiftPackageProductDependency section */
		8D1F62B9247DBB0D0028AFAF /* Utilities */ = {
			isa = XCSwiftPackageProductDependency;
			productName = Utilities;
		};
		8D1F62BB247DBB130028AFAF /* PsiApi */ = {
			isa = XCSwiftPackageProductDependency;
			productName = PsiApi;
		};
/* End XCSwiftPackageProductDependency section */
	};
	rootObject = CE26FC821BBDC7B700B83375 /* Project object */;
}<|MERGE_RESOLUTION|>--- conflicted
+++ resolved
@@ -2041,79 +2041,6 @@
 			};
 			name = Release;
 		};
-<<<<<<< HEAD
-=======
-		52C8F0A6237C8ED600E5F9C0 /* Debug */ = {
-			isa = XCBuildConfiguration;
-			buildSettings = {
-				CLANG_ANALYZER_NONNULL = YES;
-				CLANG_ANALYZER_NUMBER_OBJECT_CONVERSION = YES_AGGRESSIVE;
-				CLANG_CXX_LANGUAGE_STANDARD = "gnu++14";
-				CLANG_ENABLE_OBJC_WEAK = YES;
-				CLANG_WARN_DEPRECATED_OBJC_IMPLEMENTATIONS = YES;
-				CLANG_WARN_DOCUMENTATION_COMMENTS = YES;
-				CLANG_WARN_OBJC_IMPLICIT_RETAIN_SELF = YES;
-				CLANG_WARN_UNGUARDED_AVAILABILITY = YES_AGGRESSIVE;
-				CODE_SIGN_STYLE = Automatic;
-				CURRENT_PROJECT_VERSION = 150;
-				DEFINES_MODULE = YES;
-				DEVELOPMENT_TEAM = Q6HLNEX92A;
-				DYLIB_COMPATIBILITY_VERSION = 1;
-				DYLIB_CURRENT_VERSION = 150;
-				DYLIB_INSTALL_NAME_BASE = "@rpath";
-				GCC_C_LANGUAGE_STANDARD = gnu11;
-				INFOPLIST_FILE = PsiphonPlayground/Info.plist;
-				INSTALL_PATH = "$(LOCAL_LIBRARY_DIR)/Frameworks";
-				IPHONEOS_DEPLOYMENT_TARGET = 13.2;
-				LD_RUNPATH_SEARCH_PATHS = "$(inherited) @executable_path/Frameworks @loader_path/Frameworks";
-				MTL_ENABLE_DEBUG_INFO = INCLUDE_SOURCE;
-				MTL_FAST_MATH = YES;
-				PRODUCT_BUNDLE_IDENTIFIER = ca.psiphon.PsiphonPlayground;
-				PRODUCT_NAME = "$(TARGET_NAME:c99extidentifier)";
-				SKIP_INSTALL = YES;
-				SWIFT_ACTIVE_COMPILATION_CONDITIONS = DEBUG;
-				SWIFT_VERSION = 5.0;
-				TARGETED_DEVICE_FAMILY = "1,2";
-				VERSIONING_SYSTEM = "apple-generic";
-				VERSION_INFO_PREFIX = "";
-			};
-			name = Debug;
-		};
-		52C8F0A7237C8ED600E5F9C0 /* Release */ = {
-			isa = XCBuildConfiguration;
-			buildSettings = {
-				CLANG_ANALYZER_NONNULL = YES;
-				CLANG_ANALYZER_NUMBER_OBJECT_CONVERSION = YES_AGGRESSIVE;
-				CLANG_CXX_LANGUAGE_STANDARD = "gnu++14";
-				CLANG_ENABLE_OBJC_WEAK = YES;
-				CLANG_WARN_DEPRECATED_OBJC_IMPLEMENTATIONS = YES;
-				CLANG_WARN_DOCUMENTATION_COMMENTS = YES;
-				CLANG_WARN_OBJC_IMPLICIT_RETAIN_SELF = YES;
-				CLANG_WARN_UNGUARDED_AVAILABILITY = YES_AGGRESSIVE;
-				CODE_SIGN_STYLE = Automatic;
-				CURRENT_PROJECT_VERSION = 150;
-				DEFINES_MODULE = YES;
-				DEVELOPMENT_TEAM = Q6HLNEX92A;
-				DYLIB_COMPATIBILITY_VERSION = 1;
-				DYLIB_CURRENT_VERSION = 150;
-				DYLIB_INSTALL_NAME_BASE = "@rpath";
-				GCC_C_LANGUAGE_STANDARD = gnu11;
-				INFOPLIST_FILE = PsiphonPlayground/Info.plist;
-				INSTALL_PATH = "$(LOCAL_LIBRARY_DIR)/Frameworks";
-				IPHONEOS_DEPLOYMENT_TARGET = 13.2;
-				LD_RUNPATH_SEARCH_PATHS = "$(inherited) @executable_path/Frameworks @loader_path/Frameworks";
-				MTL_FAST_MATH = YES;
-				PRODUCT_BUNDLE_IDENTIFIER = ca.psiphon.PsiphonPlayground;
-				PRODUCT_NAME = "$(TARGET_NAME:c99extidentifier)";
-				SKIP_INSTALL = YES;
-				SWIFT_VERSION = 5.0;
-				TARGETED_DEVICE_FAMILY = "1,2";
-				VERSIONING_SYSTEM = "apple-generic";
-				VERSION_INFO_PREFIX = "";
-			};
-			name = Release;
-		};
->>>>>>> d6b93950
 		CE26FC9A1BBDC7B800B83375 /* Debug */ = {
 			isa = XCBuildConfiguration;
 			buildSettings = {
@@ -2278,14 +2205,9 @@
 				CODE_SIGN_ENTITLEMENTS = Psiphon/Psiphon.entitlements;
 				CODE_SIGN_IDENTITY = "iPhone Developer";
 				"CODE_SIGN_IDENTITY[sdk=iphoneos*]" = "iPhone Developer";
-<<<<<<< HEAD
 				CURRENT_PROJECT_VERSION = 148;
 				DEFINES_MODULE = NO;
 				DEVELOPMENT_TEAM = Q6HLNEX92A;
-=======
-				CURRENT_PROJECT_VERSION = 150;
-				DEVELOPMENT_TEAM = "";
->>>>>>> d6b93950
 				ENABLE_BITCODE = NO;
 				FRAMEWORK_SEARCH_PATHS = "$(inherited)";
 				INFOPLIST_FILE = Psiphon/Info.plist;
