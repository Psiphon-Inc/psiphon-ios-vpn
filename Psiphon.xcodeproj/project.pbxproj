--- conflicted
+++ resolved
@@ -57,11 +57,8 @@
 		668AF9C01E92CBE0008CAAAA /* NetworkExtension.framework in Frameworks */ = {isa = PBXBuildFile; fileRef = 668AF9BE1E92CBD3008CAAAA /* NetworkExtension.framework */; };
 		963708A91F65D4810038894E /* Bourbon-Oblique.otf in Resources */ = {isa = PBXBuildFile; fileRef = 963708A81F65D4810038894E /* Bourbon-Oblique.otf */; };
 		9BFEC10661A7DC0402AF4B37 /* AsyncOperation.m in Sources */ = {isa = PBXBuildFile; fileRef = 9BFEC6DEB0BE772BE801A9E6 /* AsyncOperation.m */; };
-<<<<<<< HEAD
-=======
 		9BFEC20939C9436B34A525B1 /* AuthorizationsDatabase.m in Sources */ = {isa = PBXBuildFile; fileRef = 9BFEC6BB4BF098D016B7F28C /* AuthorizationsDatabase.m */; };
 		9BFEC2458D1346F537E9089E /* Nullity.m in Sources */ = {isa = PBXBuildFile; fileRef = 9BFECCCF429898FD903B69A6 /* Nullity.m */; };
->>>>>>> 570cbaf3
 		9BFEC4F02A47FF8265635803 /* Notifier.m in Sources */ = {isa = PBXBuildFile; fileRef = 9BFEC91ED4A1C511520E9948 /* Notifier.m */; };
 		9BFEC530849525066327C815 /* VPNManager.m in Sources */ = {isa = PBXBuildFile; fileRef = 9BFECBACAAF0FC84C7EA783E /* VPNManager.m */; };
 		9BFEC5C3F8FFF1366FF19D0B /* AsyncOperation.m in Sources */ = {isa = PBXBuildFile; fileRef = 9BFEC6DEB0BE772BE801A9E6 /* AsyncOperation.m */; };
@@ -1204,15 +1201,12 @@
 				EF90D7A3204F22C900228A63 /* timestamp_tm.c in Sources */,
 				9BFEC530849525066327C815 /* VPNManager.m in Sources */,
 				9BFEC5C3F8FFF1366FF19D0B /* AsyncOperation.m in Sources */,
-<<<<<<< HEAD
 				4E5263B7207290360021FEF5 /* EmbeddedServerEntriesHelpers.c in Sources */,
 				4E2037A1207592A300B99A05 /* PsiCashErrorTypes.m in Sources */,
 				4E29DB5F20616DAC0070431F /* ExpiringPurchases.m in Sources */,
 				4E04844820474831006C3D35 /* PsiCashPurchaseView.m in Sources */,
 				4E5E5F9620598DC2008D4375 /* PsiCashSpeedBoostProduct+PsiCashPurchasePrice.m in Sources */,
-=======
 				9BFEC2458D1346F537E9089E /* Nullity.m in Sources */,
->>>>>>> 570cbaf3
 			);
 			runOnlyForDeploymentPostprocessing = 0;
 		};
