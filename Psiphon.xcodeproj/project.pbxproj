// !$*UTF8*$!
{
	archiveVersion = 1;
	classes = {
	};
	objectVersion = 52;
	objects = {

/* Begin PBXBuildFile section */
<<<<<<< HEAD
		2911A793263D5DED001A0A4D /* ViewBuilderContainerView.swift in Sources */ = {isa = PBXBuildFile; fileRef = 2911A792263D5DED001A0A4D /* ViewBuilderContainerView.swift */; };
		2911A795263D6C6D001A0A4D /* WebViewController.swift in Sources */ = {isa = PBXBuildFile; fileRef = 2911A794263D6C6D001A0A4D /* WebViewController.swift */; };
		2911A797263F1941001A0A4D /* BlockerView.swift in Sources */ = {isa = PBXBuildFile; fileRef = 2911A796263F1941001A0A4D /* BlockerView.swift */; };
		2913641F25DF06C800C79880 /* AdMobInterstitialAdController.swift in Sources */ = {isa = PBXBuildFile; fileRef = 2913641E25DF06C800C79880 /* AdMobInterstitialAdController.swift */; };
		2913642125DF1E5700C79880 /* AdControllerStatus.swift in Sources */ = {isa = PBXBuildFile; fileRef = 2913642025DF1E5700C79880 /* AdControllerStatus.swift */; };
		292B531E2620DFCB00C0C44A /* SettingsViewModel.swift in Sources */ = {isa = PBXBuildFile; fileRef = 292B531D2620DFCB00C0C44A /* SettingsViewModel.swift */; };
		296054AA265307770001E72D /* PsiCashAccountNameViewWrapper.swift in Sources */ = {isa = PBXBuildFile; fileRef = 296054A9265307770001E72D /* PsiCashAccountNameViewWrapper.swift */; };
		296622B525E8A554004635A1 /* LaunchScreenViewController.swift in Sources */ = {isa = PBXBuildFile; fileRef = 296622B425E8A554004635A1 /* LaunchScreenViewController.swift */; };
		296E800225D47A6300574A74 /* AdStateReducer.swift in Sources */ = {isa = PBXBuildFile; fileRef = 296E800125D47A6300574A74 /* AdStateReducer.swift */; };
		29923FDA264EFC720078E8BB /* PsiCashLib.xcframework in Frameworks */ = {isa = PBXBuildFile; fileRef = 29923FD9264EFC720078E8BB /* PsiCashLib.xcframework */; };
		29923FDB264EFC720078E8BB /* PsiCashLib.xcframework in CopyFiles */ = {isa = PBXBuildFile; fileRef = 29923FD9264EFC720078E8BB /* PsiCashLib.xcframework */; settings = {ATTRIBUTES = (CodeSignOnCopy, RemoveHeadersOnCopy, ); }; };
		29B59CE725E48F4E0051C213 /* AdMobRewardedVideoAdController.swift in Sources */ = {isa = PBXBuildFile; fileRef = 29B59CE625E48F4E0051C213 /* AdMobRewardedVideoAdController.swift */; };
		29C8FBD52640949A0029B758 /* GADRequest+Additions.swift in Sources */ = {isa = PBXBuildFile; fileRef = 29C8FBD42640949A0029B758 /* GADRequest+Additions.swift */; };
=======
		296622B525E8A554004635A1 /* LaunchScreenViewController.swift in Sources */ = {isa = PBXBuildFile; fileRef = 296622B425E8A554004635A1 /* LaunchScreenViewController.swift */; };
>>>>>>> d1d2495f
		29FE979125C0C1CA00D9C09F /* HostAppProtocol.m in Sources */ = {isa = PBXBuildFile; fileRef = 29FE979025C0C1CA00D9C09F /* HostAppProtocol.m */; };
		440D75BE1F59E041005C603B /* StoreKit.framework in Frameworks */ = {isa = PBXBuildFile; fileRef = 440D75BD1F59E041005C603B /* StoreKit.framework */; };
		4435CC271F70566000F3A809 /* SettingsViewController.m in Sources */ = {isa = PBXBuildFile; fileRef = 4435CC261F70566000F3A809 /* SettingsViewController.m */; };
		445F239620E1817C00D004E9 /* AppStoreParsedReceiptData.m in Sources */ = {isa = PBXBuildFile; fileRef = 445F239520E1817C00D004E9 /* AppStoreParsedReceiptData.m */; };
		445F24D420E1A5BA00D004E9 /* ReceiptAttributes.c in Sources */ = {isa = PBXBuildFile; fileRef = 445F249820E1A5BA00D004E9 /* ReceiptAttributes.c */; };
		445F24D520E1A5BA00D004E9 /* constr_TYPE.c in Sources */ = {isa = PBXBuildFile; fileRef = 445F249920E1A5BA00D004E9 /* constr_TYPE.c */; };
		445F24D620E1A5BA00D004E9 /* xer_decoder.c in Sources */ = {isa = PBXBuildFile; fileRef = 445F249E20E1A5BA00D004E9 /* xer_decoder.c */; };
		445F24D720E1A5BA00D004E9 /* per_support.c in Sources */ = {isa = PBXBuildFile; fileRef = 445F249F20E1A5BA00D004E9 /* per_support.c */; };
		445F24D820E1A5BA00D004E9 /* OBJECT_IDENTIFIER.c in Sources */ = {isa = PBXBuildFile; fileRef = 445F24A120E1A5BA00D004E9 /* OBJECT_IDENTIFIER.c */; };
		445F24D920E1A5BA00D004E9 /* BIT_STRING.c in Sources */ = {isa = PBXBuildFile; fileRef = 445F24A620E1A5BA00D004E9 /* BIT_STRING.c */; };
		445F24DA20E1A5BA00D004E9 /* constr_SET_OF.c in Sources */ = {isa = PBXBuildFile; fileRef = 445F24A820E1A5BA00D004E9 /* constr_SET_OF.c */; };
		445F24DB20E1A5BA00D004E9 /* ber_decoder.c in Sources */ = {isa = PBXBuildFile; fileRef = 445F24A920E1A5BA00D004E9 /* ber_decoder.c */; };
		445F24DC20E1A5BA00D004E9 /* NativeInteger.c in Sources */ = {isa = PBXBuildFile; fileRef = 445F24AA20E1A5BA00D004E9 /* NativeInteger.c */; };
		445F24DD20E1A5BA00D004E9 /* per_encoder.c in Sources */ = {isa = PBXBuildFile; fileRef = 445F24AF20E1A5BA00D004E9 /* per_encoder.c */; };
		445F24DE20E1A5BA00D004E9 /* pkcs7-signed-data-simplified.asn1 in Resources */ = {isa = PBXBuildFile; fileRef = 445F24B220E1A5BA00D004E9 /* pkcs7-signed-data-simplified.asn1 */; };
		445F24DF20E1A5BA00D004E9 /* ANY.c in Sources */ = {isa = PBXBuildFile; fileRef = 445F24B520E1A5BA00D004E9 /* ANY.c */; };
		445F24E020E1A5BA00D004E9 /* INTEGER.c in Sources */ = {isa = PBXBuildFile; fileRef = 445F24B620E1A5BA00D004E9 /* INTEGER.c */; };
		445F24E120E1A5BA00D004E9 /* ReceiptAttribute.c in Sources */ = {isa = PBXBuildFile; fileRef = 445F24B820E1A5BA00D004E9 /* ReceiptAttribute.c */; };
		445F24E220E1A5BA00D004E9 /* der_encoder.c in Sources */ = {isa = PBXBuildFile; fileRef = 445F24BC20E1A5BA00D004E9 /* der_encoder.c */; };
		445F24E320E1A5BA00D004E9 /* OCTET_STRING.c in Sources */ = {isa = PBXBuildFile; fileRef = 445F24BD20E1A5BA00D004E9 /* OCTET_STRING.c */; };
		445F24E420E1A5BA00D004E9 /* constr_SEQUENCE.c in Sources */ = {isa = PBXBuildFile; fileRef = 445F24BF20E1A5BA00D004E9 /* constr_SEQUENCE.c */; };
		445F24E520E1A5BA00D004E9 /* asn_SET_OF.c in Sources */ = {isa = PBXBuildFile; fileRef = 445F24C020E1A5BA00D004E9 /* asn_SET_OF.c */; };
		445F24E620E1A5BA00D004E9 /* per_opentype.c in Sources */ = {isa = PBXBuildFile; fileRef = 445F24C220E1A5BA00D004E9 /* per_opentype.c */; };
		445F24E720E1A5BA00D004E9 /* pkcs7-signed-data.asn1 in Resources */ = {isa = PBXBuildFile; fileRef = 445F24C320E1A5BA00D004E9 /* pkcs7-signed-data.asn1 */; };
		445F24E820E1A5BA00D004E9 /* NativeEnumerated.c in Sources */ = {isa = PBXBuildFile; fileRef = 445F24C420E1A5BA00D004E9 /* NativeEnumerated.c */; };
		445F24E920E1A5BA00D004E9 /* ber_tlv_length.c in Sources */ = {isa = PBXBuildFile; fileRef = 445F24C620E1A5BA00D004E9 /* ber_tlv_length.c */; };
		445F24EA20E1A5BA00D004E9 /* per_decoder.c in Sources */ = {isa = PBXBuildFile; fileRef = 445F24C920E1A5BA00D004E9 /* per_decoder.c */; };
		445F24EB20E1A5BA00D004E9 /* xer_support.c in Sources */ = {isa = PBXBuildFile; fileRef = 445F24CA20E1A5BA00D004E9 /* xer_support.c */; };
		445F24EC20E1A5BA00D004E9 /* SignedData.c in Sources */ = {isa = PBXBuildFile; fileRef = 445F24CC20E1A5BA00D004E9 /* SignedData.c */; };
		445F24ED20E1A5BA00D004E9 /* ber_tlv_tag.c in Sources */ = {isa = PBXBuildFile; fileRef = 445F24CD20E1A5BA00D004E9 /* ber_tlv_tag.c */; };
		445F24EE20E1A5BA00D004E9 /* asn_codecs_prim.c in Sources */ = {isa = PBXBuildFile; fileRef = 445F24CE20E1A5BA00D004E9 /* asn_codecs_prim.c */; };
		445F24EF20E1A5BA00D004E9 /* constraints.c in Sources */ = {isa = PBXBuildFile; fileRef = 445F24CF20E1A5BA00D004E9 /* constraints.c */; };
		445F24F020E1A5BA00D004E9 /* xer_encoder.c in Sources */ = {isa = PBXBuildFile; fileRef = 445F24D220E1A5BA00D004E9 /* xer_encoder.c */; };
		445F24F520E1A85D00D004E9 /* IA5String.c in Sources */ = {isa = PBXBuildFile; fileRef = 445F24F220E1A85C00D004E9 /* IA5String.c */; };
		445F24F620E1A85D00D004E9 /* UTF8String.c in Sources */ = {isa = PBXBuildFile; fileRef = 445F24F320E1A85C00D004E9 /* UTF8String.c */; };
		474C2778BC8FAFDB749E5DC3 /* libPods-Psiphon.a in Frameworks */ = {isa = PBXBuildFile; fileRef = CA0750CFBD1D93988672EBF5 /* libPods-Psiphon.a */; };
		4E0774961F566B040097BC8C /* InAppSettings.bundle in Resources */ = {isa = PBXBuildFile; fileRef = 4E0774951F566ADA0097BC8C /* InAppSettings.bundle */; };
		4E0A3669215AB7EE008A3D7B /* UIFont+Additions.m in Sources */ = {isa = PBXBuildFile; fileRef = 4E0A3668215AB7EE008A3D7B /* UIFont+Additions.m */; };
		4E0A366C21666B99008A3D7B /* NSString+Additions.m in Sources */ = {isa = PBXBuildFile; fileRef = 4E0A366B21666B99008A3D7B /* NSString+Additions.m */; };
		4E0D88241FA06B2400ADB61E /* PsiphonUITests.swift in Sources */ = {isa = PBXBuildFile; fileRef = 4E0D88231FA06B2400ADB61E /* PsiphonUITests.swift */; };
		4E0DCB1A1F28481E00495781 /* PsiphonDataSharedDB.m in Sources */ = {isa = PBXBuildFile; fileRef = 4E0DCB191F28481E00495781 /* PsiphonDataSharedDB.m */; };
		4E0DCB1E1F2855FC00495781 /* PsiphonDataSharedDB.m in Sources */ = {isa = PBXBuildFile; fileRef = 4E0DCB191F28481E00495781 /* PsiphonDataSharedDB.m */; };
		4E10920820F3DA190033114B /* AppInfo.m in Sources */ = {isa = PBXBuildFile; fileRef = 4E10920720F3DA190033114B /* AppInfo.m */; };
		4E10920920F3DC670033114B /* AppInfo.m in Sources */ = {isa = PBXBuildFile; fileRef = 4E10920720F3DA190033114B /* AppInfo.m */; };
		4E1FE1CB1FB213860031211C /* SnapshotHelper.swift in Sources */ = {isa = PBXBuildFile; fileRef = 4E1FE1CA1FB213860031211C /* SnapshotHelper.swift */; };
		4E5263B7207290360021FEF5 /* EmbeddedServerEntriesHelpers.c in Sources */ = {isa = PBXBuildFile; fileRef = 4E5263B6207290360021FEF5 /* EmbeddedServerEntriesHelpers.c */; };
		4E5263C7207294600021FEF5 /* EmbeddedServerEntries.m in Sources */ = {isa = PBXBuildFile; fileRef = 4E5263BF207292920021FEF5 /* EmbeddedServerEntries.m */; };
		4E5263CD2072984D0021FEF5 /* IAPViewController.m in Sources */ = {isa = PBXBuildFile; fileRef = 4E5263CA2072984D0021FEF5 /* IAPViewController.m */; };
		4E5DAE6520A942A300E06342 /* UILabel+GetLabelHeight.m in Sources */ = {isa = PBXBuildFile; fileRef = 4E5DAE6420A942A300E06342 /* UILabel+GetLabelHeight.m */; };
		4EB846422151830600687344 /* AvailableServerRegions.m in Sources */ = {isa = PBXBuildFile; fileRef = 4EB846412151830600687344 /* AvailableServerRegions.m */; };
		4EC5526320AB8DBE000B4BEA /* Pastel.m in Sources */ = {isa = PBXBuildFile; fileRef = 4EC5526220AB8DBE000B4BEA /* Pastel.m */; };
		4EC5526620AB8DCD000B4BEA /* PastelView.m in Sources */ = {isa = PBXBuildFile; fileRef = 4EC5526520AB8DCD000B4BEA /* PastelView.m */; };
		5202011D2360D34000D00C8E /* EitherView.swift in Sources */ = {isa = PBXBuildFile; fileRef = 5202011C2360D34000D00C8E /* EitherView.swift */; };
		52055D04230C823100244F9E /* GradientButton.swift in Sources */ = {isa = PBXBuildFile; fileRef = 52055D03230C823100244F9E /* GradientButton.swift */; };
		52055D06230C833700244F9E /* SpeedBoostButton.swift in Sources */ = {isa = PBXBuildFile; fileRef = 52055D05230C833700244F9E /* SpeedBoostButton.swift */; };
		521FD0F9219E0DDF00F748EC /* AppStats.m in Sources */ = {isa = PBXBuildFile; fileRef = 521FD0F6219E0DDF00F748EC /* AppStats.m */; };
		521FD0FA219E0DDF00F748EC /* AppProfiler.m in Sources */ = {isa = PBXBuildFile; fileRef = 521FD0F8219E0DDF00F748EC /* AppProfiler.m */; };
		521FD0FD219E0E0F00F748EC /* DebugUtils.m in Sources */ = {isa = PBXBuildFile; fileRef = 521FD0FB219E0E0E00F748EC /* DebugUtils.m */; };
		521FD0FE219E0E1900F748EC /* AppProfiler.m in Sources */ = {isa = PBXBuildFile; fileRef = 521FD0F8219E0DDF00F748EC /* AppProfiler.m */; };
		521FD0FF219E0E2600F748EC /* AppStats.m in Sources */ = {isa = PBXBuildFile; fileRef = 521FD0F6219E0DDF00F748EC /* AppStats.m */; };
		521FD100219E0E3800F748EC /* DebugUtils.m in Sources */ = {isa = PBXBuildFile; fileRef = 521FD0FB219E0E0E00F748EC /* DebugUtils.m */; };
		5245C5C92342A6840033EE13 /* UserDefaults.swift in Sources */ = {isa = PBXBuildFile; fileRef = 5245C5C82342A6840033EE13 /* UserDefaults.swift */; };
		5246800722D51AA3009AEC6E /* PsiCashWidgetView.swift in Sources */ = {isa = PBXBuildFile; fileRef = 5246800622D51AA3009AEC6E /* PsiCashWidgetView.swift */; };
		5246800922D51CE4009AEC6E /* PsiCashBalanceViewWrapper.swift in Sources */ = {isa = PBXBuildFile; fileRef = 5246800822D51CE4009AEC6E /* PsiCashBalanceViewWrapper.swift */; };
		5246800D22D65926009AEC6E /* UIUtils.swift in Sources */ = {isa = PBXBuildFile; fileRef = 5246800C22D65926009AEC6E /* UIUtils.swift */; };
		5248B4CE23203781008C00D4 /* SwiftObjCBridges.swift in Sources */ = {isa = PBXBuildFile; fileRef = 5248B4CD23203781008C00D4 /* SwiftObjCBridges.swift */; };
		524B4E6B2316F0E3004E9891 /* BorderedSubtitleButton.m in Sources */ = {isa = PBXBuildFile; fileRef = 524B4E6A2316F0E3004E9891 /* BorderedSubtitleButton.m */; };
		524B4E6E2316F27F004E9891 /* AnimatedControl.m in Sources */ = {isa = PBXBuildFile; fileRef = 524B4E6D2316F27F004E9891 /* AnimatedControl.m */; };
		528D81332384823F00AA2D77 /* PsiCashMessageView.swift in Sources */ = {isa = PBXBuildFile; fileRef = 528D81322384823F00AA2D77 /* PsiCashMessageView.swift */; };
		529DE74825AD039200F82936 /* PsiphonTunnel.xcframework in Frameworks */ = {isa = PBXBuildFile; fileRef = 529DE74725AD039200F82936 /* PsiphonTunnel.xcframework */; };
		529DE74925AD039200F82936 /* PsiphonTunnel.xcframework in CopyFiles */ = {isa = PBXBuildFile; fileRef = 529DE74725AD039200F82936 /* PsiphonTunnel.xcframework */; settings = {ATTRIBUTES = (CodeSignOnCopy, RemoveHeadersOnCopy, ); }; };
		529DE74A25AD039C00F82936 /* PsiphonTunnel.xcframework in Frameworks */ = {isa = PBXBuildFile; fileRef = 529DE74725AD039200F82936 /* PsiphonTunnel.xcframework */; };
		52A24659238C9AB700A01FF1 /* SpeedBoostPurchaseTable.swift in Sources */ = {isa = PBXBuildFile; fileRef = 52A24658238C9AB700A01FF1 /* SpeedBoostPurchaseTable.swift */; };
		52A2465E239081C100A01FF1 /* AppState.swift in Sources */ = {isa = PBXBuildFile; fileRef = 52A2465D239081C100A01FF1 /* AppState.swift */; };
		52A24662239B07E000A01FF1 /* psiCashProductIds.plist in Resources */ = {isa = PBXBuildFile; fileRef = 52A24661239B07E000A01FF1 /* psiCashProductIds.plist */; };
		52A2466D23A172A800A01FF1 /* ViewBuilderViewController.swift in Sources */ = {isa = PBXBuildFile; fileRef = 52A2466C23A172A800A01FF1 /* ViewBuilderViewController.swift */; };
		52A2466F23A1769300A01FF1 /* PsiCashMessageViewUntunneled.swift in Sources */ = {isa = PBXBuildFile; fileRef = 52A2466E23A1769300A01FF1 /* PsiCashMessageViewUntunneled.swift */; };
		52A2467123A176BA00A01FF1 /* PurchasingAlertViewBuilder.swift in Sources */ = {isa = PBXBuildFile; fileRef = 52A2467023A176BA00A01FF1 /* PurchasingAlertViewBuilder.swift */; };
		52B3C54A23DF99E8003F6B12 /* AppObservables.m in Sources */ = {isa = PBXBuildFile; fileRef = 52B3C54923DF99E8003F6B12 /* AppObservables.m */; };
		52B3C54C23E0E895003F6B12 /* ButtonBuilder.swift in Sources */ = {isa = PBXBuildFile; fileRef = 52B3C54B23E0E895003F6B12 /* ButtonBuilder.swift */; };
		52C8F0AB237CA26200E5F9C0 /* ImageViewBuilder.swift in Sources */ = {isa = PBXBuildFile; fileRef = 52C8F0AA237CA26200E5F9C0 /* ImageViewBuilder.swift */; };
		52C8F0AD237E145C00E5F9C0 /* PsiCashCoinPurchaseTable.swift in Sources */ = {isa = PBXBuildFile; fileRef = 52C8F0AC237E145C00E5F9C0 /* PsiCashCoinPurchaseTable.swift */; };
		52CAC4312385D06600A92842 /* Spinner.swift in Sources */ = {isa = PBXBuildFile; fileRef = 52CAC4302385D06600A92842 /* Spinner.swift */; };
		52D2581122BADE1900CA956A /* SwiftDelegate.swift in Sources */ = {isa = PBXBuildFile; fileRef = 52D2581022BADE1900CA956A /* SwiftDelegate.swift */; };
		52D363C9230DE215002C2221 /* PsiCashViewController.swift in Sources */ = {isa = PBXBuildFile; fileRef = 52D363C8230DE215002C2221 /* PsiCashViewController.swift */; };
		52D363CB230DEBED002C2221 /* CloseButton.swift in Sources */ = {isa = PBXBuildFile; fileRef = 52D363CA230DEBED002C2221 /* CloseButton.swift */; };
		52D363CD230EEBAC002C2221 /* AnimatedUIButton.swift in Sources */ = {isa = PBXBuildFile; fileRef = 52D363CC230EEBAC002C2221 /* AnimatedUIButton.swift */; };
		52D363CF230F112E002C2221 /* TabControlViewWrapper.swift in Sources */ = {isa = PBXBuildFile; fileRef = 52D363CE230F112E002C2221 /* TabControlViewWrapper.swift */; };
		52DF5E9223C675EC00A1B067 /* ViewController+Additions.swift in Sources */ = {isa = PBXBuildFile; fileRef = 52DF5E9123C675EC00A1B067 /* ViewController+Additions.swift */; };
		52DF5E9823CE5A8300A1B067 /* AppAction+ValuePaths.swift in Sources */ = {isa = PBXBuildFile; fileRef = 52DF5E9723CE5A8300A1B067 /* AppAction+ValuePaths.swift */; };
		52DF5E9A23CE835100A1B067 /* UserStrings.swift in Sources */ = {isa = PBXBuildFile; fileRef = 52DF5E9923CE835100A1B067 /* UserStrings.swift */; };
		52DF5E9E23D0D01F00A1B067 /* BridgingTypes.swift in Sources */ = {isa = PBXBuildFile; fileRef = 52DF5E9D23D0D01F00A1B067 /* BridgingTypes.swift */; };
		6615A5EA1F58A95500026C98 /* Localizable.strings in Resources */ = {isa = PBXBuildFile; fileRef = 6615A5E81F58A95500026C98 /* Localizable.strings */; };
		6615A5EB1F58A95B00026C98 /* Localizable.strings in Resources */ = {isa = PBXBuildFile; fileRef = 6615A5E81F58A95500026C98 /* Localizable.strings */; };
		668AF9BF1E92CBD3008CAAAA /* NetworkExtension.framework in Frameworks */ = {isa = PBXBuildFile; fileRef = 668AF9BE1E92CBD3008CAAAA /* NetworkExtension.framework */; };
		668AF9C01E92CBE0008CAAAA /* NetworkExtension.framework in Frameworks */ = {isa = PBXBuildFile; fileRef = 668AF9BE1E92CBD3008CAAAA /* NetworkExtension.framework */; };
		8D0017D724DB233200EC3409 /* VPNStrings.m in Sources */ = {isa = PBXBuildFile; fileRef = 8D0017D624DB233200EC3409 /* VPNStrings.m */; };
		8D0017D924DB4B1200EC3409 /* OnboardingViewController.swift in Sources */ = {isa = PBXBuildFile; fileRef = 8D0017D824DB4B1200EC3409 /* OnboardingViewController.swift */; };
		8D0017DB24DDD99A00EC3409 /* AppUpgrade.swift in Sources */ = {isa = PBXBuildFile; fileRef = 8D0017DA24DDD99A00EC3409 /* AppUpgrade.swift */; };
		8D13232F25310661005F83C8 /* SecretValueTextField.swift in Sources */ = {isa = PBXBuildFile; fileRef = 8D13232E25310661005F83C8 /* SecretValueTextField.swift */; };
		8D1F62BA247DBB0D0028AFAF /* Utilities in Frameworks */ = {isa = PBXBuildFile; productRef = 8D1F62B9247DBB0D0028AFAF /* Utilities */; };
		8D1F62BC247DBB130028AFAF /* PsiApi in Frameworks */ = {isa = PBXBuildFile; productRef = 8D1F62BB247DBB130028AFAF /* PsiApi */; };
		8D1F62BE247DC1690028AFAF /* Receipt+AppStore.swift in Sources */ = {isa = PBXBuildFile; fileRef = 8D1F62BD247DC1690028AFAF /* Receipt+AppStore.swift */; };
		8D1F62C0247DC3350028AFAF /* Authorization+Additions.swift in Sources */ = {isa = PBXBuildFile; fileRef = 8D1F62BF247DC3350028AFAF /* Authorization+Additions.swift */; };
		8D1F62C2247DC4840028AFAF /* PsiCashEffects.swift in Sources */ = {isa = PBXBuildFile; fileRef = 8D1F62C1247DC4840028AFAF /* PsiCashEffects.swift */; };
		8D255E2D24620E2900FD5D1C /* NoConnectionBannerView.swift in Sources */ = {isa = PBXBuildFile; fileRef = 8D255E2C24620E2900FD5D1C /* NoConnectionBannerView.swift */; };
		8D26455F24D4842E000F46C0 /* DeepLinkingNavigator.swift in Sources */ = {isa = PBXBuildFile; fileRef = 8D26455E24D4842E000F46C0 /* DeepLinkingNavigator.swift */; };
		8D2CBAF52540D67C006822A2 /* AlertTypes.swift in Sources */ = {isa = PBXBuildFile; fileRef = 8D2CBAF42540D67C006822A2 /* AlertTypes.swift */; };
		8D335A52251A929E005F62CA /* PsiCashAccountSignupOrLoginView.swift in Sources */ = {isa = PBXBuildFile; fileRef = 8D335A51251A929E005F62CA /* PsiCashAccountSignupOrLoginView.swift */; };
		8D335A57251A9B1D005F62CA /* PsiCashAccountViewController.swift in Sources */ = {isa = PBXBuildFile; fileRef = 8D335A56251A9B1D005F62CA /* PsiCashAccountViewController.swift */; };
		8D335A7B251BC789005F62CA /* DividerView.swift in Sources */ = {isa = PBXBuildFile; fileRef = 8D335A7A251BC789005F62CA /* DividerView.swift */; };
		8D417E992411954A00FEE587 /* PsiCashReducer.swift in Sources */ = {isa = PBXBuildFile; fileRef = 8D417E982411954A00FEE587 /* PsiCashReducer.swift */; };
		8D417EB124147C6D00FEE587 /* LandingPage.swift in Sources */ = {isa = PBXBuildFile; fileRef = 8D417EB024147C6D00FEE587 /* LandingPage.swift */; };
		8D417EB324148C1E00FEE587 /* URLHandler.swift in Sources */ = {isa = PBXBuildFile; fileRef = 8D417EB224148C1E00FEE587 /* URLHandler.swift */; };
		8D417ED9241844FA00FEE587 /* FloatingPoint+Additions.swift in Sources */ = {isa = PBXBuildFile; fileRef = 8D417ED8241844FA00FEE587 /* FloatingPoint+Additions.swift */; };
		8D417EDD2419DBA100FEE587 /* ProductRequest.swift in Sources */ = {isa = PBXBuildFile; fileRef = 8D417EDC2419DBA100FEE587 /* ProductRequest.swift */; };
		8D4ACD32247E3626008E404C /* AppStoreIAP+Additions.swift in Sources */ = {isa = PBXBuildFile; fileRef = 8D4ACD31247E3626008E404C /* AppStoreIAP+Additions.swift */; };
		8D4EEA9624F761630057E32D /* ApplicationSupportFileStore.swift in Sources */ = {isa = PBXBuildFile; fileRef = 8D4EEA9524F761620057E32D /* ApplicationSupportFileStore.swift */; };
		8D53C6A824C5EED8001E4E2D /* SessionConfigValues.m in Sources */ = {isa = PBXBuildFile; fileRef = 8D53C6A724C5EED8001E4E2D /* SessionConfigValues.m */; };
		8D75EF6125264A7600D44101 /* ContainerView.swift in Sources */ = {isa = PBXBuildFile; fileRef = 8D75EF6025264A7600D44101 /* ContainerView.swift */; };
		8D75EF6625265F3C00D44101 /* SpacerView.swift in Sources */ = {isa = PBXBuildFile; fileRef = 8D75EF6525265F3B00D44101 /* SpacerView.swift */; };
		8D778978247469FE0038BFDA /* AppInfo.h in Sources */ = {isa = PBXBuildFile; fileRef = 4E10920620F3DA190033114B /* AppInfo.h */; };
		8D7789B9247491CA0038BFDA /* PsiphonBundle.swift in Sources */ = {isa = PBXBuildFile; fileRef = 8D7789B8247491CA0038BFDA /* PsiphonBundle.swift */; };
		8D7789BD247493300038BFDA /* VPNState.swift in Sources */ = {isa = PBXBuildFile; fileRef = 8D7789BC247493300038BFDA /* VPNState.swift */; };
		8D7789C5247496F60038BFDA /* PsiCashLib.swift in Sources */ = {isa = PBXBuildFile; fileRef = 8D7789C4247496F60038BFDA /* PsiCashLib.swift */; };
		8D7789CA247499110038BFDA /* Reachability+Additions.swift in Sources */ = {isa = PBXBuildFile; fileRef = 8D7789C9247499110038BFDA /* Reachability+Additions.swift */; };
		8D7E9B9D2425DF42006F3A2F /* AnimatedUIView.swift in Sources */ = {isa = PBXBuildFile; fileRef = 8D7E9B9C2425DF42006F3A2F /* AnimatedUIView.swift */; };
		8D7E9B9F2425E053006F3A2F /* Animations.swift in Sources */ = {isa = PBXBuildFile; fileRef = 8D7E9B9E2425E053006F3A2F /* Animations.swift */; };
		8D7F5A56252D1F6800685CC4 /* SkyTextField.swift in Sources */ = {isa = PBXBuildFile; fileRef = 8D7F5A55252D1F6800685CC4 /* SkyTextField.swift */; };
		8D82F0DE2541FB4A002D37E7 /* PsiCashPurchasingConfirmViewBuilder.swift in Sources */ = {isa = PBXBuildFile; fileRef = 8D82F0DD2541FB4A002D37E7 /* PsiCashPurchasingConfirmViewBuilder.swift */; };
		8D82F0E625420E21002D37E7 /* PsiCashViewReducer.swift in Sources */ = {isa = PBXBuildFile; fileRef = 8D82F0E525420E21002D37E7 /* PsiCashViewReducer.swift */; };
		8D82F1032542216C002D37E7 /* MainViewReducer.swift in Sources */ = {isa = PBXBuildFile; fileRef = 8D82F1022542216C002D37E7 /* MainViewReducer.swift */; };
		8D90FD5724C748E000E11C66 /* FeedbackUtils.m in Sources */ = {isa = PBXBuildFile; fileRef = 8D90FD5624C748E000E11C66 /* FeedbackUtils.m */; };
		8D92A33124928E4900F75254 /* SubscriptionBarView.swift in Sources */ = {isa = PBXBuildFile; fileRef = 8D92A33024928E4900F75254 /* SubscriptionBarView.swift */; };
		8D9D9BCC247C6A9D0093220E /* PsiphonRotatingFileFeedbackLogger.swift in Sources */ = {isa = PBXBuildFile; fileRef = 8D7789CF2474D53D0038BFDA /* PsiphonRotatingFileFeedbackLogger.swift */; };
		8D9D9BD0247C6B910093220E /* HardCodedValues.swift in Sources */ = {isa = PBXBuildFile; fileRef = 8D9D9BCF247C6B910093220E /* HardCodedValues.swift */; };
		8D9E602A24364ED2003A46D8 /* VPNStateReducer.swift in Sources */ = {isa = PBXBuildFile; fileRef = 8D9E602924364ED2003A46D8 /* VPNStateReducer.swift */; };
		8D9E603524366D71003A46D8 /* Types+FeedbackDescription.swift in Sources */ = {isa = PBXBuildFile; fileRef = 8D9E603424366D71003A46D8 /* Types+FeedbackDescription.swift */; };
		8DB6C6362429080C005E2F4C /* PsiCashMessageWithRetryView.swift in Sources */ = {isa = PBXBuildFile; fileRef = 8DB6C6352429080C005E2F4C /* PsiCashMessageWithRetryView.swift */; };
		8DB6C638242A4D06005E2F4C /* DuskButton.swift in Sources */ = {isa = PBXBuildFile; fileRef = 8DB6C637242A4D06005E2F4C /* DuskButton.swift */; };
		8DCA6864247C7CF8001D026E /* Bindable.swift in Sources */ = {isa = PBXBuildFile; fileRef = 8DCA6863247C7CF8001D026E /* Bindable.swift */; };
		8DD642C1248AAD8A006C94D2 /* Utils.swift in Sources */ = {isa = PBXBuildFile; fileRef = 8DD642C0248AAD8A006C94D2 /* Utils.swift */; };
		8DD6E7E524591E270041DAC5 /* SubscriptionAuthCheck.m in Sources */ = {isa = PBXBuildFile; fileRef = 8DD6E7E424591E270041DAC5 /* SubscriptionAuthCheck.m */; };
		8DD6E7E82459C83B0041DAC5 /* StoredAuthorizations.m in Sources */ = {isa = PBXBuildFile; fileRef = 8DD6E7E72459C83B0041DAC5 /* StoredAuthorizations.m */; };
		8DDA60292425BB4800DBA8EC /* DebugStrings.swift in Sources */ = {isa = PBXBuildFile; fileRef = 8DDA60282425BB4800DBA8EC /* DebugStrings.swift */; };
		8DE4E6D2244E97D000275362 /* Result+Codable.swift in Sources */ = {isa = PBXBuildFile; fileRef = 8DE4E6D1244E97D000275362 /* Result+Codable.swift */; };
		8DEEE12F252F757600B0A9EC /* SupportedLocalizations.swift in Sources */ = {isa = PBXBuildFile; fileRef = 8DEEE12E252F757600B0A9EC /* SupportedLocalizations.swift */; };
		8DEEE137252FB4C900B0A9EC /* LanguageSelectionViewController.swift in Sources */ = {isa = PBXBuildFile; fileRef = 8DEEE136252FB4C900B0A9EC /* LanguageSelectionViewController.swift */; };
		9BFEC2458D1346F537E9089E /* Nullity.m in Sources */ = {isa = PBXBuildFile; fileRef = 9BFECCCF429898FD903B69A6 /* Nullity.m */; };
		9BFEC4F02A47FF8265635803 /* Notifier.m in Sources */ = {isa = PBXBuildFile; fileRef = 9BFEC91ED4A1C511520E9948 /* Notifier.m */; };
		9BFECC62159FBEAA1A69F4F9 /* BasePacketTunnelProvider.m in Sources */ = {isa = PBXBuildFile; fileRef = 9BFECC3FADE9C8A76A0913DE /* BasePacketTunnelProvider.m */; };
		9BFECD174E254989EC97A437 /* IAPHelpViewController.m in Sources */ = {isa = PBXBuildFile; fileRef = 9BFEC220C067BBE75AF970C1 /* IAPHelpViewController.m */; };
		9BFECD1880B51B0E2EAEFF1F /* Notifier.m in Sources */ = {isa = PBXBuildFile; fileRef = 9BFEC91ED4A1C511520E9948 /* Notifier.m */; };
		9BFECD2FAA1FCDA88A7D432E /* UIColor+Additions.m in Sources */ = {isa = PBXBuildFile; fileRef = 9BFEC72C282F6060193B2E87 /* UIColor+Additions.m */; };
		9BFECEA225F023F895CC8DA1 /* Authorization.m in Sources */ = {isa = PBXBuildFile; fileRef = 9BFEC31B61584FD2EAAF5DE6 /* Authorization.m */; };
		9BFECF8895D5FE1940A6F700 /* PsiphonConfigUserDefaults.m in Sources */ = {isa = PBXBuildFile; fileRef = 9BFEC584519C408D9D6D3FF1 /* PsiphonConfigUserDefaults.m */; };
		9BFECF9F760F1A93A8933089 /* Nullity.m in Sources */ = {isa = PBXBuildFile; fileRef = 9BFECCCF429898FD903B69A6 /* Nullity.m */; };
		9BFECFEB3BC9F10542C1A416 /* PsiphonConfigUserDefaults.m in Sources */ = {isa = PBXBuildFile; fileRef = 9BFEC584519C408D9D6D3FF1 /* PsiphonConfigUserDefaults.m */; };
		A8408008B18277F93286799F /* PsiphonProgressView.m in Sources */ = {isa = PBXBuildFile; fileRef = A84087FA4B1BC2C725D900D9 /* PsiphonProgressView.m */; };
		A840803A0733D9FCA5410796 /* ActivityIndicatorRoyalSkyButton.m in Sources */ = {isa = PBXBuildFile; fileRef = A840842CECC0146241243488 /* ActivityIndicatorRoyalSkyButton.m */; };
		A84080E163F24876A1476544 /* VPNStartAndStopButton.m in Sources */ = {isa = PBXBuildFile; fileRef = A8408F6123BCC98725932A59 /* VPNStartAndStopButton.m */; };
		A84080E9FC63E29F71A79A63 /* RelaySubject.m in Sources */ = {isa = PBXBuildFile; fileRef = A84086DF1DDA5CC90C437009 /* RelaySubject.m */; };
		A84081194DA12328ABB5A43E /* UIImageView+Additions.m in Sources */ = {isa = PBXBuildFile; fileRef = A840886E2E6D8EA82B0EC427 /* UIImageView+Additions.m */; };
		A8408161701C8F50F52866FC /* LayerAutoResizeUIView.m in Sources */ = {isa = PBXBuildFile; fileRef = A8408DBEEDCF56EC798536BF /* LayerAutoResizeUIView.m */; };
		A84082260CE7662A93697CFF /* LoadingCircleLayer.m in Sources */ = {isa = PBXBuildFile; fileRef = A840845849B24AAA0E714664 /* LoadingCircleLayer.m */; };
		A840835FAC7F18A6A7021415 /* RingSkyButton.m in Sources */ = {isa = PBXBuildFile; fileRef = A84086B04CBC1A6A5481EDD4 /* RingSkyButton.m */; };
		A84083E76E518050B65E523A /* SkyButton.m in Sources */ = {isa = PBXBuildFile; fileRef = A8408672FB2E1CD144A2BE7C /* SkyButton.m */; };
		A84084C8B5C16F0EB80364FA /* Strings.m in Sources */ = {isa = PBXBuildFile; fileRef = A84083974C8CF9DDFE7A341D /* Strings.m */; };
		A840854A7ACA14A7D891EC16 /* OnboardingScrollableView.m in Sources */ = {isa = PBXBuildFile; fileRef = A8408CEB0E34BC897F3FA7D6 /* OnboardingScrollableView.m */; };
		A8408692D005E8599267522E /* UIView+Additions.m in Sources */ = {isa = PBXBuildFile; fileRef = A84084C5C538AC8171021D2C /* UIView+Additions.m */; };
		A84086D3F4BD2D551CA67611 /* AlertDialogs.m in Sources */ = {isa = PBXBuildFile; fileRef = A840841151FC43C5E1658677 /* AlertDialogs.m */; };
		A840875B190F7666A1BD98E5 /* UIView+AutoLayoutViewGroup.m in Sources */ = {isa = PBXBuildFile; fileRef = A840867F8062E477F0B355DD /* UIView+AutoLayoutViewGroup.m */; };
		A84087AFA5806D689C3BF6D2 /* PickerViewController.m in Sources */ = {isa = PBXBuildFile; fileRef = A8408390A766C7C2C246797C /* PickerViewController.m */; };
		A84088BD3CFC8C511F22182C /* RoyalSkyButton.m in Sources */ = {isa = PBXBuildFile; fileRef = A8408F08BFF80A05CF46C00A /* RoyalSkyButton.m */; };
		A8408A3A478ECD6E3562CDF4 /* CloudsView.m in Sources */ = {isa = PBXBuildFile; fileRef = A84081E39C751846A6009BEC /* CloudsView.m */; };
		A8408AACE30F860F2C961A04 /* WhiteSkyButton.m in Sources */ = {isa = PBXBuildFile; fileRef = A8408FA077C517546DF6033C /* WhiteSkyButton.m */; };
		A8408B83167EBE21E215C471 /* OnboardingView.m in Sources */ = {isa = PBXBuildFile; fileRef = A84088889983161FB859D8A9 /* OnboardingView.m */; };
		A8408BC29B903A6C0A32F32C /* SkyRegionSelectionViewController.m in Sources */ = {isa = PBXBuildFile; fileRef = A8408C8A7CA3C009F01FDA3B /* SkyRegionSelectionViewController.m */; };
		A8408C424E64BF3D70273464 /* ConnectionStatusView.m in Sources */ = {isa = PBXBuildFile; fileRef = A8408E0115540B5B2B305EAE /* ConnectionStatusView.m */; };
		A8408E281270691F61F9C20C /* AppVersionNumberView.m in Sources */ = {isa = PBXBuildFile; fileRef = A84087C37CFC6977102EB09D /* AppVersionNumberView.m */; };
		A8408E611665FC60D5DFF339 /* SubscriptionStatusView.m in Sources */ = {isa = PBXBuildFile; fileRef = A8408BA05DC0D983E6740558 /* SubscriptionStatusView.m */; };
		A8408EB13777DDCBEF7DE3C0 /* SwoopView.m in Sources */ = {isa = PBXBuildFile; fileRef = A8408B9A66413A25FC1A2BE1 /* SwoopView.m */; };
		A8408EB1E9DABE35016580A7 /* ImageUtils.m in Sources */ = {isa = PBXBuildFile; fileRef = A8408A0C4220563DA1FE3048 /* ImageUtils.m */; };
		A8408F5F45CDBDF42701063E /* Strings.m in Sources */ = {isa = PBXBuildFile; fileRef = A84083974C8CF9DDFE7A341D /* Strings.m */; };
		A8408FA13890CD67154033C6 /* RegionSelectionButton.m in Sources */ = {isa = PBXBuildFile; fileRef = A8408C84138113DE79F0DCD0 /* RegionSelectionButton.m */; };
		A8408FF45D08D31E102FA41F /* ContainerDB.m in Sources */ = {isa = PBXBuildFile; fileRef = A84086716D701D0F5B48E4C0 /* ContainerDB.m */; };
		CE234A7424F439CB0007709A /* FeedbackReducer.swift in Sources */ = {isa = PBXBuildFile; fileRef = CE234A7324F439CB0007709A /* FeedbackReducer.swift */; };
		CE234A7624F46AEC0007709A /* Feedback.swift in Sources */ = {isa = PBXBuildFile; fileRef = CE234A7524F46AEC0007709A /* Feedback.swift */; };
		CE26FC951BBDC7B800B83375 /* Assets.xcassets in Resources */ = {isa = PBXBuildFile; fileRef = CE26FC941BBDC7B800B83375 /* Assets.xcassets */; };
		CE26FCAC1BBDC85900B83375 /* PsiphonVPN.appex in Embed App Extensions */ = {isa = PBXBuildFile; fileRef = CE26FCA31BBDC85900B83375 /* PsiphonVPN.appex */; settings = {ATTRIBUTES = (RemoveHeadersOnCopy, ); }; };
		CE551C6A24FBFB8E00011C51 /* PsiphonFeedback+FeedbackUploadProvider.swift in Sources */ = {isa = PBXBuildFile; fileRef = CE551C6924FBFB8E00011C51 /* PsiphonFeedback+FeedbackUploadProvider.swift */; };
		CE58B642251A31370081C73C /* AppState+Feedback.swift in Sources */ = {isa = PBXBuildFile; fileRef = CE58B641251A31370081C73C /* AppState+Feedback.swift */; };
		CE6C3F6A24366AE1007A17F0 /* ClientMetadata.m in Sources */ = {isa = PBXBuildFile; fileRef = CE6C3F6924366AE1007A17F0 /* ClientMetadata.m */; };
		CE8420472522823D00796032 /* DebugViewController.m in Sources */ = {isa = PBXBuildFile; fileRef = CE84203D2522823D00796032 /* DebugViewController.m */; };
		CE8420482522823D00796032 /* DebugToolboxViewController.m in Sources */ = {isa = PBXBuildFile; fileRef = CE84203F2522823D00796032 /* DebugToolboxViewController.m */; };
		CE8420492522823D00796032 /* DebugTextViewController.m in Sources */ = {isa = PBXBuildFile; fileRef = CE8420432522823D00796032 /* DebugTextViewController.m */; };
		CE84204A2522823D00796032 /* DebugDirectoryViewerViewController.m in Sources */ = {isa = PBXBuildFile; fileRef = CE8420452522823D00796032 /* DebugDirectoryViewerViewController.m */; };
		CE84204B2522823D00796032 /* DebugLogViewController.m in Sources */ = {isa = PBXBuildFile; fileRef = CE8420462522823D00796032 /* DebugLogViewController.m */; };
		CE93EE5524F55B92001F4EC9 /* SharedConstants.m in Sources */ = {isa = PBXBuildFile; fileRef = CE93EE5424F55B92001F4EC9 /* SharedConstants.m */; };
		CE93EE5624F55B92001F4EC9 /* SharedConstants.m in Sources */ = {isa = PBXBuildFile; fileRef = CE93EE5424F55B92001F4EC9 /* SharedConstants.m */; };
		CEA1B787249AAA13006D9853 /* EmbeddedServerEntriesTest.m in Sources */ = {isa = PBXBuildFile; fileRef = CEA1B786249AAA13006D9853 /* EmbeddedServerEntriesTest.m */; };
		CEA1B788249AB144006D9853 /* EmbeddedServerEntries.m in Sources */ = {isa = PBXBuildFile; fileRef = 4E5263BF207292920021FEF5 /* EmbeddedServerEntries.m */; };
		CEA1B789249AB229006D9853 /* EmbeddedServerEntriesHelpers.c in Sources */ = {isa = PBXBuildFile; fileRef = 4E5263B6207290360021FEF5 /* EmbeddedServerEntriesHelpers.c */; };
		CEA1B78A249AB3EF006D9853 /* NSError+Convenience.m in Sources */ = {isa = PBXBuildFile; fileRef = EF90D79A204F22C900228A63 /* NSError+Convenience.m */; };
		CEA1B78B249AB959006D9853 /* embedded_server_entries in Resources */ = {isa = PBXBuildFile; fileRef = EF6C1F501F59E46500709554 /* embedded_server_entries */; };
		CEBA9C112481A5C80097D700 /* Notifier.swift in Sources */ = {isa = PBXBuildFile; fileRef = CEBA9C102481A5C80097D700 /* Notifier.swift */; };
		CEBA9C132481AA9F0097D700 /* SharedDB.swift in Sources */ = {isa = PBXBuildFile; fileRef = CEBA9C122481AA9F0097D700 /* SharedDB.swift */; };
		CED6790E24A4F82400C4CA81 /* JetsamTracking.m in Sources */ = {isa = PBXBuildFile; fileRef = CED6790424A4F82300C4CA81 /* JetsamTracking.m */; };
		CED6790F24A4F82400C4CA81 /* JetsamTracking.m in Sources */ = {isa = PBXBuildFile; fileRef = CED6790424A4F82300C4CA81 /* JetsamTracking.m */; };
		CED6791024A4F82400C4CA81 /* JetsamEvent.m in Sources */ = {isa = PBXBuildFile; fileRef = CED6790624A4F82400C4CA81 /* JetsamEvent.m */; };
		CED6791124A4F82400C4CA81 /* JetsamEvent.m in Sources */ = {isa = PBXBuildFile; fileRef = CED6790624A4F82400C4CA81 /* JetsamEvent.m */; };
		CED6791224A4F82400C4CA81 /* JetsamMetrics.m in Sources */ = {isa = PBXBuildFile; fileRef = CED6790824A4F82400C4CA81 /* JetsamMetrics.m */; };
		CED6791324A4F82400C4CA81 /* JetsamMetrics.m in Sources */ = {isa = PBXBuildFile; fileRef = CED6790824A4F82400C4CA81 /* JetsamMetrics.m */; };
		CED6791424A4F82400C4CA81 /* JetsamPerAppVersionStat.m in Sources */ = {isa = PBXBuildFile; fileRef = CED6790B24A4F82400C4CA81 /* JetsamPerAppVersionStat.m */; };
		CED6791524A4F82400C4CA81 /* JetsamPerAppVersionStat.m in Sources */ = {isa = PBXBuildFile; fileRef = CED6790B24A4F82400C4CA81 /* JetsamPerAppVersionStat.m */; };
		CED6791624A4F82400C4CA81 /* JetsamMetrics+Feedback.m in Sources */ = {isa = PBXBuildFile; fileRef = CED6790D24A4F82400C4CA81 /* JetsamMetrics+Feedback.m */; };
		CED6791B24A4F88D00C4CA81 /* JSONCodable.m in Sources */ = {isa = PBXBuildFile; fileRef = CED6791A24A4F88D00C4CA81 /* JSONCodable.m */; };
		CED6791C24A4F88D00C4CA81 /* JSONCodable.m in Sources */ = {isa = PBXBuildFile; fileRef = CED6791A24A4F88D00C4CA81 /* JSONCodable.m */; };
		CED6794224A4F95D00C4CA81 /* RunningStdev.m in Sources */ = {isa = PBXBuildFile; fileRef = CED6793B24A4F95D00C4CA81 /* RunningStdev.m */; };
		CED6794324A4F95D00C4CA81 /* RunningStdev.m in Sources */ = {isa = PBXBuildFile; fileRef = CED6793B24A4F95D00C4CA81 /* RunningStdev.m */; };
		CED6794424A4F95D00C4CA81 /* RunningStat.m in Sources */ = {isa = PBXBuildFile; fileRef = CED6793C24A4F95D00C4CA81 /* RunningStat.m */; };
		CED6794524A4F95D00C4CA81 /* RunningStat.m in Sources */ = {isa = PBXBuildFile; fileRef = CED6793C24A4F95D00C4CA81 /* RunningStat.m */; };
		CED6794624A4F95D00C4CA81 /* RunningMinMax.m in Sources */ = {isa = PBXBuildFile; fileRef = CED6793D24A4F95D00C4CA81 /* RunningMinMax.m */; };
		CED6794724A4F95D00C4CA81 /* RunningMinMax.m in Sources */ = {isa = PBXBuildFile; fileRef = CED6793D24A4F95D00C4CA81 /* RunningMinMax.m */; };
		CED6794824A4F95D00C4CA81 /* RunningBins.m in Sources */ = {isa = PBXBuildFile; fileRef = CED6793E24A4F95D00C4CA81 /* RunningBins.m */; };
		CED6794924A4F95D00C4CA81 /* RunningBins.m in Sources */ = {isa = PBXBuildFile; fileRef = CED6793E24A4F95D00C4CA81 /* RunningBins.m */; };
		CED6794A24A4F98200C4CA81 /* stats.c in Sources */ = {isa = PBXBuildFile; fileRef = CED6793A24A4F95D00C4CA81 /* stats.c */; };
		CED6794F24A4F9D400C4CA81 /* DelimitedFile.m in Sources */ = {isa = PBXBuildFile; fileRef = CED6794B24A4F9D400C4CA81 /* DelimitedFile.m */; };
		CED6795024A4F9D400C4CA81 /* DelimitedFile.m in Sources */ = {isa = PBXBuildFile; fileRef = CED6794B24A4F9D400C4CA81 /* DelimitedFile.m */; };
		CED6795124A4F9D400C4CA81 /* DiskBackedFile.m in Sources */ = {isa = PBXBuildFile; fileRef = CED6794E24A4F9D400C4CA81 /* DiskBackedFile.m */; };
		CED6795224A4F9D400C4CA81 /* DiskBackedFile.m in Sources */ = {isa = PBXBuildFile; fileRef = CED6794E24A4F9D400C4CA81 /* DiskBackedFile.m */; };
		CED6795524A4F9F100C4CA81 /* Archiver.m in Sources */ = {isa = PBXBuildFile; fileRef = CED6795424A4F9F100C4CA81 /* Archiver.m */; };
		CED6795624A4F9F100C4CA81 /* Archiver.m in Sources */ = {isa = PBXBuildFile; fileRef = CED6795424A4F9F100C4CA81 /* Archiver.m */; };
		CED6795924A4FA1200C4CA81 /* FileRegistry.m in Sources */ = {isa = PBXBuildFile; fileRef = CED6795824A4FA1200C4CA81 /* FileRegistry.m */; };
		CED6795A24A4FA1200C4CA81 /* FileRegistry.m in Sources */ = {isa = PBXBuildFile; fileRef = CED6795824A4FA1200C4CA81 /* FileRegistry.m */; };
		CED6795D24A4FA3200C4CA81 /* RotatingFile.m in Sources */ = {isa = PBXBuildFile; fileRef = CED6795B24A4FA3200C4CA81 /* RotatingFile.m */; };
		CED6795E24A4FA3200C4CA81 /* RotatingFile.m in Sources */ = {isa = PBXBuildFile; fileRef = CED6795B24A4FA3200C4CA81 /* RotatingFile.m */; };
		CED6796124A4FA6D00C4CA81 /* ExtensionContainerFile.m in Sources */ = {isa = PBXBuildFile; fileRef = CED6796024A4FA6C00C4CA81 /* ExtensionContainerFile.m */; };
		CED6796224A4FA6D00C4CA81 /* ExtensionContainerFile.m in Sources */ = {isa = PBXBuildFile; fileRef = CED6796024A4FA6C00C4CA81 /* ExtensionContainerFile.m */; };
		CED6796924A4FAA700C4CA81 /* ExtensionDataStore.m in Sources */ = {isa = PBXBuildFile; fileRef = CED6796424A4FAA700C4CA81 /* ExtensionDataStore.m */; };
		CED6796B24A4FAA700C4CA81 /* ExtensionDataStoreKeys.m in Sources */ = {isa = PBXBuildFile; fileRef = CED6796524A4FAA700C4CA81 /* ExtensionDataStoreKeys.m */; };
		CED6797024A4FAF400C4CA81 /* NSUserDefaults+KeyedDataStore.m in Sources */ = {isa = PBXBuildFile; fileRef = CED6796D24A4FAF400C4CA81 /* NSUserDefaults+KeyedDataStore.m */; };
		CED6797E24A4FF2800C4CA81 /* RotatingFileTest.m in Sources */ = {isa = PBXBuildFile; fileRef = CED6797324A4FF2800C4CA81 /* RotatingFileTest.m */; };
		CED6797F24A4FF2800C4CA81 /* RunningStatsTest.m in Sources */ = {isa = PBXBuildFile; fileRef = CED6797524A4FF2800C4CA81 /* RunningStatsTest.m */; };
		CED6798024A4FF2800C4CA81 /* RunningBinsTest.m in Sources */ = {isa = PBXBuildFile; fileRef = CED6797624A4FF2800C4CA81 /* RunningBinsTest.m */; };
		CED6798124A4FF2800C4CA81 /* DelimitedFileTest.m in Sources */ = {isa = PBXBuildFile; fileRef = CED6797724A4FF2800C4CA81 /* DelimitedFileTest.m */; };
		CED6798224A4FF2800C4CA81 /* FileRegistryTest.m in Sources */ = {isa = PBXBuildFile; fileRef = CED6797824A4FF2800C4CA81 /* FileRegistryTest.m */; };
		CED6798324A4FF2800C4CA81 /* ExtensionContainerFileTest.m in Sources */ = {isa = PBXBuildFile; fileRef = CED6797924A4FF2800C4CA81 /* ExtensionContainerFileTest.m */; };
		CED6798424A4FF2800C4CA81 /* JetsamTrackingTest.m in Sources */ = {isa = PBXBuildFile; fileRef = CED6797B24A4FF2800C4CA81 /* JetsamTrackingTest.m */; };
		CED6798524A4FF2800C4CA81 /* JetsamEventTest.m in Sources */ = {isa = PBXBuildFile; fileRef = CED6797C24A4FF2800C4CA81 /* JetsamEventTest.m */; };
		CED6798624A4FF2800C4CA81 /* JetsamMetricsTest.m in Sources */ = {isa = PBXBuildFile; fileRef = CED6797D24A4FF2800C4CA81 /* JetsamMetricsTest.m */; };
		CED6798724A4FFC000C4CA81 /* RunningStat.m in Sources */ = {isa = PBXBuildFile; fileRef = CED6793C24A4F95D00C4CA81 /* RunningStat.m */; };
		CED6798824A4FFC300C4CA81 /* RunningStdev.m in Sources */ = {isa = PBXBuildFile; fileRef = CED6793B24A4F95D00C4CA81 /* RunningStdev.m */; };
		CED6798924A4FFC500C4CA81 /* RunningMinMax.m in Sources */ = {isa = PBXBuildFile; fileRef = CED6793D24A4F95D00C4CA81 /* RunningMinMax.m */; };
		CED6798A24A4FFC700C4CA81 /* RunningBins.m in Sources */ = {isa = PBXBuildFile; fileRef = CED6793E24A4F95D00C4CA81 /* RunningBins.m */; };
		CED6798B24A501FA00C4CA81 /* JetsamTracking.m in Sources */ = {isa = PBXBuildFile; fileRef = CED6790424A4F82300C4CA81 /* JetsamTracking.m */; };
		CED6798C24A5252000C4CA81 /* JetsamPerAppVersionStat.m in Sources */ = {isa = PBXBuildFile; fileRef = CED6790B24A4F82400C4CA81 /* JetsamPerAppVersionStat.m */; };
		CED6798D24A5252500C4CA81 /* JetsamMetrics.m in Sources */ = {isa = PBXBuildFile; fileRef = CED6790824A4F82400C4CA81 /* JetsamMetrics.m */; };
		CED6798E24A5252900C4CA81 /* JetsamEvent.m in Sources */ = {isa = PBXBuildFile; fileRef = CED6790624A4F82400C4CA81 /* JetsamEvent.m */; };
		CED6798F24A5254500C4CA81 /* ExtensionContainerFile.m in Sources */ = {isa = PBXBuildFile; fileRef = CED6796024A4FA6C00C4CA81 /* ExtensionContainerFile.m */; };
		CED6799024A525D200C4CA81 /* FileRegistry.m in Sources */ = {isa = PBXBuildFile; fileRef = CED6795824A4FA1200C4CA81 /* FileRegistry.m */; };
		CED6799124A525FD00C4CA81 /* DelimitedFile.m in Sources */ = {isa = PBXBuildFile; fileRef = CED6794B24A4F9D400C4CA81 /* DelimitedFile.m */; };
		CED6799224A5260100C4CA81 /* DiskBackedFile.m in Sources */ = {isa = PBXBuildFile; fileRef = CED6794E24A4F9D400C4CA81 /* DiskBackedFile.m */; };
		CED6799324A5260500C4CA81 /* JSONCodable.m in Sources */ = {isa = PBXBuildFile; fileRef = CED6791A24A4F88D00C4CA81 /* JSONCodable.m */; };
		CED6799424A5261000C4CA81 /* Archiver.m in Sources */ = {isa = PBXBuildFile; fileRef = CED6795424A4F9F100C4CA81 /* Archiver.m */; };
		CED6799524A5264C00C4CA81 /* RotatingFile.m in Sources */ = {isa = PBXBuildFile; fileRef = CED6795B24A4FA3200C4CA81 /* RotatingFile.m */; };
		CEED7835247703DD002D9D55 /* AppReceiptReducer.swift in Sources */ = {isa = PBXBuildFile; fileRef = CEED7834247703DD002D9D55 /* AppReceiptReducer.swift */; };
		EF4F1F3D206055F7006A40A1 /* RACSignal+Operations2.m in Sources */ = {isa = PBXBuildFile; fileRef = EF90D79F204F22C900228A63 /* RACSignal+Operations2.m */; };
		EF639C2F1F8FCE37009D6B42 /* PsiFeedbackLogger.m in Sources */ = {isa = PBXBuildFile; fileRef = EF639C2E1F8FCE2A009D6B42 /* PsiFeedbackLogger.m */; };
		EF639C301F8FCE37009D6B42 /* PsiFeedbackLogger.m in Sources */ = {isa = PBXBuildFile; fileRef = EF639C2E1F8FCE2A009D6B42 /* PsiFeedbackLogger.m */; };
		EF652CD11F352212002AFB48 /* main.m in Sources */ = {isa = PBXBuildFile; fileRef = EF652CD01F352212002AFB48 /* main.m */; };
		EF652CD61F35224C002AFB48 /* AppDelegate.m in Sources */ = {isa = PBXBuildFile; fileRef = EF652CD31F35224C002AFB48 /* AppDelegate.m */; };
		EF652CD71F35224C002AFB48 /* MainViewController.m in Sources */ = {isa = PBXBuildFile; fileRef = EF652CD51F35224C002AFB48 /* MainViewController.m */; };
		EF652CDA1F352271002AFB48 /* PacketTunnelProvider.m in Sources */ = {isa = PBXBuildFile; fileRef = EF652CD91F352271002AFB48 /* PacketTunnelProvider.m */; };
		EF6C1F521F59E46500709554 /* embedded_server_entries in Resources */ = {isa = PBXBuildFile; fileRef = EF6C1F501F59E46500709554 /* embedded_server_entries */; };
		EF6C1F531F59E46500709554 /* embedded_server_entries in Resources */ = {isa = PBXBuildFile; fileRef = EF6C1F501F59E46500709554 /* embedded_server_entries */; };
		EF6C1F541F59E46500709554 /* psiphon_config in Resources */ = {isa = PBXBuildFile; fileRef = EF6C1F511F59E46500709554 /* psiphon_config */; };
		EF6C1F551F59E46500709554 /* psiphon_config in Resources */ = {isa = PBXBuildFile; fileRef = EF6C1F511F59E46500709554 /* psiphon_config */; };
		EF743FCA1F99549000AC89A2 /* subscriptionProductIds.plist in Resources */ = {isa = PBXBuildFile; fileRef = EF743FC31F99549000AC89A2 /* subscriptionProductIds.plist */; };
		EF743FCB1F99549000AC89A2 /* subscriptionProductIds.plist in Resources */ = {isa = PBXBuildFile; fileRef = EF743FC31F99549000AC89A2 /* subscriptionProductIds.plist */; };
		EF90D7A1204F22C900228A63 /* timestamp_valid.c in Sources */ = {isa = PBXBuildFile; fileRef = EF90D78D204F22C900228A63 /* timestamp_valid.c */; };
		EF90D7A2204F22C900228A63 /* timestamp_compare.c in Sources */ = {isa = PBXBuildFile; fileRef = EF90D78E204F22C900228A63 /* timestamp_compare.c */; };
		EF90D7A3204F22C900228A63 /* timestamp_tm.c in Sources */ = {isa = PBXBuildFile; fileRef = EF90D78F204F22C900228A63 /* timestamp_tm.c */; };
		EF90D7A4204F22C900228A63 /* timestamp_format.c in Sources */ = {isa = PBXBuildFile; fileRef = EF90D790204F22C900228A63 /* timestamp_format.c */; };
		EF90D7A5204F22C900228A63 /* timestamp_parse.c in Sources */ = {isa = PBXBuildFile; fileRef = EF90D791204F22C900228A63 /* timestamp_parse.c */; };
		EF90D7A6204F22C900228A63 /* NSDate+Comparator.m in Sources */ = {isa = PBXBuildFile; fileRef = EF90D796204F22C900228A63 /* NSDate+Comparator.m */; };
		EF90D7A7204F22C900228A63 /* NSDate+PSIDateExtension.m in Sources */ = {isa = PBXBuildFile; fileRef = EF90D797204F22C900228A63 /* NSDate+PSIDateExtension.m */; };
		EF90D7A8204F22C900228A63 /* DispatchUtils.m in Sources */ = {isa = PBXBuildFile; fileRef = EF90D798204F22C900228A63 /* DispatchUtils.m */; };
		EF90D7A9204F22C900228A63 /* FileUtils.m in Sources */ = {isa = PBXBuildFile; fileRef = EF90D799204F22C900228A63 /* FileUtils.m */; };
		EF90D7AA204F22C900228A63 /* NSError+Convenience.m in Sources */ = {isa = PBXBuildFile; fileRef = EF90D79A204F22C900228A63 /* NSError+Convenience.m */; };
		EF90D7AF204F231900228A63 /* timestamp_valid.c in Sources */ = {isa = PBXBuildFile; fileRef = EF90D78D204F22C900228A63 /* timestamp_valid.c */; };
		EF90D7B0204F231B00228A63 /* timestamp_compare.c in Sources */ = {isa = PBXBuildFile; fileRef = EF90D78E204F22C900228A63 /* timestamp_compare.c */; };
		EF90D7B1204F231E00228A63 /* timestamp_tm.c in Sources */ = {isa = PBXBuildFile; fileRef = EF90D78F204F22C900228A63 /* timestamp_tm.c */; };
		EF90D7B2204F232100228A63 /* timestamp_format.c in Sources */ = {isa = PBXBuildFile; fileRef = EF90D790204F22C900228A63 /* timestamp_format.c */; };
		EF90D7B3204F232300228A63 /* timestamp_parse.c in Sources */ = {isa = PBXBuildFile; fileRef = EF90D791204F22C900228A63 /* timestamp_parse.c */; };
		EF90D7B4204F234100228A63 /* NSDate+Comparator.m in Sources */ = {isa = PBXBuildFile; fileRef = EF90D796204F22C900228A63 /* NSDate+Comparator.m */; };
		EF90D7B5204F234700228A63 /* NSDate+PSIDateExtension.m in Sources */ = {isa = PBXBuildFile; fileRef = EF90D797204F22C900228A63 /* NSDate+PSIDateExtension.m */; };
		EF90D7B6204F235100228A63 /* DispatchUtils.m in Sources */ = {isa = PBXBuildFile; fileRef = EF90D798204F22C900228A63 /* DispatchUtils.m */; };
		EF90D7B7204F235800228A63 /* FileUtils.m in Sources */ = {isa = PBXBuildFile; fileRef = EF90D799204F22C900228A63 /* FileUtils.m */; };
		EF90D7B8204F236400228A63 /* NSError+Convenience.m in Sources */ = {isa = PBXBuildFile; fileRef = EF90D79A204F22C900228A63 /* NSError+Convenience.m */; };
		EFC2F5B620226758007B52F9 /* PacketTunnelUtils.m in Sources */ = {isa = PBXBuildFile; fileRef = EFC2F5B420226757007B52F9 /* PacketTunnelUtils.m */; };
		EFC2F5C420226782007B52F9 /* RootContainerController.m in Sources */ = {isa = PBXBuildFile; fileRef = EFC2F5BB20226781007B52F9 /* RootContainerController.m */; };
		EFC2F5C720226782007B52F9 /* UIAlertController+Additions.m in Sources */ = {isa = PBXBuildFile; fileRef = EFC2F5C020226782007B52F9 /* UIAlertController+Additions.m */; };
		EFC2F5CB202267B1007B52F9 /* PsiphonConfigReader.m in Sources */ = {isa = PBXBuildFile; fileRef = EFC2F5CA202267B0007B52F9 /* PsiphonConfigReader.m */; };
		EFC2F5CC20226835007B52F9 /* PsiphonConfigReader.m in Sources */ = {isa = PBXBuildFile; fileRef = EFC2F5CA202267B0007B52F9 /* PsiphonConfigReader.m */; };
		F136C2951F62E3E1000D3EAB /* LaunchScreen.xib in Resources */ = {isa = PBXBuildFile; fileRef = F136C2941F62E3E1000D3EAB /* LaunchScreen.xib */; };
/* End PBXBuildFile section */

/* Begin PBXContainerItemProxy section */
		4E0D88261FA06B2400ADB61E /* PBXContainerItemProxy */ = {
			isa = PBXContainerItemProxy;
			containerPortal = CE26FC821BBDC7B700B83375 /* Project object */;
			proxyType = 1;
			remoteGlobalIDString = CE26FC891BBDC7B800B83375;
			remoteInfo = Psiphon;
		};
		CE26FCAA1BBDC85900B83375 /* PBXContainerItemProxy */ = {
			isa = PBXContainerItemProxy;
			containerPortal = CE26FC821BBDC7B700B83375 /* Project object */;
			proxyType = 1;
			remoteGlobalIDString = CE26FCA21BBDC85900B83375;
			remoteInfo = PsiphonVPN;
		};
		CEA1B77D249AA9A0006D9853 /* PBXContainerItemProxy */ = {
			isa = PBXContainerItemProxy;
			containerPortal = CE26FC821BBDC7B700B83375 /* Project object */;
			proxyType = 1;
			remoteGlobalIDString = CE26FC891BBDC7B800B83375;
			remoteInfo = Psiphon;
		};
/* End PBXContainerItemProxy section */

/* Begin PBXCopyFilesBuildPhase section */
		CE26FCB01BBDC85900B83375 /* Embed App Extensions */ = {
			isa = PBXCopyFilesBuildPhase;
			buildActionMask = 2147483647;
			dstPath = "";
			dstSubfolderSpec = 13;
			files = (
				CE26FCAC1BBDC85900B83375 /* PsiphonVPN.appex in Embed App Extensions */,
			);
			name = "Embed App Extensions";
			runOnlyForDeploymentPostprocessing = 0;
		};
		CE7B76421F54881600EA44BD /* CopyFiles */ = {
			isa = PBXCopyFilesBuildPhase;
			buildActionMask = 2147483647;
			dstPath = "";
			dstSubfolderSpec = 10;
			files = (
				529DE74925AD039200F82936 /* PsiphonTunnel.xcframework in CopyFiles */,
				29923FDB264EFC720078E8BB /* PsiCashLib.xcframework in CopyFiles */,
			);
			runOnlyForDeploymentPostprocessing = 0;
		};
/* End PBXCopyFilesBuildPhase section */

/* Begin PBXFileReference section */
		015255F2FAC67FC9CE25D8EC /* Pods-PsiApi-PsiApiTests.debug.xcconfig */ = {isa = PBXFileReference; includeInIndex = 1; lastKnownFileType = text.xcconfig; name = "Pods-PsiApi-PsiApiTests.debug.xcconfig"; path = "Pods/Target Support Files/Pods-PsiApi-PsiApiTests/Pods-PsiApi-PsiApiTests.debug.xcconfig"; sourceTree = "<group>"; };
		0241C17D583A4905634E85AA /* libPods-Testing.a */ = {isa = PBXFileReference; explicitFileType = archive.ar; includeInIndex = 0; path = "libPods-Testing.a"; sourceTree = BUILT_PRODUCTS_DIR; };
		0285C1D0D4B4D2A707D6FDEF /* libPods-Utilities-UtilitiesTests.a */ = {isa = PBXFileReference; explicitFileType = archive.ar; includeInIndex = 0; path = "libPods-Utilities-UtilitiesTests.a"; sourceTree = BUILT_PRODUCTS_DIR; };
		1787CA7A8FA75358E02689FB /* Pods-Psiphon-PsiApi-PsiApiTests.release.xcconfig */ = {isa = PBXFileReference; includeInIndex = 1; lastKnownFileType = text.xcconfig; name = "Pods-Psiphon-PsiApi-PsiApiTests.release.xcconfig"; path = "Pods/Target Support Files/Pods-Psiphon-PsiApi-PsiApiTests/Pods-Psiphon-PsiApi-PsiApiTests.release.xcconfig"; sourceTree = "<group>"; };
		1CF6F36D51088259B2AC450E /* Pods-PsiApi-Testing.release.xcconfig */ = {isa = PBXFileReference; includeInIndex = 1; lastKnownFileType = text.xcconfig; name = "Pods-PsiApi-Testing.release.xcconfig"; path = "Pods/Target Support Files/Pods-PsiApi-Testing/Pods-PsiApi-Testing.release.xcconfig"; sourceTree = "<group>"; };
		1FE4700126FC2AD287FCB45B /* Pods-PsiphonTests.release.xcconfig */ = {isa = PBXFileReference; includeInIndex = 1; lastKnownFileType = text.xcconfig; name = "Pods-PsiphonTests.release.xcconfig"; path = "Pods/Target Support Files/Pods-PsiphonTests/Pods-PsiphonTests.release.xcconfig"; sourceTree = "<group>"; };
<<<<<<< HEAD
		2911A792263D5DED001A0A4D /* ViewBuilderContainerView.swift */ = {isa = PBXFileReference; lastKnownFileType = sourcecode.swift; path = ViewBuilderContainerView.swift; sourceTree = "<group>"; };
		2911A794263D6C6D001A0A4D /* WebViewController.swift */ = {isa = PBXFileReference; lastKnownFileType = sourcecode.swift; path = WebViewController.swift; sourceTree = "<group>"; };
		2911A796263F1941001A0A4D /* BlockerView.swift */ = {isa = PBXFileReference; lastKnownFileType = sourcecode.swift; path = BlockerView.swift; sourceTree = "<group>"; };
		2913641E25DF06C800C79880 /* AdMobInterstitialAdController.swift */ = {isa = PBXFileReference; lastKnownFileType = sourcecode.swift; path = AdMobInterstitialAdController.swift; sourceTree = "<group>"; };
		2913642025DF1E5700C79880 /* AdControllerStatus.swift */ = {isa = PBXFileReference; lastKnownFileType = sourcecode.swift; path = AdControllerStatus.swift; sourceTree = "<group>"; };
		292B531D2620DFCB00C0C44A /* SettingsViewModel.swift */ = {isa = PBXFileReference; lastKnownFileType = sourcecode.swift; path = SettingsViewModel.swift; sourceTree = "<group>"; };
		296054A9265307770001E72D /* PsiCashAccountNameViewWrapper.swift */ = {isa = PBXFileReference; lastKnownFileType = sourcecode.swift; path = PsiCashAccountNameViewWrapper.swift; sourceTree = "<group>"; };
		296622B425E8A554004635A1 /* LaunchScreenViewController.swift */ = {isa = PBXFileReference; lastKnownFileType = sourcecode.swift; path = LaunchScreenViewController.swift; sourceTree = "<group>"; };
		296E800125D47A6300574A74 /* AdStateReducer.swift */ = {isa = PBXFileReference; lastKnownFileType = sourcecode.swift; path = AdStateReducer.swift; sourceTree = "<group>"; };
		29923FD9264EFC720078E8BB /* PsiCashLib.xcframework */ = {isa = PBXFileReference; lastKnownFileType = wrapper.xcframework; name = PsiCashLib.xcframework; path = Frameworks/PsiCashLib.xcframework; sourceTree = "<group>"; };
		29B59CE625E48F4E0051C213 /* AdMobRewardedVideoAdController.swift */ = {isa = PBXFileReference; lastKnownFileType = sourcecode.swift; path = AdMobRewardedVideoAdController.swift; sourceTree = "<group>"; };
		29C8FBD42640949A0029B758 /* GADRequest+Additions.swift */ = {isa = PBXFileReference; fileEncoding = 4; lastKnownFileType = sourcecode.swift; path = "GADRequest+Additions.swift"; sourceTree = "<group>"; };
=======
		296622B425E8A554004635A1 /* LaunchScreenViewController.swift */ = {isa = PBXFileReference; lastKnownFileType = sourcecode.swift; path = LaunchScreenViewController.swift; sourceTree = "<group>"; };
>>>>>>> d1d2495f
		29FE978F25C0C1CA00D9C09F /* HostAppProtocol.h */ = {isa = PBXFileReference; lastKnownFileType = sourcecode.c.h; path = HostAppProtocol.h; sourceTree = "<group>"; };
		29FE979025C0C1CA00D9C09F /* HostAppProtocol.m */ = {isa = PBXFileReference; lastKnownFileType = sourcecode.c.objc; path = HostAppProtocol.m; sourceTree = "<group>"; };
		2D1DAF6C9CAF197D05CDCFCF /* Pods-Testing-TestingTests.release.xcconfig */ = {isa = PBXFileReference; includeInIndex = 1; lastKnownFileType = text.xcconfig; name = "Pods-Testing-TestingTests.release.xcconfig"; path = "Pods/Target Support Files/Pods-Testing-TestingTests/Pods-Testing-TestingTests.release.xcconfig"; sourceTree = "<group>"; };
		2EAE1D54BEBC6BF081A5B8D3 /* Pods-Testing-TestingTests.debug.xcconfig */ = {isa = PBXFileReference; includeInIndex = 1; lastKnownFileType = text.xcconfig; name = "Pods-Testing-TestingTests.debug.xcconfig"; path = "Pods/Target Support Files/Pods-Testing-TestingTests/Pods-Testing-TestingTests.debug.xcconfig"; sourceTree = "<group>"; };
		364EDFAD32DACAD0E8259C6E /* Pods-Psiphon-PsiApi.debug.xcconfig */ = {isa = PBXFileReference; includeInIndex = 1; lastKnownFileType = text.xcconfig; name = "Pods-Psiphon-PsiApi.debug.xcconfig"; path = "Pods/Target Support Files/Pods-Psiphon-PsiApi/Pods-Psiphon-PsiApi.debug.xcconfig"; sourceTree = "<group>"; };
		36D715C03CCF23E685E94A40 /* Pods-PsiApi-Testing-Utilities.debug.xcconfig */ = {isa = PBXFileReference; includeInIndex = 1; lastKnownFileType = text.xcconfig; name = "Pods-PsiApi-Testing-Utilities.debug.xcconfig"; path = "Pods/Target Support Files/Pods-PsiApi-Testing-Utilities/Pods-PsiApi-Testing-Utilities.debug.xcconfig"; sourceTree = "<group>"; };
		38595BFE7626FC3E5C373BC9 /* Pods-Testing.debug.xcconfig */ = {isa = PBXFileReference; includeInIndex = 1; lastKnownFileType = text.xcconfig; name = "Pods-Testing.debug.xcconfig"; path = "Pods/Target Support Files/Pods-Testing/Pods-Testing.debug.xcconfig"; sourceTree = "<group>"; };
		3BBB25EFC24AA94133DA2104 /* Pods-PsiApi-Utilities-UtilitiesTests.debug.xcconfig */ = {isa = PBXFileReference; includeInIndex = 1; lastKnownFileType = text.xcconfig; name = "Pods-PsiApi-Utilities-UtilitiesTests.debug.xcconfig"; path = "Pods/Target Support Files/Pods-PsiApi-Utilities-UtilitiesTests/Pods-PsiApi-Utilities-UtilitiesTests.debug.xcconfig"; sourceTree = "<group>"; };
		3E7745DBA0A65C097BB74EB5 /* Pods-Testing.release.xcconfig */ = {isa = PBXFileReference; includeInIndex = 1; lastKnownFileType = text.xcconfig; name = "Pods-Testing.release.xcconfig"; path = "Pods/Target Support Files/Pods-Testing/Pods-Testing.release.xcconfig"; sourceTree = "<group>"; };
		3EEE97DA12A99CDA3F3DA635 /* Pods-Psiphon-Testing.debug.xcconfig */ = {isa = PBXFileReference; includeInIndex = 1; lastKnownFileType = text.xcconfig; name = "Pods-Psiphon-Testing.debug.xcconfig"; path = "Pods/Target Support Files/Pods-Psiphon-Testing/Pods-Psiphon-Testing.debug.xcconfig"; sourceTree = "<group>"; };
		440D75BD1F59E041005C603B /* StoreKit.framework */ = {isa = PBXFileReference; lastKnownFileType = wrapper.framework; name = StoreKit.framework; path = System/Library/Frameworks/StoreKit.framework; sourceTree = SDKROOT; };
		4435CC251F70566000F3A809 /* SettingsViewController.h */ = {isa = PBXFileReference; fileEncoding = 4; lastKnownFileType = sourcecode.c.h; path = SettingsViewController.h; sourceTree = "<group>"; };
		4435CC261F70566000F3A809 /* SettingsViewController.m */ = {isa = PBXFileReference; fileEncoding = 4; lastKnownFileType = sourcecode.c.objc; path = SettingsViewController.m; sourceTree = "<group>"; };
		445F239420E1817B00D004E9 /* AppStoreParsedReceiptData.h */ = {isa = PBXFileReference; fileEncoding = 4; lastKnownFileType = sourcecode.c.h; path = AppStoreParsedReceiptData.h; sourceTree = "<group>"; };
		445F239520E1817C00D004E9 /* AppStoreParsedReceiptData.m */ = {isa = PBXFileReference; fileEncoding = 4; lastKnownFileType = sourcecode.c.objc; path = AppStoreParsedReceiptData.m; sourceTree = "<group>"; };
		445F249820E1A5BA00D004E9 /* ReceiptAttributes.c */ = {isa = PBXFileReference; fileEncoding = 4; lastKnownFileType = sourcecode.c.c; path = ReceiptAttributes.c; sourceTree = "<group>"; };
		445F249920E1A5BA00D004E9 /* constr_TYPE.c */ = {isa = PBXFileReference; fileEncoding = 4; lastKnownFileType = sourcecode.c.c; path = constr_TYPE.c; sourceTree = "<group>"; };
		445F249A20E1A5BA00D004E9 /* asn_SET_OF.h */ = {isa = PBXFileReference; fileEncoding = 4; lastKnownFileType = sourcecode.c.h; path = asn_SET_OF.h; sourceTree = "<group>"; };
		445F249B20E1A5BA00D004E9 /* constr_SEQUENCE.h */ = {isa = PBXFileReference; fileEncoding = 4; lastKnownFileType = sourcecode.c.h; path = constr_SEQUENCE.h; sourceTree = "<group>"; };
		445F249C20E1A5BA00D004E9 /* OCTET_STRING.h */ = {isa = PBXFileReference; fileEncoding = 4; lastKnownFileType = sourcecode.c.h; path = OCTET_STRING.h; sourceTree = "<group>"; };
		445F249D20E1A5BA00D004E9 /* der_encoder.h */ = {isa = PBXFileReference; fileEncoding = 4; lastKnownFileType = sourcecode.c.h; path = der_encoder.h; sourceTree = "<group>"; };
		445F249E20E1A5BA00D004E9 /* xer_decoder.c */ = {isa = PBXFileReference; fileEncoding = 4; lastKnownFileType = sourcecode.c.c; path = xer_decoder.c; sourceTree = "<group>"; };
		445F249F20E1A5BA00D004E9 /* per_support.c */ = {isa = PBXFileReference; fileEncoding = 4; lastKnownFileType = sourcecode.c.c; path = per_support.c; sourceTree = "<group>"; };
		445F24A020E1A5BA00D004E9 /* asn_internal.h */ = {isa = PBXFileReference; fileEncoding = 4; lastKnownFileType = sourcecode.c.h; path = asn_internal.h; sourceTree = "<group>"; };
		445F24A120E1A5BA00D004E9 /* OBJECT_IDENTIFIER.c */ = {isa = PBXFileReference; fileEncoding = 4; lastKnownFileType = sourcecode.c.c; path = OBJECT_IDENTIFIER.c; sourceTree = "<group>"; };
		445F24A220E1A5BA00D004E9 /* ReceiptAttribute.h */ = {isa = PBXFileReference; fileEncoding = 4; lastKnownFileType = sourcecode.c.h; path = ReceiptAttribute.h; sourceTree = "<group>"; };
		445F24A320E1A5BA00D004E9 /* asn_system.h */ = {isa = PBXFileReference; fileEncoding = 4; lastKnownFileType = sourcecode.c.h; path = asn_system.h; sourceTree = "<group>"; };
		445F24A420E1A5BA00D004E9 /* xer_support.h */ = {isa = PBXFileReference; fileEncoding = 4; lastKnownFileType = sourcecode.c.h; path = xer_support.h; sourceTree = "<group>"; };
		445F24A520E1A5BA00D004E9 /* per_decoder.h */ = {isa = PBXFileReference; fileEncoding = 4; lastKnownFileType = sourcecode.c.h; path = per_decoder.h; sourceTree = "<group>"; };
		445F24A620E1A5BA00D004E9 /* BIT_STRING.c */ = {isa = PBXFileReference; fileEncoding = 4; lastKnownFileType = sourcecode.c.c; path = BIT_STRING.c; sourceTree = "<group>"; };
		445F24A720E1A5BA00D004E9 /* ber_tlv_length.h */ = {isa = PBXFileReference; fileEncoding = 4; lastKnownFileType = sourcecode.c.h; path = ber_tlv_length.h; sourceTree = "<group>"; };
		445F24A820E1A5BA00D004E9 /* constr_SET_OF.c */ = {isa = PBXFileReference; fileEncoding = 4; lastKnownFileType = sourcecode.c.c; path = constr_SET_OF.c; sourceTree = "<group>"; };
		445F24A920E1A5BA00D004E9 /* ber_decoder.c */ = {isa = PBXFileReference; fileEncoding = 4; lastKnownFileType = sourcecode.c.c; path = ber_decoder.c; sourceTree = "<group>"; };
		445F24AA20E1A5BA00D004E9 /* NativeInteger.c */ = {isa = PBXFileReference; fileEncoding = 4; lastKnownFileType = sourcecode.c.c; path = NativeInteger.c; sourceTree = "<group>"; };
		445F24AB20E1A5BA00D004E9 /* per_opentype.h */ = {isa = PBXFileReference; fileEncoding = 4; lastKnownFileType = sourcecode.c.h; path = per_opentype.h; sourceTree = "<group>"; };
		445F24AC20E1A5BA00D004E9 /* NativeEnumerated.h */ = {isa = PBXFileReference; fileEncoding = 4; lastKnownFileType = sourcecode.c.h; path = NativeEnumerated.h; sourceTree = "<group>"; };
		445F24AD20E1A5BA00D004E9 /* constraints.h */ = {isa = PBXFileReference; fileEncoding = 4; lastKnownFileType = sourcecode.c.h; path = constraints.h; sourceTree = "<group>"; };
		445F24AE20E1A5BA00D004E9 /* asn_codecs.h */ = {isa = PBXFileReference; fileEncoding = 4; lastKnownFileType = sourcecode.c.h; path = asn_codecs.h; sourceTree = "<group>"; };
		445F24AF20E1A5BA00D004E9 /* per_encoder.c */ = {isa = PBXFileReference; fileEncoding = 4; lastKnownFileType = sourcecode.c.c; path = per_encoder.c; sourceTree = "<group>"; };
		445F24B020E1A5BA00D004E9 /* asn_codecs_prim.h */ = {isa = PBXFileReference; fileEncoding = 4; lastKnownFileType = sourcecode.c.h; path = asn_codecs_prim.h; sourceTree = "<group>"; };
		445F24B120E1A5BA00D004E9 /* SignedData.h */ = {isa = PBXFileReference; fileEncoding = 4; lastKnownFileType = sourcecode.c.h; path = SignedData.h; sourceTree = "<group>"; };
		445F24B220E1A5BA00D004E9 /* pkcs7-signed-data-simplified.asn1 */ = {isa = PBXFileReference; fileEncoding = 4; lastKnownFileType = text; path = "pkcs7-signed-data-simplified.asn1"; sourceTree = "<group>"; };
		445F24B320E1A5BA00D004E9 /* ber_tlv_tag.h */ = {isa = PBXFileReference; fileEncoding = 4; lastKnownFileType = sourcecode.c.h; path = ber_tlv_tag.h; sourceTree = "<group>"; };
		445F24B420E1A5BA00D004E9 /* asn_application.h */ = {isa = PBXFileReference; fileEncoding = 4; lastKnownFileType = sourcecode.c.h; path = asn_application.h; sourceTree = "<group>"; };
		445F24B520E1A5BA00D004E9 /* ANY.c */ = {isa = PBXFileReference; fileEncoding = 4; lastKnownFileType = sourcecode.c.c; path = ANY.c; sourceTree = "<group>"; };
		445F24B620E1A5BA00D004E9 /* INTEGER.c */ = {isa = PBXFileReference; fileEncoding = 4; lastKnownFileType = sourcecode.c.c; path = INTEGER.c; sourceTree = "<group>"; };
		445F24B720E1A5BA00D004E9 /* xer_encoder.h */ = {isa = PBXFileReference; fileEncoding = 4; lastKnownFileType = sourcecode.c.h; path = xer_encoder.h; sourceTree = "<group>"; };
		445F24B820E1A5BA00D004E9 /* ReceiptAttribute.c */ = {isa = PBXFileReference; fileEncoding = 4; lastKnownFileType = sourcecode.c.c; path = ReceiptAttribute.c; sourceTree = "<group>"; };
		445F24B920E1A5BA00D004E9 /* OBJECT_IDENTIFIER.h */ = {isa = PBXFileReference; fileEncoding = 4; lastKnownFileType = sourcecode.c.h; path = OBJECT_IDENTIFIER.h; sourceTree = "<group>"; };
		445F24BA20E1A5BA00D004E9 /* per_support.h */ = {isa = PBXFileReference; fileEncoding = 4; lastKnownFileType = sourcecode.c.h; path = per_support.h; sourceTree = "<group>"; };
		445F24BB20E1A5BA00D004E9 /* xer_decoder.h */ = {isa = PBXFileReference; fileEncoding = 4; lastKnownFileType = sourcecode.c.h; path = xer_decoder.h; sourceTree = "<group>"; };
		445F24BC20E1A5BA00D004E9 /* der_encoder.c */ = {isa = PBXFileReference; fileEncoding = 4; lastKnownFileType = sourcecode.c.c; path = der_encoder.c; sourceTree = "<group>"; };
		445F24BD20E1A5BA00D004E9 /* OCTET_STRING.c */ = {isa = PBXFileReference; fileEncoding = 4; lastKnownFileType = sourcecode.c.c; path = OCTET_STRING.c; sourceTree = "<group>"; };
		445F24BE20E1A5BA00D004E9 /* ReceiptAttributes.h */ = {isa = PBXFileReference; fileEncoding = 4; lastKnownFileType = sourcecode.c.h; path = ReceiptAttributes.h; sourceTree = "<group>"; };
		445F24BF20E1A5BA00D004E9 /* constr_SEQUENCE.c */ = {isa = PBXFileReference; fileEncoding = 4; lastKnownFileType = sourcecode.c.c; path = constr_SEQUENCE.c; sourceTree = "<group>"; };
		445F24C020E1A5BA00D004E9 /* asn_SET_OF.c */ = {isa = PBXFileReference; fileEncoding = 4; lastKnownFileType = sourcecode.c.c; path = asn_SET_OF.c; sourceTree = "<group>"; };
		445F24C120E1A5BA00D004E9 /* constr_TYPE.h */ = {isa = PBXFileReference; fileEncoding = 4; lastKnownFileType = sourcecode.c.h; path = constr_TYPE.h; sourceTree = "<group>"; };
		445F24C220E1A5BA00D004E9 /* per_opentype.c */ = {isa = PBXFileReference; fileEncoding = 4; lastKnownFileType = sourcecode.c.c; path = per_opentype.c; sourceTree = "<group>"; };
		445F24C320E1A5BA00D004E9 /* pkcs7-signed-data.asn1 */ = {isa = PBXFileReference; fileEncoding = 4; lastKnownFileType = text; path = "pkcs7-signed-data.asn1"; sourceTree = "<group>"; };
		445F24C420E1A5BA00D004E9 /* NativeEnumerated.c */ = {isa = PBXFileReference; fileEncoding = 4; lastKnownFileType = sourcecode.c.c; path = NativeEnumerated.c; sourceTree = "<group>"; };
		445F24C520E1A5BA00D004E9 /* NativeInteger.h */ = {isa = PBXFileReference; fileEncoding = 4; lastKnownFileType = sourcecode.c.h; path = NativeInteger.h; sourceTree = "<group>"; };
		445F24C620E1A5BA00D004E9 /* ber_tlv_length.c */ = {isa = PBXFileReference; fileEncoding = 4; lastKnownFileType = sourcecode.c.c; path = ber_tlv_length.c; sourceTree = "<group>"; };
		445F24C720E1A5BA00D004E9 /* ber_decoder.h */ = {isa = PBXFileReference; fileEncoding = 4; lastKnownFileType = sourcecode.c.h; path = ber_decoder.h; sourceTree = "<group>"; };
		445F24C820E1A5BA00D004E9 /* constr_SET_OF.h */ = {isa = PBXFileReference; fileEncoding = 4; lastKnownFileType = sourcecode.c.h; path = constr_SET_OF.h; sourceTree = "<group>"; };
		445F24C920E1A5BA00D004E9 /* per_decoder.c */ = {isa = PBXFileReference; fileEncoding = 4; lastKnownFileType = sourcecode.c.c; path = per_decoder.c; sourceTree = "<group>"; };
		445F24CA20E1A5BA00D004E9 /* xer_support.c */ = {isa = PBXFileReference; fileEncoding = 4; lastKnownFileType = sourcecode.c.c; path = xer_support.c; sourceTree = "<group>"; };
		445F24CB20E1A5BA00D004E9 /* BIT_STRING.h */ = {isa = PBXFileReference; fileEncoding = 4; lastKnownFileType = sourcecode.c.h; path = BIT_STRING.h; sourceTree = "<group>"; };
		445F24CC20E1A5BA00D004E9 /* SignedData.c */ = {isa = PBXFileReference; fileEncoding = 4; lastKnownFileType = sourcecode.c.c; path = SignedData.c; sourceTree = "<group>"; };
		445F24CD20E1A5BA00D004E9 /* ber_tlv_tag.c */ = {isa = PBXFileReference; fileEncoding = 4; lastKnownFileType = sourcecode.c.c; path = ber_tlv_tag.c; sourceTree = "<group>"; };
		445F24CE20E1A5BA00D004E9 /* asn_codecs_prim.c */ = {isa = PBXFileReference; fileEncoding = 4; lastKnownFileType = sourcecode.c.c; path = asn_codecs_prim.c; sourceTree = "<group>"; };
		445F24CF20E1A5BA00D004E9 /* constraints.c */ = {isa = PBXFileReference; fileEncoding = 4; lastKnownFileType = sourcecode.c.c; path = constraints.c; sourceTree = "<group>"; };
		445F24D020E1A5BA00D004E9 /* per_encoder.h */ = {isa = PBXFileReference; fileEncoding = 4; lastKnownFileType = sourcecode.c.h; path = per_encoder.h; sourceTree = "<group>"; };
		445F24D120E1A5BA00D004E9 /* INTEGER.h */ = {isa = PBXFileReference; fileEncoding = 4; lastKnownFileType = sourcecode.c.h; path = INTEGER.h; sourceTree = "<group>"; };
		445F24D220E1A5BA00D004E9 /* xer_encoder.c */ = {isa = PBXFileReference; fileEncoding = 4; lastKnownFileType = sourcecode.c.c; path = xer_encoder.c; sourceTree = "<group>"; };
		445F24D320E1A5BA00D004E9 /* ANY.h */ = {isa = PBXFileReference; fileEncoding = 4; lastKnownFileType = sourcecode.c.h; path = ANY.h; sourceTree = "<group>"; };
		445F24F120E1A85C00D004E9 /* UTF8String.h */ = {isa = PBXFileReference; fileEncoding = 4; lastKnownFileType = sourcecode.c.h; path = UTF8String.h; sourceTree = "<group>"; };
		445F24F220E1A85C00D004E9 /* IA5String.c */ = {isa = PBXFileReference; fileEncoding = 4; lastKnownFileType = sourcecode.c.c; path = IA5String.c; sourceTree = "<group>"; };
		445F24F320E1A85C00D004E9 /* UTF8String.c */ = {isa = PBXFileReference; fileEncoding = 4; lastKnownFileType = sourcecode.c.c; path = UTF8String.c; sourceTree = "<group>"; };
		445F24F420E1A85C00D004E9 /* IA5String.h */ = {isa = PBXFileReference; fileEncoding = 4; lastKnownFileType = sourcecode.c.h; path = IA5String.h; sourceTree = "<group>"; };
		473176E0E92FDF7B9DD30F1E /* Pods-Psiphon.devrelease.xcconfig */ = {isa = PBXFileReference; includeInIndex = 1; lastKnownFileType = text.xcconfig; name = "Pods-Psiphon.devrelease.xcconfig"; path = "Pods/Target Support Files/Pods-Psiphon/Pods-Psiphon.devrelease.xcconfig"; sourceTree = "<group>"; };
		4969BEF6E56CA5C8402749D0 /* Pods-PsiApi-Utilities.release.xcconfig */ = {isa = PBXFileReference; includeInIndex = 1; lastKnownFileType = text.xcconfig; name = "Pods-PsiApi-Utilities.release.xcconfig"; path = "Pods/Target Support Files/Pods-PsiApi-Utilities/Pods-PsiApi-Utilities.release.xcconfig"; sourceTree = "<group>"; };
		49886790EED7F2868C4610A7 /* Pods-Psiphon-PsiApi-PsiApiTests.debug.xcconfig */ = {isa = PBXFileReference; includeInIndex = 1; lastKnownFileType = text.xcconfig; name = "Pods-Psiphon-PsiApi-PsiApiTests.debug.xcconfig"; path = "Pods/Target Support Files/Pods-Psiphon-PsiApi-PsiApiTests/Pods-Psiphon-PsiApi-PsiApiTests.debug.xcconfig"; sourceTree = "<group>"; };
		4E0774951F566ADA0097BC8C /* InAppSettings.bundle */ = {isa = PBXFileReference; lastKnownFileType = "wrapper.plug-in"; path = InAppSettings.bundle; sourceTree = "<group>"; };
		4E0A3667215AB7EE008A3D7B /* UIFont+Additions.h */ = {isa = PBXFileReference; lastKnownFileType = sourcecode.c.h; path = "UIFont+Additions.h"; sourceTree = "<group>"; };
		4E0A3668215AB7EE008A3D7B /* UIFont+Additions.m */ = {isa = PBXFileReference; lastKnownFileType = sourcecode.c.objc; path = "UIFont+Additions.m"; sourceTree = "<group>"; };
		4E0A366A21666B99008A3D7B /* NSString+Additions.h */ = {isa = PBXFileReference; lastKnownFileType = sourcecode.c.h; path = "NSString+Additions.h"; sourceTree = "<group>"; };
		4E0A366B21666B99008A3D7B /* NSString+Additions.m */ = {isa = PBXFileReference; lastKnownFileType = sourcecode.c.objc; path = "NSString+Additions.m"; sourceTree = "<group>"; };
		4E0D88211FA06B2400ADB61E /* PsiphonUITests.xctest */ = {isa = PBXFileReference; explicitFileType = wrapper.cfbundle; includeInIndex = 0; path = PsiphonUITests.xctest; sourceTree = BUILT_PRODUCTS_DIR; };
		4E0D88231FA06B2400ADB61E /* PsiphonUITests.swift */ = {isa = PBXFileReference; lastKnownFileType = sourcecode.swift; path = PsiphonUITests.swift; sourceTree = "<group>"; };
		4E0D88251FA06B2400ADB61E /* Info.plist */ = {isa = PBXFileReference; lastKnownFileType = text.plist.xml; path = Info.plist; sourceTree = "<group>"; };
		4E0DCB181F28481E00495781 /* PsiphonDataSharedDB.h */ = {isa = PBXFileReference; lastKnownFileType = sourcecode.c.h; path = PsiphonDataSharedDB.h; sourceTree = "<group>"; };
		4E0DCB191F28481E00495781 /* PsiphonDataSharedDB.m */ = {isa = PBXFileReference; lastKnownFileType = sourcecode.c.objc; path = PsiphonDataSharedDB.m; sourceTree = "<group>"; };
		4E10920620F3DA190033114B /* AppInfo.h */ = {isa = PBXFileReference; lastKnownFileType = sourcecode.c.h; path = AppInfo.h; sourceTree = "<group>"; };
		4E10920720F3DA190033114B /* AppInfo.m */ = {isa = PBXFileReference; lastKnownFileType = sourcecode.c.objc; path = AppInfo.m; sourceTree = "<group>"; };
		4E1FE1CA1FB213860031211C /* SnapshotHelper.swift */ = {isa = PBXFileReference; fileEncoding = 4; lastKnownFileType = sourcecode.swift; path = SnapshotHelper.swift; sourceTree = "<group>"; };
		4E5263B5207290360021FEF5 /* EmbeddedServerEntriesHelpers.h */ = {isa = PBXFileReference; fileEncoding = 4; lastKnownFileType = sourcecode.c.h; path = EmbeddedServerEntriesHelpers.h; sourceTree = "<group>"; };
		4E5263B6207290360021FEF5 /* EmbeddedServerEntriesHelpers.c */ = {isa = PBXFileReference; fileEncoding = 4; lastKnownFileType = sourcecode.c.c; path = EmbeddedServerEntriesHelpers.c; sourceTree = "<group>"; };
		4E5263BF207292920021FEF5 /* EmbeddedServerEntries.m */ = {isa = PBXFileReference; lastKnownFileType = sourcecode.c.objc; path = EmbeddedServerEntries.m; sourceTree = "<group>"; };
		4E5263C6207294550021FEF5 /* EmbeddedServerEntries.h */ = {isa = PBXFileReference; lastKnownFileType = sourcecode.c.h; path = EmbeddedServerEntries.h; sourceTree = "<group>"; };
		4E5263CA2072984D0021FEF5 /* IAPViewController.m */ = {isa = PBXFileReference; fileEncoding = 4; lastKnownFileType = sourcecode.c.objc; path = IAPViewController.m; sourceTree = "<group>"; };
		4E5263CB2072984D0021FEF5 /* IAPViewController.h */ = {isa = PBXFileReference; fileEncoding = 4; lastKnownFileType = sourcecode.c.h; path = IAPViewController.h; sourceTree = "<group>"; };
		4E5DAE6320A942A300E06342 /* UILabel+GetLabelHeight.h */ = {isa = PBXFileReference; fileEncoding = 4; lastKnownFileType = sourcecode.c.h; path = "UILabel+GetLabelHeight.h"; sourceTree = "<group>"; };
		4E5DAE6420A942A300E06342 /* UILabel+GetLabelHeight.m */ = {isa = PBXFileReference; fileEncoding = 4; lastKnownFileType = sourcecode.c.objc; path = "UILabel+GetLabelHeight.m"; sourceTree = "<group>"; };
		4EB846402151830600687344 /* AvailableServerRegions.h */ = {isa = PBXFileReference; lastKnownFileType = sourcecode.c.h; path = AvailableServerRegions.h; sourceTree = "<group>"; };
		4EB846412151830600687344 /* AvailableServerRegions.m */ = {isa = PBXFileReference; lastKnownFileType = sourcecode.c.objc; path = AvailableServerRegions.m; sourceTree = "<group>"; };
		4EC5526120AB8DB9000B4BEA /* Pastel.h */ = {isa = PBXFileReference; fileEncoding = 4; lastKnownFileType = sourcecode.c.h; path = Pastel.h; sourceTree = "<group>"; };
		4EC5526220AB8DBE000B4BEA /* Pastel.m */ = {isa = PBXFileReference; fileEncoding = 4; lastKnownFileType = sourcecode.c.objc; path = Pastel.m; sourceTree = "<group>"; };
		4EC5526420AB8DC7000B4BEA /* PastelView.h */ = {isa = PBXFileReference; fileEncoding = 4; lastKnownFileType = sourcecode.c.h; path = PastelView.h; sourceTree = "<group>"; };
		4EC5526520AB8DCD000B4BEA /* PastelView.m */ = {isa = PBXFileReference; fileEncoding = 4; lastKnownFileType = sourcecode.c.objc; path = PastelView.m; sourceTree = "<group>"; };
		4EC82F8E20C713DF004C2E9F /* hi */ = {isa = PBXFileReference; lastKnownFileType = text.plist.strings; name = hi; path = Strings/hi.lproj/Localizable.strings; sourceTree = "<group>"; };
		5202011C2360D34000D00C8E /* EitherView.swift */ = {isa = PBXFileReference; lastKnownFileType = sourcecode.swift; path = EitherView.swift; sourceTree = "<group>"; };
		52055D03230C823100244F9E /* GradientButton.swift */ = {isa = PBXFileReference; lastKnownFileType = sourcecode.swift; path = GradientButton.swift; sourceTree = "<group>"; };
		52055D05230C833700244F9E /* SpeedBoostButton.swift */ = {isa = PBXFileReference; lastKnownFileType = sourcecode.swift; path = SpeedBoostButton.swift; sourceTree = "<group>"; };
		521BD22825D1BC4F006944D9 /* GoogleAppMeasurement.xcframework */ = {isa = PBXFileReference; lastKnownFileType = wrapper.xcframework; name = GoogleAppMeasurement.xcframework; path = "Frameworks/GoogleMobileAdsSdkiOS-8.0.0/GoogleAppMeasurement.xcframework"; sourceTree = "<group>"; };
		521BD22925D1BC4F006944D9 /* nanopb.xcframework */ = {isa = PBXFileReference; lastKnownFileType = wrapper.xcframework; name = nanopb.xcframework; path = "Frameworks/GoogleMobileAdsSdkiOS-8.0.0/nanopb.xcframework"; sourceTree = "<group>"; };
		521BD22A25D1BC4F006944D9 /* GoogleMobileAds.xcframework */ = {isa = PBXFileReference; lastKnownFileType = wrapper.xcframework; name = GoogleMobileAds.xcframework; path = "Frameworks/GoogleMobileAdsSdkiOS-8.0.0/GoogleMobileAds.xcframework"; sourceTree = "<group>"; };
		521BD22B25D1BC4F006944D9 /* UserMessagingPlatform.xcframework */ = {isa = PBXFileReference; lastKnownFileType = wrapper.xcframework; name = UserMessagingPlatform.xcframework; path = "Frameworks/GoogleMobileAdsSdkiOS-8.0.0/UserMessagingPlatform.xcframework"; sourceTree = "<group>"; };
		521BD22C25D1BC4F006944D9 /* GoogleUtilities.xcframework */ = {isa = PBXFileReference; lastKnownFileType = wrapper.xcframework; name = GoogleUtilities.xcframework; path = "Frameworks/GoogleMobileAdsSdkiOS-8.0.0/GoogleUtilities.xcframework"; sourceTree = "<group>"; };
		521FD0F5219E0DDF00F748EC /* AppProfiler.h */ = {isa = PBXFileReference; fileEncoding = 4; lastKnownFileType = sourcecode.c.h; name = AppProfiler.h; path = Shared/Profiling/AppProfiler.h; sourceTree = SOURCE_ROOT; };
		521FD0F6219E0DDF00F748EC /* AppStats.m */ = {isa = PBXFileReference; fileEncoding = 4; lastKnownFileType = sourcecode.c.objc; name = AppStats.m; path = Shared/Profiling/AppStats.m; sourceTree = SOURCE_ROOT; };
		521FD0F7219E0DDF00F748EC /* AppStats.h */ = {isa = PBXFileReference; fileEncoding = 4; lastKnownFileType = sourcecode.c.h; name = AppStats.h; path = Shared/Profiling/AppStats.h; sourceTree = SOURCE_ROOT; };
		521FD0F8219E0DDF00F748EC /* AppProfiler.m */ = {isa = PBXFileReference; fileEncoding = 4; lastKnownFileType = sourcecode.c.objc; name = AppProfiler.m; path = Shared/Profiling/AppProfiler.m; sourceTree = SOURCE_ROOT; };
		521FD0FB219E0E0E00F748EC /* DebugUtils.m */ = {isa = PBXFileReference; fileEncoding = 4; lastKnownFileType = sourcecode.c.objc; path = DebugUtils.m; sourceTree = "<group>"; };
		521FD0FC219E0E0E00F748EC /* DebugUtils.h */ = {isa = PBXFileReference; fileEncoding = 4; lastKnownFileType = sourcecode.c.h; path = DebugUtils.h; sourceTree = "<group>"; };
		521FD101219E0E6300F748EC /* NotificationCenter.h */ = {isa = PBXFileReference; fileEncoding = 4; lastKnownFileType = sourcecode.c.h; path = NotificationCenter.h; sourceTree = "<group>"; };
		521FD102219E0E8400F748EC /* Annotations.h */ = {isa = PBXFileReference; fileEncoding = 4; lastKnownFileType = sourcecode.c.h; path = Annotations.h; sourceTree = "<group>"; };
		5245C5C82342A6840033EE13 /* UserDefaults.swift */ = {isa = PBXFileReference; lastKnownFileType = sourcecode.swift; path = UserDefaults.swift; sourceTree = "<group>"; };
		5246800622D51AA3009AEC6E /* PsiCashWidgetView.swift */ = {isa = PBXFileReference; lastKnownFileType = sourcecode.swift; path = PsiCashWidgetView.swift; sourceTree = "<group>"; };
		5246800822D51CE4009AEC6E /* PsiCashBalanceViewWrapper.swift */ = {isa = PBXFileReference; lastKnownFileType = sourcecode.swift; path = PsiCashBalanceViewWrapper.swift; sourceTree = "<group>"; };
		5246800C22D65926009AEC6E /* UIUtils.swift */ = {isa = PBXFileReference; lastKnownFileType = sourcecode.swift; path = UIUtils.swift; sourceTree = "<group>"; };
		5248B4CD23203781008C00D4 /* SwiftObjCBridges.swift */ = {isa = PBXFileReference; lastKnownFileType = sourcecode.swift; path = SwiftObjCBridges.swift; sourceTree = "<group>"; };
		524B4E692316F0E3004E9891 /* BorderedSubtitleButton.h */ = {isa = PBXFileReference; lastKnownFileType = sourcecode.c.h; path = BorderedSubtitleButton.h; sourceTree = "<group>"; };
		524B4E6A2316F0E3004E9891 /* BorderedSubtitleButton.m */ = {isa = PBXFileReference; lastKnownFileType = sourcecode.c.objc; path = BorderedSubtitleButton.m; sourceTree = "<group>"; };
		524B4E6C2316F27F004E9891 /* AnimatedControl.h */ = {isa = PBXFileReference; lastKnownFileType = sourcecode.c.h; path = AnimatedControl.h; sourceTree = "<group>"; };
		524B4E6D2316F27F004E9891 /* AnimatedControl.m */ = {isa = PBXFileReference; lastKnownFileType = sourcecode.c.objc; path = AnimatedControl.m; sourceTree = "<group>"; };
		5265B00125AFBD53006BD58C /* PsiCashLib.xcframework */ = {isa = PBXFileReference; lastKnownFileType = wrapper.xcframework; path = PsiCashLib.xcframework; sourceTree = "<group>"; };
		528D81322384823F00AA2D77 /* PsiCashMessageView.swift */ = {isa = PBXFileReference; lastKnownFileType = sourcecode.swift; path = PsiCashMessageView.swift; sourceTree = "<group>"; };
		529DE74725AD039200F82936 /* PsiphonTunnel.xcframework */ = {isa = PBXFileReference; lastKnownFileType = wrapper.xcframework; path = PsiphonTunnel.xcframework; sourceTree = "<group>"; };
		52A24658238C9AB700A01FF1 /* SpeedBoostPurchaseTable.swift */ = {isa = PBXFileReference; lastKnownFileType = sourcecode.swift; path = SpeedBoostPurchaseTable.swift; sourceTree = "<group>"; };
		52A2465D239081C100A01FF1 /* AppState.swift */ = {isa = PBXFileReference; lastKnownFileType = sourcecode.swift; path = AppState.swift; sourceTree = "<group>"; };
		52A24661239B07E000A01FF1 /* psiCashProductIds.plist */ = {isa = PBXFileReference; lastKnownFileType = text.plist.xml; path = psiCashProductIds.plist; sourceTree = "<group>"; };
		52A2466C23A172A800A01FF1 /* ViewBuilderViewController.swift */ = {isa = PBXFileReference; lastKnownFileType = sourcecode.swift; path = ViewBuilderViewController.swift; sourceTree = "<group>"; };
		52A2466E23A1769300A01FF1 /* PsiCashMessageViewUntunneled.swift */ = {isa = PBXFileReference; lastKnownFileType = sourcecode.swift; path = PsiCashMessageViewUntunneled.swift; sourceTree = "<group>"; };
		52A2467023A176BA00A01FF1 /* PurchasingAlertViewBuilder.swift */ = {isa = PBXFileReference; lastKnownFileType = sourcecode.swift; path = PurchasingAlertViewBuilder.swift; sourceTree = "<group>"; };
		52B3C54823DF99E8003F6B12 /* AppObservables.h */ = {isa = PBXFileReference; lastKnownFileType = sourcecode.c.h; path = AppObservables.h; sourceTree = "<group>"; };
		52B3C54923DF99E8003F6B12 /* AppObservables.m */ = {isa = PBXFileReference; lastKnownFileType = sourcecode.c.objc; path = AppObservables.m; sourceTree = "<group>"; };
		52B3C54B23E0E895003F6B12 /* ButtonBuilder.swift */ = {isa = PBXFileReference; lastKnownFileType = sourcecode.swift; path = ButtonBuilder.swift; sourceTree = "<group>"; };
		52C8F0AA237CA26200E5F9C0 /* ImageViewBuilder.swift */ = {isa = PBXFileReference; lastKnownFileType = sourcecode.swift; path = ImageViewBuilder.swift; sourceTree = "<group>"; };
		52C8F0AC237E145C00E5F9C0 /* PsiCashCoinPurchaseTable.swift */ = {isa = PBXFileReference; lastKnownFileType = sourcecode.swift; path = PsiCashCoinPurchaseTable.swift; sourceTree = "<group>"; };
		52CAC4302385D06600A92842 /* Spinner.swift */ = {isa = PBXFileReference; lastKnownFileType = sourcecode.swift; path = Spinner.swift; sourceTree = "<group>"; };
		52D2580F22BADE1900CA956A /* Psiphon-Bridging-Header.h */ = {isa = PBXFileReference; lastKnownFileType = sourcecode.c.h; path = "Psiphon-Bridging-Header.h"; sourceTree = "<group>"; };
		52D2581022BADE1900CA956A /* SwiftDelegate.swift */ = {isa = PBXFileReference; lastKnownFileType = sourcecode.swift; path = SwiftDelegate.swift; sourceTree = "<group>"; };
		52D363C8230DE215002C2221 /* PsiCashViewController.swift */ = {isa = PBXFileReference; lastKnownFileType = sourcecode.swift; path = PsiCashViewController.swift; sourceTree = "<group>"; };
		52D363CA230DEBED002C2221 /* CloseButton.swift */ = {isa = PBXFileReference; lastKnownFileType = sourcecode.swift; path = CloseButton.swift; sourceTree = "<group>"; };
		52D363CC230EEBAC002C2221 /* AnimatedUIButton.swift */ = {isa = PBXFileReference; lastKnownFileType = sourcecode.swift; path = AnimatedUIButton.swift; sourceTree = "<group>"; };
		52D363CE230F112E002C2221 /* TabControlViewWrapper.swift */ = {isa = PBXFileReference; lastKnownFileType = sourcecode.swift; path = TabControlViewWrapper.swift; sourceTree = "<group>"; };
		52DF5E9123C675EC00A1B067 /* ViewController+Additions.swift */ = {isa = PBXFileReference; lastKnownFileType = sourcecode.swift; path = "ViewController+Additions.swift"; sourceTree = "<group>"; };
		52DF5E9723CE5A8300A1B067 /* AppAction+ValuePaths.swift */ = {isa = PBXFileReference; lastKnownFileType = sourcecode.swift; path = "AppAction+ValuePaths.swift"; sourceTree = "<group>"; };
		52DF5E9923CE835100A1B067 /* UserStrings.swift */ = {isa = PBXFileReference; lastKnownFileType = sourcecode.swift; path = UserStrings.swift; sourceTree = "<group>"; };
		52DF5E9D23D0D01F00A1B067 /* BridgingTypes.swift */ = {isa = PBXFileReference; lastKnownFileType = sourcecode.swift; path = BridgingTypes.swift; sourceTree = "<group>"; };
		548DC13880329CCB9E0CD4B2 /* libPods-PsiApi.a */ = {isa = PBXFileReference; explicitFileType = archive.ar; includeInIndex = 0; path = "libPods-PsiApi.a"; sourceTree = BUILT_PRODUCTS_DIR; };
		571DC9418AF936E60179F07C /* Pods-Psiphon.release.xcconfig */ = {isa = PBXFileReference; includeInIndex = 1; lastKnownFileType = text.xcconfig; name = "Pods-Psiphon.release.xcconfig"; path = "Pods/Target Support Files/Pods-Psiphon/Pods-Psiphon.release.xcconfig"; sourceTree = "<group>"; };
		5A3C99559CAE18924C378029 /* Pods-PsiphonVPN.internal.xcconfig */ = {isa = PBXFileReference; includeInIndex = 1; lastKnownFileType = text.xcconfig; name = "Pods-PsiphonVPN.internal.xcconfig"; path = "Pods/Target Support Files/Pods-PsiphonVPN/Pods-PsiphonVPN.internal.xcconfig"; sourceTree = "<group>"; };
		657B68F7581AB2C5DFB33758 /* Pods-PsiApi-Testing-TestingTests.release.xcconfig */ = {isa = PBXFileReference; includeInIndex = 1; lastKnownFileType = text.xcconfig; name = "Pods-PsiApi-Testing-TestingTests.release.xcconfig"; path = "Pods/Target Support Files/Pods-PsiApi-Testing-TestingTests/Pods-PsiApi-Testing-TestingTests.release.xcconfig"; sourceTree = "<group>"; };
		65957584722BB1AA6B3B4825 /* Pods-PsiApi.release.xcconfig */ = {isa = PBXFileReference; includeInIndex = 1; lastKnownFileType = text.xcconfig; name = "Pods-PsiApi.release.xcconfig"; path = "Pods/Target Support Files/Pods-PsiApi/Pods-PsiApi.release.xcconfig"; sourceTree = "<group>"; };
		6615A5E91F58A95500026C98 /* en */ = {isa = PBXFileReference; lastKnownFileType = text.plist.strings; name = en; path = Strings/en.lproj/Localizable.strings; sourceTree = "<group>"; };
		6615A5EC1F58A95E00026C98 /* fr */ = {isa = PBXFileReference; lastKnownFileType = text.plist.strings; name = fr; path = Strings/fr.lproj/Localizable.strings; sourceTree = "<group>"; };
		661DA4B91F68391E00BB4B93 /* ar */ = {isa = PBXFileReference; lastKnownFileType = text.plist.strings; name = ar; path = Strings/ar.lproj/Localizable.strings; sourceTree = "<group>"; };
		661DA4BA1F68393200BB4B93 /* bo */ = {isa = PBXFileReference; lastKnownFileType = text.plist.strings; name = bo; path = Strings/bo.lproj/Localizable.strings; sourceTree = "<group>"; };
		661DA4BB1F68394E00BB4B93 /* de */ = {isa = PBXFileReference; lastKnownFileType = text.plist.strings; name = de; path = Strings/de.lproj/Localizable.strings; sourceTree = "<group>"; };
		661DA4BC1F68395900BB4B93 /* el */ = {isa = PBXFileReference; lastKnownFileType = text.plist.strings; name = el; path = Strings/el.lproj/Localizable.strings; sourceTree = "<group>"; };
		661DA4BD1F68396800BB4B93 /* es */ = {isa = PBXFileReference; lastKnownFileType = text.plist.strings; name = es; path = Strings/es.lproj/Localizable.strings; sourceTree = "<group>"; };
		661DA4BE1F68398200BB4B93 /* fa */ = {isa = PBXFileReference; lastKnownFileType = text.plist.strings; name = fa; path = Strings/fa.lproj/Localizable.strings; sourceTree = "<group>"; };
		661DA4BF1F68398D00BB4B93 /* fi */ = {isa = PBXFileReference; lastKnownFileType = text.plist.strings; name = fi; path = Strings/fi.lproj/Localizable.strings; sourceTree = "<group>"; };
		661DA4C01F68399D00BB4B93 /* hr */ = {isa = PBXFileReference; lastKnownFileType = text.plist.strings; name = hr; path = Strings/hr.lproj/Localizable.strings; sourceTree = "<group>"; };
		661DA4C11F6839A900BB4B93 /* id */ = {isa = PBXFileReference; lastKnownFileType = text.plist.strings; name = id; path = Strings/id.lproj/Localizable.strings; sourceTree = "<group>"; };
		661DA4C21F6839BA00BB4B93 /* km */ = {isa = PBXFileReference; lastKnownFileType = text.plist.strings; name = km; path = Strings/km.lproj/Localizable.strings; sourceTree = "<group>"; };
		661DA4C31F6839C300BB4B93 /* ko */ = {isa = PBXFileReference; lastKnownFileType = text.plist.strings; name = ko; path = Strings/ko.lproj/Localizable.strings; sourceTree = "<group>"; };
		661DA4C41F6839CC00BB4B93 /* nb */ = {isa = PBXFileReference; lastKnownFileType = text.plist.strings; name = nb; path = Strings/nb.lproj/Localizable.strings; sourceTree = "<group>"; };
		661DA4C51F6839D700BB4B93 /* nl */ = {isa = PBXFileReference; lastKnownFileType = text.plist.strings; name = nl; path = Strings/nl.lproj/Localizable.strings; sourceTree = "<group>"; };
		661DA4C61F6839E300BB4B93 /* pt-BR */ = {isa = PBXFileReference; lastKnownFileType = text.plist.strings; name = "pt-BR"; path = "Strings/pt-BR.lproj/Localizable.strings"; sourceTree = "<group>"; };
		661DA4C71F6839ED00BB4B93 /* pt-PT */ = {isa = PBXFileReference; lastKnownFileType = text.plist.strings; name = "pt-PT"; path = "Strings/pt-PT.lproj/Localizable.strings"; sourceTree = "<group>"; };
		661DA4C81F6839F600BB4B93 /* ru */ = {isa = PBXFileReference; lastKnownFileType = text.plist.strings; name = ru; path = Strings/ru.lproj/Localizable.strings; sourceTree = "<group>"; };
		661DA4C91F683A0300BB4B93 /* th */ = {isa = PBXFileReference; lastKnownFileType = text.plist.strings; name = th; path = Strings/th.lproj/Localizable.strings; sourceTree = "<group>"; };
		661DA4CA1F683A1A00BB4B93 /* tk */ = {isa = PBXFileReference; lastKnownFileType = text.plist.strings; name = tk; path = Strings/tk.lproj/Localizable.strings; sourceTree = "<group>"; };
		661DA4CB1F683A2400BB4B93 /* tr */ = {isa = PBXFileReference; lastKnownFileType = text.plist.strings; name = tr; path = Strings/tr.lproj/Localizable.strings; sourceTree = "<group>"; };
		661DA4CC1F683A2E00BB4B93 /* vi */ = {isa = PBXFileReference; lastKnownFileType = text.plist.strings; name = vi; path = Strings/vi.lproj/Localizable.strings; sourceTree = "<group>"; };
		661DA4CD1F683A3800BB4B93 /* zh-Hans */ = {isa = PBXFileReference; lastKnownFileType = text.plist.strings; name = "zh-Hans"; path = "Strings/zh-Hans.lproj/Localizable.strings"; sourceTree = "<group>"; };
		661DA4CE1F683A4000BB4B93 /* zh-Hant */ = {isa = PBXFileReference; lastKnownFileType = text.plist.strings; name = "zh-Hant"; path = "Strings/zh-Hant.lproj/Localizable.strings"; sourceTree = "<group>"; };
		663EEF3A1FAB857A0034A9E7 /* tg */ = {isa = PBXFileReference; lastKnownFileType = text.plist.strings; name = tg; path = Strings/tg.lproj/Localizable.strings; sourceTree = "<group>"; };
		664469C71F72C2F8005E995B /* am */ = {isa = PBXFileReference; lastKnownFileType = text.plist.strings; name = am; path = Strings/am.lproj/Localizable.strings; sourceTree = "<group>"; };
		664469C81F72C305005E995B /* be */ = {isa = PBXFileReference; lastKnownFileType = text.plist.strings; name = be; path = Strings/be.lproj/Localizable.strings; sourceTree = "<group>"; };
		6651BE001F6B11AA00D65633 /* az */ = {isa = PBXFileReference; lastKnownFileType = text.plist.strings; name = az; path = Strings/az.lproj/Localizable.strings; sourceTree = "<group>"; };
		6651BE011F6B131300D65633 /* uk */ = {isa = PBXFileReference; lastKnownFileType = text.plist.strings; name = uk; path = Strings/uk.lproj/Localizable.strings; sourceTree = "<group>"; };
		6651BE021F6B154C00D65633 /* uz */ = {isa = PBXFileReference; lastKnownFileType = text.plist.strings; name = uz; path = Strings/uz.lproj/Localizable.strings; sourceTree = "<group>"; };
		6651BE031F6B15A200D65633 /* ky */ = {isa = PBXFileReference; lastKnownFileType = text.plist.strings; name = ky; path = Strings/ky.lproj/Localizable.strings; sourceTree = "<group>"; };
		6651BE041F6B176500D65633 /* kk */ = {isa = PBXFileReference; lastKnownFileType = text.plist.strings; name = kk; path = Strings/kk.lproj/Localizable.strings; sourceTree = "<group>"; };
		6651BE051F6B177000D65633 /* my */ = {isa = PBXFileReference; lastKnownFileType = text.plist.strings; name = my; path = Strings/my.lproj/Localizable.strings; sourceTree = "<group>"; };
		668AF9BE1E92CBD3008CAAAA /* NetworkExtension.framework */ = {isa = PBXFileReference; lastKnownFileType = wrapper.framework; name = NetworkExtension.framework; path = System/Library/Frameworks/NetworkExtension.framework; sourceTree = SDKROOT; };
		672D77B7307F9CEE82EECCCC /* Pods-PsiApi.debug.xcconfig */ = {isa = PBXFileReference; includeInIndex = 1; lastKnownFileType = text.xcconfig; name = "Pods-PsiApi.debug.xcconfig"; path = "Pods/Target Support Files/Pods-PsiApi/Pods-PsiApi.debug.xcconfig"; sourceTree = "<group>"; };
		680755F1F7E5C4803F90D63C /* Pods-Psiphon.internal.xcconfig */ = {isa = PBXFileReference; includeInIndex = 1; lastKnownFileType = text.xcconfig; name = "Pods-Psiphon.internal.xcconfig"; path = "Pods/Target Support Files/Pods-Psiphon/Pods-Psiphon.internal.xcconfig"; sourceTree = "<group>"; };
		6EFA35869537D7B410191321 /* libPods-Utilities.a */ = {isa = PBXFileReference; explicitFileType = archive.ar; includeInIndex = 0; path = "libPods-Utilities.a"; sourceTree = BUILT_PRODUCTS_DIR; };
		7498D20B47C34B9D33BE95E4 /* Pods-PsiApi-Testing-TestingTests.debug.xcconfig */ = {isa = PBXFileReference; includeInIndex = 1; lastKnownFileType = text.xcconfig; name = "Pods-PsiApi-Testing-TestingTests.debug.xcconfig"; path = "Pods/Target Support Files/Pods-PsiApi-Testing-TestingTests/Pods-PsiApi-Testing-TestingTests.debug.xcconfig"; sourceTree = "<group>"; };
		78C6298EAA632CD41F06795D /* Pods-Utilities.debug.xcconfig */ = {isa = PBXFileReference; includeInIndex = 1; lastKnownFileType = text.xcconfig; name = "Pods-Utilities.debug.xcconfig"; path = "Pods/Target Support Files/Pods-Utilities/Pods-Utilities.debug.xcconfig"; sourceTree = "<group>"; };
		8167C01B4242F1B0217731A9 /* Pods-PsiApi-Testing.debug.xcconfig */ = {isa = PBXFileReference; includeInIndex = 1; lastKnownFileType = text.xcconfig; name = "Pods-PsiApi-Testing.debug.xcconfig"; path = "Pods/Target Support Files/Pods-PsiApi-Testing/Pods-PsiApi-Testing.debug.xcconfig"; sourceTree = "<group>"; };
		836B78D735F8B947A373FB00 /* Pods-Psiphon-PsiphonTests.release.xcconfig */ = {isa = PBXFileReference; includeInIndex = 1; lastKnownFileType = text.xcconfig; name = "Pods-Psiphon-PsiphonTests.release.xcconfig"; path = "Pods/Target Support Files/Pods-Psiphon-PsiphonTests/Pods-Psiphon-PsiphonTests.release.xcconfig"; sourceTree = "<group>"; };
		8422B782F6ACED7897FCAC25 /* libPods-PsiApi-PsiApiTests.a */ = {isa = PBXFileReference; explicitFileType = archive.ar; includeInIndex = 0; path = "libPods-PsiApi-PsiApiTests.a"; sourceTree = BUILT_PRODUCTS_DIR; };
		894580B71199444DBB2C3FA2 /* Pods-Psiphon-Testing.release.xcconfig */ = {isa = PBXFileReference; includeInIndex = 1; lastKnownFileType = text.xcconfig; name = "Pods-Psiphon-Testing.release.xcconfig"; path = "Pods/Target Support Files/Pods-Psiphon-Testing/Pods-Psiphon-Testing.release.xcconfig"; sourceTree = "<group>"; };
		8D0017D524DB233200EC3409 /* VPNStrings.h */ = {isa = PBXFileReference; lastKnownFileType = sourcecode.c.h; path = VPNStrings.h; sourceTree = "<group>"; };
		8D0017D624DB233200EC3409 /* VPNStrings.m */ = {isa = PBXFileReference; lastKnownFileType = sourcecode.c.objc; path = VPNStrings.m; sourceTree = "<group>"; };
		8D0017D824DB4B1200EC3409 /* OnboardingViewController.swift */ = {isa = PBXFileReference; lastKnownFileType = sourcecode.swift; path = OnboardingViewController.swift; sourceTree = "<group>"; };
		8D0017DA24DDD99A00EC3409 /* AppUpgrade.swift */ = {isa = PBXFileReference; lastKnownFileType = sourcecode.swift; path = AppUpgrade.swift; sourceTree = "<group>"; };
		8D13232E25310661005F83C8 /* SecretValueTextField.swift */ = {isa = PBXFileReference; lastKnownFileType = sourcecode.swift; path = SecretValueTextField.swift; sourceTree = "<group>"; };
		8D14CCB4BB61E10B351D20DC /* Pods-Psiphon-PsiApi.release.xcconfig */ = {isa = PBXFileReference; includeInIndex = 1; lastKnownFileType = text.xcconfig; name = "Pods-Psiphon-PsiApi.release.xcconfig"; path = "Pods/Target Support Files/Pods-Psiphon-PsiApi/Pods-Psiphon-PsiApi.release.xcconfig"; sourceTree = "<group>"; };
		8D1F62BD247DC1690028AFAF /* Receipt+AppStore.swift */ = {isa = PBXFileReference; lastKnownFileType = sourcecode.swift; path = "Receipt+AppStore.swift"; sourceTree = "<group>"; };
		8D1F62BF247DC3350028AFAF /* Authorization+Additions.swift */ = {isa = PBXFileReference; lastKnownFileType = sourcecode.swift; path = "Authorization+Additions.swift"; sourceTree = "<group>"; };
		8D1F62C1247DC4840028AFAF /* PsiCashEffects.swift */ = {isa = PBXFileReference; lastKnownFileType = sourcecode.swift; path = PsiCashEffects.swift; sourceTree = "<group>"; };
		8D255E2C24620E2900FD5D1C /* NoConnectionBannerView.swift */ = {isa = PBXFileReference; lastKnownFileType = sourcecode.swift; path = NoConnectionBannerView.swift; sourceTree = "<group>"; };
		8D26455E24D4842E000F46C0 /* DeepLinkingNavigator.swift */ = {isa = PBXFileReference; lastKnownFileType = sourcecode.swift; path = DeepLinkingNavigator.swift; sourceTree = "<group>"; };
		8D2CBAF42540D67C006822A2 /* AlertTypes.swift */ = {isa = PBXFileReference; lastKnownFileType = sourcecode.swift; path = AlertTypes.swift; sourceTree = "<group>"; };
		8D335A51251A929E005F62CA /* PsiCashAccountSignupOrLoginView.swift */ = {isa = PBXFileReference; lastKnownFileType = sourcecode.swift; path = PsiCashAccountSignupOrLoginView.swift; sourceTree = "<group>"; };
		8D335A56251A9B1D005F62CA /* PsiCashAccountViewController.swift */ = {isa = PBXFileReference; lastKnownFileType = sourcecode.swift; path = PsiCashAccountViewController.swift; sourceTree = "<group>"; };
		8D335A7A251BC789005F62CA /* DividerView.swift */ = {isa = PBXFileReference; lastKnownFileType = sourcecode.swift; path = DividerView.swift; sourceTree = "<group>"; };
		8D417E982411954A00FEE587 /* PsiCashReducer.swift */ = {isa = PBXFileReference; lastKnownFileType = sourcecode.swift; path = PsiCashReducer.swift; sourceTree = "<group>"; };
		8D417EB024147C6D00FEE587 /* LandingPage.swift */ = {isa = PBXFileReference; lastKnownFileType = sourcecode.swift; path = LandingPage.swift; sourceTree = "<group>"; };
		8D417EB224148C1E00FEE587 /* URLHandler.swift */ = {isa = PBXFileReference; lastKnownFileType = sourcecode.swift; path = URLHandler.swift; sourceTree = "<group>"; };
		8D417ED8241844FA00FEE587 /* FloatingPoint+Additions.swift */ = {isa = PBXFileReference; lastKnownFileType = sourcecode.swift; path = "FloatingPoint+Additions.swift"; sourceTree = "<group>"; };
		8D417EDC2419DBA100FEE587 /* ProductRequest.swift */ = {isa = PBXFileReference; lastKnownFileType = sourcecode.swift; path = ProductRequest.swift; sourceTree = "<group>"; };
		8D4ACD31247E3626008E404C /* AppStoreIAP+Additions.swift */ = {isa = PBXFileReference; lastKnownFileType = sourcecode.swift; path = "AppStoreIAP+Additions.swift"; sourceTree = "<group>"; };
		8D4EEA9524F761620057E32D /* ApplicationSupportFileStore.swift */ = {isa = PBXFileReference; lastKnownFileType = sourcecode.swift; path = ApplicationSupportFileStore.swift; sourceTree = "<group>"; };
		8D53C6A624C5EED8001E4E2D /* SessionConfigValues.h */ = {isa = PBXFileReference; lastKnownFileType = sourcecode.c.h; path = SessionConfigValues.h; sourceTree = "<group>"; };
		8D53C6A724C5EED8001E4E2D /* SessionConfigValues.m */ = {isa = PBXFileReference; lastKnownFileType = sourcecode.c.objc; path = SessionConfigValues.m; sourceTree = "<group>"; };
		8D5D8494247CE6420018A35B /* libPromisesObjC.a */ = {isa = PBXFileReference; explicitFileType = archive.ar; path = libPromisesObjC.a; sourceTree = BUILT_PRODUCTS_DIR; };
		8D5F08A5247DB21700F51A42 /* Testing */ = {isa = PBXFileReference; lastKnownFileType = folder; path = Testing; sourceTree = SOURCE_ROOT; };
		8D5F08A6247DB23A00F51A42 /* Utilities */ = {isa = PBXFileReference; lastKnownFileType = folder; path = Utilities; sourceTree = SOURCE_ROOT; };
		8D5F08A7247DB24C00F51A42 /* PsiApi */ = {isa = PBXFileReference; lastKnownFileType = folder; path = PsiApi; sourceTree = SOURCE_ROOT; };
		8D75EF6025264A7600D44101 /* ContainerView.swift */ = {isa = PBXFileReference; lastKnownFileType = sourcecode.swift; path = ContainerView.swift; sourceTree = "<group>"; };
		8D75EF6525265F3B00D44101 /* SpacerView.swift */ = {isa = PBXFileReference; lastKnownFileType = sourcecode.swift; path = SpacerView.swift; sourceTree = "<group>"; };
		8D7789B8247491CA0038BFDA /* PsiphonBundle.swift */ = {isa = PBXFileReference; lastKnownFileType = sourcecode.swift; path = PsiphonBundle.swift; sourceTree = "<group>"; };
		8D7789BC247493300038BFDA /* VPNState.swift */ = {isa = PBXFileReference; lastKnownFileType = sourcecode.swift; path = VPNState.swift; sourceTree = "<group>"; };
		8D7789C4247496F60038BFDA /* PsiCashLib.swift */ = {isa = PBXFileReference; lastKnownFileType = sourcecode.swift; path = PsiCashLib.swift; sourceTree = "<group>"; };
		8D7789C9247499110038BFDA /* Reachability+Additions.swift */ = {isa = PBXFileReference; lastKnownFileType = sourcecode.swift; path = "Reachability+Additions.swift"; sourceTree = "<group>"; };
		8D7789CF2474D53D0038BFDA /* PsiphonRotatingFileFeedbackLogger.swift */ = {isa = PBXFileReference; lastKnownFileType = sourcecode.swift; path = PsiphonRotatingFileFeedbackLogger.swift; sourceTree = "<group>"; };
		8D7E9B9C2425DF42006F3A2F /* AnimatedUIView.swift */ = {isa = PBXFileReference; lastKnownFileType = sourcecode.swift; path = AnimatedUIView.swift; sourceTree = "<group>"; };
		8D7E9B9E2425E053006F3A2F /* Animations.swift */ = {isa = PBXFileReference; lastKnownFileType = sourcecode.swift; path = Animations.swift; sourceTree = "<group>"; };
		8D7F5A55252D1F6800685CC4 /* SkyTextField.swift */ = {isa = PBXFileReference; lastKnownFileType = sourcecode.swift; path = SkyTextField.swift; sourceTree = "<group>"; };
		8D82F0DD2541FB4A002D37E7 /* PsiCashPurchasingConfirmViewBuilder.swift */ = {isa = PBXFileReference; lastKnownFileType = sourcecode.swift; path = PsiCashPurchasingConfirmViewBuilder.swift; sourceTree = "<group>"; };
		8D82F0E525420E21002D37E7 /* PsiCashViewReducer.swift */ = {isa = PBXFileReference; lastKnownFileType = sourcecode.swift; path = PsiCashViewReducer.swift; sourceTree = "<group>"; };
		8D82F1022542216C002D37E7 /* MainViewReducer.swift */ = {isa = PBXFileReference; lastKnownFileType = sourcecode.swift; path = MainViewReducer.swift; sourceTree = "<group>"; };
		8D90FD5524C748E000E11C66 /* FeedbackUtils.h */ = {isa = PBXFileReference; lastKnownFileType = sourcecode.c.h; path = FeedbackUtils.h; sourceTree = "<group>"; };
		8D90FD5624C748E000E11C66 /* FeedbackUtils.m */ = {isa = PBXFileReference; lastKnownFileType = sourcecode.c.objc; path = FeedbackUtils.m; sourceTree = "<group>"; };
		8D92A33024928E4900F75254 /* SubscriptionBarView.swift */ = {isa = PBXFileReference; lastKnownFileType = sourcecode.swift; path = SubscriptionBarView.swift; sourceTree = "<group>"; };
		8D9D9BCF247C6B910093220E /* HardCodedValues.swift */ = {isa = PBXFileReference; lastKnownFileType = sourcecode.swift; path = HardCodedValues.swift; sourceTree = "<group>"; };
		8D9D9C29247C77AB0093220E /* XCTest.framework */ = {isa = PBXFileReference; lastKnownFileType = wrapper.framework; name = XCTest.framework; path = Platforms/iPhoneOS.platform/Developer/Library/Frameworks/XCTest.framework; sourceTree = DEVELOPER_DIR; };
		8D9E602924364ED2003A46D8 /* VPNStateReducer.swift */ = {isa = PBXFileReference; lastKnownFileType = sourcecode.swift; path = VPNStateReducer.swift; sourceTree = "<group>"; };
		8D9E603424366D71003A46D8 /* Types+FeedbackDescription.swift */ = {isa = PBXFileReference; lastKnownFileType = sourcecode.swift; path = "Types+FeedbackDescription.swift"; sourceTree = "<group>"; };
		8DB0F5A624EC830F0051AF44 /* sw */ = {isa = PBXFileReference; lastKnownFileType = text.plist.strings; name = sw; path = Strings/sw.lproj/Localizable.strings; sourceTree = "<group>"; };
		8DB6C6352429080C005E2F4C /* PsiCashMessageWithRetryView.swift */ = {isa = PBXFileReference; lastKnownFileType = sourcecode.swift; path = PsiCashMessageWithRetryView.swift; sourceTree = "<group>"; };
		8DB6C637242A4D06005E2F4C /* DuskButton.swift */ = {isa = PBXFileReference; lastKnownFileType = sourcecode.swift; path = DuskButton.swift; sourceTree = "<group>"; };
		8DCA6863247C7CF8001D026E /* Bindable.swift */ = {isa = PBXFileReference; lastKnownFileType = sourcecode.swift; path = Bindable.swift; sourceTree = "<group>"; };
		8DCA686B247CC383001D026E /* libReactiveSwift.a */ = {isa = PBXFileReference; explicitFileType = archive.ar; path = libReactiveSwift.a; sourceTree = BUILT_PRODUCTS_DIR; };
		8DD642C0248AAD8A006C94D2 /* Utils.swift */ = {isa = PBXFileReference; lastKnownFileType = sourcecode.swift; path = Utils.swift; sourceTree = "<group>"; };
		8DD6E7E324591E270041DAC5 /* SubscriptionAuthCheck.h */ = {isa = PBXFileReference; lastKnownFileType = sourcecode.c.h; path = SubscriptionAuthCheck.h; sourceTree = "<group>"; };
		8DD6E7E424591E270041DAC5 /* SubscriptionAuthCheck.m */ = {isa = PBXFileReference; lastKnownFileType = sourcecode.c.objc; path = SubscriptionAuthCheck.m; sourceTree = "<group>"; };
		8DD6E7E62459C83B0041DAC5 /* StoredAuthorizations.h */ = {isa = PBXFileReference; lastKnownFileType = sourcecode.c.h; path = StoredAuthorizations.h; sourceTree = "<group>"; };
		8DD6E7E72459C83B0041DAC5 /* StoredAuthorizations.m */ = {isa = PBXFileReference; lastKnownFileType = sourcecode.c.objc; path = StoredAuthorizations.m; sourceTree = "<group>"; };
		8DDA60282425BB4800DBA8EC /* DebugStrings.swift */ = {isa = PBXFileReference; lastKnownFileType = sourcecode.swift; path = DebugStrings.swift; sourceTree = "<group>"; };
		8DE4E6D1244E97D000275362 /* Result+Codable.swift */ = {isa = PBXFileReference; lastKnownFileType = sourcecode.swift; path = "Result+Codable.swift"; sourceTree = "<group>"; };
		8DEEE12E252F757600B0A9EC /* SupportedLocalizations.swift */ = {isa = PBXFileReference; lastKnownFileType = sourcecode.swift; path = SupportedLocalizations.swift; sourceTree = "<group>"; };
		8DEEE136252FB4C900B0A9EC /* LanguageSelectionViewController.swift */ = {isa = PBXFileReference; lastKnownFileType = sourcecode.swift; path = LanguageSelectionViewController.swift; sourceTree = "<group>"; };
		9433F6FADEFD218CED8B343A /* Pods-PsiApi-PsiApiTests.release.xcconfig */ = {isa = PBXFileReference; includeInIndex = 1; lastKnownFileType = text.xcconfig; name = "Pods-PsiApi-PsiApiTests.release.xcconfig"; path = "Pods/Target Support Files/Pods-PsiApi-PsiApiTests/Pods-PsiApi-PsiApiTests.release.xcconfig"; sourceTree = "<group>"; };
		9876294EDE951EF39C9F97BE /* Pods-PsiApi-Testing-Utilities.release.xcconfig */ = {isa = PBXFileReference; includeInIndex = 1; lastKnownFileType = text.xcconfig; name = "Pods-PsiApi-Testing-Utilities.release.xcconfig"; path = "Pods/Target Support Files/Pods-PsiApi-Testing-Utilities/Pods-PsiApi-Testing-Utilities.release.xcconfig"; sourceTree = "<group>"; };
		9A06EEF4B515E4AE40E5CA93 /* Pods-PsiApi-Utilities-UtilitiesTests.release.xcconfig */ = {isa = PBXFileReference; includeInIndex = 1; lastKnownFileType = text.xcconfig; name = "Pods-PsiApi-Utilities-UtilitiesTests.release.xcconfig"; path = "Pods/Target Support Files/Pods-PsiApi-Utilities-UtilitiesTests/Pods-PsiApi-Utilities-UtilitiesTests.release.xcconfig"; sourceTree = "<group>"; };
		9BFEC0419AD3808370915E01 /* PsiphonConfigUserDefaults.h */ = {isa = PBXFileReference; fileEncoding = 4; lastKnownFileType = sourcecode.c.h; path = PsiphonConfigUserDefaults.h; sourceTree = "<group>"; };
		9BFEC1C9F506CE1DF07306D2 /* NEBridge.h */ = {isa = PBXFileReference; fileEncoding = 4; lastKnownFileType = sourcecode.c.h; path = NEBridge.h; sourceTree = "<group>"; };
		9BFEC220C067BBE75AF970C1 /* IAPHelpViewController.m */ = {isa = PBXFileReference; fileEncoding = 4; lastKnownFileType = sourcecode.c.objc; path = IAPHelpViewController.m; sourceTree = "<group>"; };
		9BFEC3165745A5D14C8C3C08 /* Notifier.h */ = {isa = PBXFileReference; fileEncoding = 4; lastKnownFileType = sourcecode.c.h; path = Notifier.h; sourceTree = "<group>"; };
		9BFEC31B61584FD2EAAF5DE6 /* Authorization.m */ = {isa = PBXFileReference; fileEncoding = 4; lastKnownFileType = sourcecode.c.objc; path = Authorization.m; sourceTree = "<group>"; };
		9BFEC4D609BFCD0DC812BDB3 /* Asserts.h */ = {isa = PBXFileReference; fileEncoding = 4; lastKnownFileType = sourcecode.c.h; path = Asserts.h; sourceTree = "<group>"; };
		9BFEC584519C408D9D6D3FF1 /* PsiphonConfigUserDefaults.m */ = {isa = PBXFileReference; fileEncoding = 4; lastKnownFileType = sourcecode.c.objc; path = PsiphonConfigUserDefaults.m; sourceTree = "<group>"; };
		9BFEC673CE5EA236279F07BD /* Authorization.h */ = {isa = PBXFileReference; fileEncoding = 4; lastKnownFileType = sourcecode.c.h; path = Authorization.h; sourceTree = "<group>"; };
		9BFEC72C282F6060193B2E87 /* UIColor+Additions.m */ = {isa = PBXFileReference; fileEncoding = 4; lastKnownFileType = sourcecode.c.objc; path = "UIColor+Additions.m"; sourceTree = "<group>"; };
		9BFEC8783D4222F2272E50E7 /* BasePacketTunnelProvider.h */ = {isa = PBXFileReference; fileEncoding = 4; lastKnownFileType = sourcecode.c.h; path = BasePacketTunnelProvider.h; sourceTree = "<group>"; };
		9BFEC91ED4A1C511520E9948 /* Notifier.m */ = {isa = PBXFileReference; fileEncoding = 4; lastKnownFileType = sourcecode.c.objc; path = Notifier.m; sourceTree = "<group>"; };
		9BFECB09D7F866F34551DBD4 /* IAPHelpViewController.h */ = {isa = PBXFileReference; fileEncoding = 4; lastKnownFileType = sourcecode.c.h; path = IAPHelpViewController.h; sourceTree = "<group>"; };
		9BFECC3FADE9C8A76A0913DE /* BasePacketTunnelProvider.m */ = {isa = PBXFileReference; fileEncoding = 4; lastKnownFileType = sourcecode.c.objc; path = BasePacketTunnelProvider.m; sourceTree = "<group>"; };
		9BFECC9B2B9F2BFBD4F8A47B /* UserDefaults.h */ = {isa = PBXFileReference; fileEncoding = 4; lastKnownFileType = sourcecode.c.h; path = UserDefaults.h; sourceTree = "<group>"; };
		9BFECCCF429898FD903B69A6 /* Nullity.m */ = {isa = PBXFileReference; fileEncoding = 4; lastKnownFileType = sourcecode.c.objc; path = Nullity.m; sourceTree = "<group>"; };
		9BFECE69F71F11C7B3A2D67E /* UIColor+Additions.h */ = {isa = PBXFileReference; fileEncoding = 4; lastKnownFileType = sourcecode.c.h; path = "UIColor+Additions.h"; sourceTree = "<group>"; };
		9BFECEEB971749A4E9705B15 /* Nullity.h */ = {isa = PBXFileReference; fileEncoding = 4; lastKnownFileType = sourcecode.c.h; path = Nullity.h; sourceTree = "<group>"; };
		A13608CD23499831149566BA /* Pods-Psiphon-Testing-TestingTests.release.xcconfig */ = {isa = PBXFileReference; includeInIndex = 1; lastKnownFileType = text.xcconfig; name = "Pods-Psiphon-Testing-TestingTests.release.xcconfig"; path = "Pods/Target Support Files/Pods-Psiphon-Testing-TestingTests/Pods-Psiphon-Testing-TestingTests.release.xcconfig"; sourceTree = "<group>"; };
		A840802C7AEFA7F375205DCB /* VPNStartAndStopButton.h */ = {isa = PBXFileReference; fileEncoding = 4; lastKnownFileType = sourcecode.c.h; path = VPNStartAndStopButton.h; sourceTree = "<group>"; };
		A84080E2A20C786DDAD17D48 /* RoyalSkyButton.h */ = {isa = PBXFileReference; fileEncoding = 4; lastKnownFileType = sourcecode.c.h; path = RoyalSkyButton.h; sourceTree = "<group>"; };
		A840816C0C9B0658776A8B91 /* RegionSelectionButton.h */ = {isa = PBXFileReference; fileEncoding = 4; lastKnownFileType = sourcecode.c.h; path = RegionSelectionButton.h; sourceTree = "<group>"; };
		A84081B66B02DF8283448409 /* AutoLayoutProtocol.h */ = {isa = PBXFileReference; fileEncoding = 4; lastKnownFileType = sourcecode.c.h; path = AutoLayoutProtocol.h; sourceTree = "<group>"; };
		A84081E39C751846A6009BEC /* CloudsView.m */ = {isa = PBXFileReference; fileEncoding = 4; lastKnownFileType = sourcecode.c.objc; path = CloudsView.m; sourceTree = "<group>"; };
		A840830557814D4234CFD86D /* ImageUtils.h */ = {isa = PBXFileReference; fileEncoding = 4; lastKnownFileType = sourcecode.c.h; path = ImageUtils.h; sourceTree = "<group>"; };
		A84083119A599C815D2D80F5 /* SkyButton.h */ = {isa = PBXFileReference; fileEncoding = 4; lastKnownFileType = sourcecode.c.h; path = SkyButton.h; sourceTree = "<group>"; };
		A8408319CD72511CABBE4CD4 /* ContainerDB.h */ = {isa = PBXFileReference; fileEncoding = 4; lastKnownFileType = sourcecode.c.h; path = ContainerDB.h; sourceTree = "<group>"; };
		A8408390A766C7C2C246797C /* PickerViewController.m */ = {isa = PBXFileReference; fileEncoding = 4; lastKnownFileType = sourcecode.c.objc; path = PickerViewController.m; sourceTree = "<group>"; };
		A84083974C8CF9DDFE7A341D /* Strings.m */ = {isa = PBXFileReference; fileEncoding = 4; lastKnownFileType = sourcecode.c.objc; path = Strings.m; sourceTree = "<group>"; };
		A840841151FC43C5E1658677 /* AlertDialogs.m */ = {isa = PBXFileReference; fileEncoding = 4; lastKnownFileType = sourcecode.c.objc; path = AlertDialogs.m; sourceTree = "<group>"; };
		A840842CECC0146241243488 /* ActivityIndicatorRoyalSkyButton.m */ = {isa = PBXFileReference; fileEncoding = 4; lastKnownFileType = sourcecode.c.objc; path = ActivityIndicatorRoyalSkyButton.m; sourceTree = "<group>"; };
		A8408454F205262BF90B55C1 /* UIImageView+Additions.h */ = {isa = PBXFileReference; fileEncoding = 4; lastKnownFileType = sourcecode.c.h; path = "UIImageView+Additions.h"; sourceTree = "<group>"; };
		A840845849B24AAA0E714664 /* LoadingCircleLayer.m */ = {isa = PBXFileReference; fileEncoding = 4; lastKnownFileType = sourcecode.c.objc; path = LoadingCircleLayer.m; sourceTree = "<group>"; };
		A84084C5C538AC8171021D2C /* UIView+Additions.m */ = {isa = PBXFileReference; fileEncoding = 4; lastKnownFileType = sourcecode.c.objc; path = "UIView+Additions.m"; sourceTree = "<group>"; };
		A840856AD6865619ACF78509 /* PsiphonProgressView.h */ = {isa = PBXFileReference; fileEncoding = 4; lastKnownFileType = sourcecode.c.h; path = PsiphonProgressView.h; sourceTree = "<group>"; };
		A840864BAA38AA3E4620EC35 /* PickerViewController.h */ = {isa = PBXFileReference; fileEncoding = 4; lastKnownFileType = sourcecode.c.h; path = PickerViewController.h; sourceTree = "<group>"; };
		A84086716D701D0F5B48E4C0 /* ContainerDB.m */ = {isa = PBXFileReference; fileEncoding = 4; lastKnownFileType = sourcecode.c.objc; path = ContainerDB.m; sourceTree = "<group>"; };
		A8408672FB2E1CD144A2BE7C /* SkyButton.m */ = {isa = PBXFileReference; fileEncoding = 4; lastKnownFileType = sourcecode.c.objc; path = SkyButton.m; sourceTree = "<group>"; };
		A840867F8062E477F0B355DD /* UIView+AutoLayoutViewGroup.m */ = {isa = PBXFileReference; fileEncoding = 4; lastKnownFileType = sourcecode.c.objc; path = "UIView+AutoLayoutViewGroup.m"; sourceTree = "<group>"; };
		A84086A6BF880CC20E5C57B4 /* LayerAutoResizeUIView.h */ = {isa = PBXFileReference; fileEncoding = 4; lastKnownFileType = sourcecode.c.h; path = LayerAutoResizeUIView.h; sourceTree = "<group>"; };
		A84086A9E122059FADA6F411 /* RingSkyButton.h */ = {isa = PBXFileReference; fileEncoding = 4; lastKnownFileType = sourcecode.c.h; path = RingSkyButton.h; sourceTree = "<group>"; };
		A84086B04CBC1A6A5481EDD4 /* RingSkyButton.m */ = {isa = PBXFileReference; fileEncoding = 4; lastKnownFileType = sourcecode.c.objc; path = RingSkyButton.m; sourceTree = "<group>"; };
		A84086DF1DDA5CC90C437009 /* RelaySubject.m */ = {isa = PBXFileReference; fileEncoding = 4; lastKnownFileType = sourcecode.c.objc; path = RelaySubject.m; sourceTree = "<group>"; };
		A84087B4F756C5DA76723EFC /* LoadingCircleLayer.h */ = {isa = PBXFileReference; fileEncoding = 4; lastKnownFileType = sourcecode.c.h; path = LoadingCircleLayer.h; sourceTree = "<group>"; };
		A84087C37CFC6977102EB09D /* AppVersionNumberView.m */ = {isa = PBXFileReference; fileEncoding = 4; lastKnownFileType = sourcecode.c.objc; path = AppVersionNumberView.m; sourceTree = "<group>"; };
		A84087C82AF3A54E6695EE60 /* UIView+AutoLayoutViewGroup.h */ = {isa = PBXFileReference; fileEncoding = 4; lastKnownFileType = sourcecode.c.h; path = "UIView+AutoLayoutViewGroup.h"; sourceTree = "<group>"; };
		A84087D31D8D9A1FD30337E4 /* SubscriptionStatusView.h */ = {isa = PBXFileReference; fileEncoding = 4; lastKnownFileType = sourcecode.c.h; path = SubscriptionStatusView.h; sourceTree = "<group>"; };
		A84087FA4B1BC2C725D900D9 /* PsiphonProgressView.m */ = {isa = PBXFileReference; fileEncoding = 4; lastKnownFileType = sourcecode.c.objc; path = PsiphonProgressView.m; sourceTree = "<group>"; };
		A840886E2E6D8EA82B0EC427 /* UIImageView+Additions.m */ = {isa = PBXFileReference; fileEncoding = 4; lastKnownFileType = sourcecode.c.objc; path = "UIImageView+Additions.m"; sourceTree = "<group>"; };
		A84088889983161FB859D8A9 /* OnboardingView.m */ = {isa = PBXFileReference; fileEncoding = 4; lastKnownFileType = sourcecode.c.objc; path = OnboardingView.m; sourceTree = "<group>"; };
		A8408902709B9D562B559532 /* CloudsView.h */ = {isa = PBXFileReference; fileEncoding = 4; lastKnownFileType = sourcecode.c.h; path = CloudsView.h; sourceTree = "<group>"; };
		A8408A0C4220563DA1FE3048 /* ImageUtils.m */ = {isa = PBXFileReference; fileEncoding = 4; lastKnownFileType = sourcecode.c.objc; path = ImageUtils.m; sourceTree = "<group>"; };
		A8408AAD421C096147E3FC8B /* Strings.h */ = {isa = PBXFileReference; fileEncoding = 4; lastKnownFileType = sourcecode.c.h; path = Strings.h; sourceTree = "<group>"; };
		A8408ABFCA9BBDD281E8A4FD /* SkyRegionSelectionViewController.h */ = {isa = PBXFileReference; fileEncoding = 4; lastKnownFileType = sourcecode.c.h; path = SkyRegionSelectionViewController.h; sourceTree = "<group>"; };
		A8408AD78B4EB15E3C8F33B2 /* AppVersionNumberView.h */ = {isa = PBXFileReference; fileEncoding = 4; lastKnownFileType = sourcecode.c.h; path = AppVersionNumberView.h; sourceTree = "<group>"; };
		A8408AEA2174955E85247913 /* ConnectionStatusView.h */ = {isa = PBXFileReference; fileEncoding = 4; lastKnownFileType = sourcecode.c.h; path = ConnectionStatusView.h; sourceTree = "<group>"; };
		A8408B98D73EB239C92FB450 /* WhiteSkyButton.h */ = {isa = PBXFileReference; fileEncoding = 4; lastKnownFileType = sourcecode.c.h; path = WhiteSkyButton.h; sourceTree = "<group>"; };
		A8408B9A66413A25FC1A2BE1 /* SwoopView.m */ = {isa = PBXFileReference; fileEncoding = 4; lastKnownFileType = sourcecode.c.objc; path = SwoopView.m; sourceTree = "<group>"; };
		A8408BA05DC0D983E6740558 /* SubscriptionStatusView.m */ = {isa = PBXFileReference; fileEncoding = 4; lastKnownFileType = sourcecode.c.objc; path = SubscriptionStatusView.m; sourceTree = "<group>"; };
		A8408BAC196A108FFE3A5957 /* AlertDialogs.h */ = {isa = PBXFileReference; fileEncoding = 4; lastKnownFileType = sourcecode.c.h; path = AlertDialogs.h; sourceTree = "<group>"; };
		A8408C3C21E6934EAE9C0977 /* RelaySubject.h */ = {isa = PBXFileReference; fileEncoding = 4; lastKnownFileType = sourcecode.c.h; path = RelaySubject.h; sourceTree = "<group>"; };
		A8408C84138113DE79F0DCD0 /* RegionSelectionButton.m */ = {isa = PBXFileReference; fileEncoding = 4; lastKnownFileType = sourcecode.c.objc; path = RegionSelectionButton.m; sourceTree = "<group>"; };
		A8408C8A7CA3C009F01FDA3B /* SkyRegionSelectionViewController.m */ = {isa = PBXFileReference; fileEncoding = 4; lastKnownFileType = sourcecode.c.objc; path = SkyRegionSelectionViewController.m; sourceTree = "<group>"; };
		A8408CEB0E34BC897F3FA7D6 /* OnboardingScrollableView.m */ = {isa = PBXFileReference; fileEncoding = 4; lastKnownFileType = sourcecode.c.objc; path = OnboardingScrollableView.m; sourceTree = "<group>"; };
		A8408D462EEE90AA7F2A8AFA /* SwoopView.h */ = {isa = PBXFileReference; fileEncoding = 4; lastKnownFileType = sourcecode.c.h; path = SwoopView.h; sourceTree = "<group>"; };
		A8408D7A1D96FE89B4FB49C1 /* ActivityIndicatorRoyalSkyButton.h */ = {isa = PBXFileReference; fileEncoding = 4; lastKnownFileType = sourcecode.c.h; path = ActivityIndicatorRoyalSkyButton.h; sourceTree = "<group>"; };
		A8408DB71B7BE2CF13F9CD04 /* UIView+Additions.h */ = {isa = PBXFileReference; fileEncoding = 4; lastKnownFileType = sourcecode.c.h; path = "UIView+Additions.h"; sourceTree = "<group>"; };
		A8408DBEEDCF56EC798536BF /* LayerAutoResizeUIView.m */ = {isa = PBXFileReference; fileEncoding = 4; lastKnownFileType = sourcecode.c.objc; path = LayerAutoResizeUIView.m; sourceTree = "<group>"; };
		A8408E0115540B5B2B305EAE /* ConnectionStatusView.m */ = {isa = PBXFileReference; fileEncoding = 4; lastKnownFileType = sourcecode.c.objc; path = ConnectionStatusView.m; sourceTree = "<group>"; };
		A8408E812B209E39BE1A36DF /* OnboardingScrollableView.h */ = {isa = PBXFileReference; fileEncoding = 4; lastKnownFileType = sourcecode.c.h; path = OnboardingScrollableView.h; sourceTree = "<group>"; };
		A8408EF0378D6C5C22CC3FE2 /* OnboardingView.h */ = {isa = PBXFileReference; fileEncoding = 4; lastKnownFileType = sourcecode.c.h; path = OnboardingView.h; sourceTree = "<group>"; };
		A8408F08BFF80A05CF46C00A /* RoyalSkyButton.m */ = {isa = PBXFileReference; fileEncoding = 4; lastKnownFileType = sourcecode.c.objc; path = RoyalSkyButton.m; sourceTree = "<group>"; };
		A8408F6123BCC98725932A59 /* VPNStartAndStopButton.m */ = {isa = PBXFileReference; fileEncoding = 4; lastKnownFileType = sourcecode.c.objc; path = VPNStartAndStopButton.m; sourceTree = "<group>"; };
		A8408FA077C517546DF6033C /* WhiteSkyButton.m */ = {isa = PBXFileReference; fileEncoding = 4; lastKnownFileType = sourcecode.c.objc; path = WhiteSkyButton.m; sourceTree = "<group>"; };
		AC42AE4003B8FEF4D7B8E863 /* Pods-Psiphon-Testing-TestingTests.debug.xcconfig */ = {isa = PBXFileReference; includeInIndex = 1; lastKnownFileType = text.xcconfig; name = "Pods-Psiphon-Testing-TestingTests.debug.xcconfig"; path = "Pods/Target Support Files/Pods-Psiphon-Testing-TestingTests/Pods-Psiphon-Testing-TestingTests.debug.xcconfig"; sourceTree = "<group>"; };
		AC50BC070A94E760D3F894F7 /* Pods-Utilities.release.xcconfig */ = {isa = PBXFileReference; includeInIndex = 1; lastKnownFileType = text.xcconfig; name = "Pods-Utilities.release.xcconfig"; path = "Pods/Target Support Files/Pods-Utilities/Pods-Utilities.release.xcconfig"; sourceTree = "<group>"; };
		AF86192758FCD49D1549C59F /* Pods-Psiphon-Utilities-UtilitiesTests.debug.xcconfig */ = {isa = PBXFileReference; includeInIndex = 1; lastKnownFileType = text.xcconfig; name = "Pods-Psiphon-Utilities-UtilitiesTests.debug.xcconfig"; path = "Pods/Target Support Files/Pods-Psiphon-Utilities-UtilitiesTests/Pods-Psiphon-Utilities-UtilitiesTests.debug.xcconfig"; sourceTree = "<group>"; };
		B0273A876290D2B26E433A82 /* Pods-Psiphon-Utilities.release.xcconfig */ = {isa = PBXFileReference; includeInIndex = 1; lastKnownFileType = text.xcconfig; name = "Pods-Psiphon-Utilities.release.xcconfig"; path = "Pods/Target Support Files/Pods-Psiphon-Utilities/Pods-Psiphon-Utilities.release.xcconfig"; sourceTree = "<group>"; };
		B46335F9F4EC10D8EC032F92 /* Pods-PsiApi-Psiphon.debug.xcconfig */ = {isa = PBXFileReference; includeInIndex = 1; lastKnownFileType = text.xcconfig; name = "Pods-PsiApi-Psiphon.debug.xcconfig"; path = "Pods/Target Support Files/Pods-PsiApi-Psiphon/Pods-PsiApi-Psiphon.debug.xcconfig"; sourceTree = "<group>"; };
		B52267F44F3BB11D4A7CD820 /* Pods-PsiApi-Testing-Utilities-UtilitiesTests.debug.xcconfig */ = {isa = PBXFileReference; includeInIndex = 1; lastKnownFileType = text.xcconfig; name = "Pods-PsiApi-Testing-Utilities-UtilitiesTests.debug.xcconfig"; path = "Pods/Target Support Files/Pods-PsiApi-Testing-Utilities-UtilitiesTests/Pods-PsiApi-Testing-Utilities-UtilitiesTests.debug.xcconfig"; sourceTree = "<group>"; };
		B5AC8D28B1AFC18A9DACA282 /* libPods-Testing-TestingTests.a */ = {isa = PBXFileReference; explicitFileType = archive.ar; includeInIndex = 0; path = "libPods-Testing-TestingTests.a"; sourceTree = BUILT_PRODUCTS_DIR; };
		BB07747B8DB3415288C426A9 /* Pods-Psiphon-PsiphonTests.debug.xcconfig */ = {isa = PBXFileReference; includeInIndex = 1; lastKnownFileType = text.xcconfig; name = "Pods-Psiphon-PsiphonTests.debug.xcconfig"; path = "Pods/Target Support Files/Pods-Psiphon-PsiphonTests/Pods-Psiphon-PsiphonTests.debug.xcconfig"; sourceTree = "<group>"; };
		BE85E028F71260A6BD3E48A0 /* Pods-Psiphon-Utilities-UtilitiesTests.release.xcconfig */ = {isa = PBXFileReference; includeInIndex = 1; lastKnownFileType = text.xcconfig; name = "Pods-Psiphon-Utilities-UtilitiesTests.release.xcconfig"; path = "Pods/Target Support Files/Pods-Psiphon-Utilities-UtilitiesTests/Pods-Psiphon-Utilities-UtilitiesTests.release.xcconfig"; sourceTree = "<group>"; };
		C9BDA0C779D86E722D8B8DB2 /* Pods-Utilities-UtilitiesTests.release.xcconfig */ = {isa = PBXFileReference; includeInIndex = 1; lastKnownFileType = text.xcconfig; name = "Pods-Utilities-UtilitiesTests.release.xcconfig"; path = "Pods/Target Support Files/Pods-Utilities-UtilitiesTests/Pods-Utilities-UtilitiesTests.release.xcconfig"; sourceTree = "<group>"; };
		CA0750CFBD1D93988672EBF5 /* libPods-Psiphon.a */ = {isa = PBXFileReference; explicitFileType = archive.ar; includeInIndex = 0; path = "libPods-Psiphon.a"; sourceTree = BUILT_PRODUCTS_DIR; };
		CE234A7324F439CB0007709A /* FeedbackReducer.swift */ = {isa = PBXFileReference; lastKnownFileType = sourcecode.swift; path = FeedbackReducer.swift; sourceTree = "<group>"; };
		CE234A7524F46AEC0007709A /* Feedback.swift */ = {isa = PBXFileReference; lastKnownFileType = sourcecode.swift; path = Feedback.swift; sourceTree = "<group>"; };
		CE26FC8A1BBDC7B800B83375 /* Psiphon.app */ = {isa = PBXFileReference; explicitFileType = wrapper.application; includeInIndex = 0; path = Psiphon.app; sourceTree = BUILT_PRODUCTS_DIR; };
		CE26FC941BBDC7B800B83375 /* Assets.xcassets */ = {isa = PBXFileReference; lastKnownFileType = folder.assetcatalog; path = Assets.xcassets; sourceTree = "<group>"; };
		CE26FC991BBDC7B800B83375 /* Info.plist */ = {isa = PBXFileReference; lastKnownFileType = text.plist.xml; path = Info.plist; sourceTree = "<group>"; };
		CE26FCA31BBDC85900B83375 /* PsiphonVPN.appex */ = {isa = PBXFileReference; explicitFileType = "wrapper.app-extension"; includeInIndex = 0; path = PsiphonVPN.appex; sourceTree = BUILT_PRODUCTS_DIR; };
		CE26FCA91BBDC85900B83375 /* Info.plist */ = {isa = PBXFileReference; lastKnownFileType = text.plist.xml; path = Info.plist; sourceTree = "<group>"; };
		CE4E9BBF1BBEECF30060FF8B /* Psiphon.entitlements */ = {isa = PBXFileReference; fileEncoding = 4; lastKnownFileType = text.xml; path = Psiphon.entitlements; sourceTree = "<group>"; };
		CE4E9BC11BBEECFC0060FF8B /* PsiphonVPN.entitlements */ = {isa = PBXFileReference; fileEncoding = 4; lastKnownFileType = text.plist.entitlements; path = PsiphonVPN.entitlements; sourceTree = "<group>"; };
		CE50A256246997250047D3FE /* he */ = {isa = PBXFileReference; lastKnownFileType = text.plist.strings; name = he; path = Strings/he.lproj/Localizable.strings; sourceTree = "<group>"; };
		CE50A25724699CD80047D3FE /* it */ = {isa = PBXFileReference; lastKnownFileType = text.plist.strings; name = it; path = Strings/it.lproj/Localizable.strings; sourceTree = "<group>"; };
		CE551C6924FBFB8E00011C51 /* PsiphonFeedback+FeedbackUploadProvider.swift */ = {isa = PBXFileReference; lastKnownFileType = sourcecode.swift; path = "PsiphonFeedback+FeedbackUploadProvider.swift"; sourceTree = "<group>"; };
		CE58B641251A31370081C73C /* AppState+Feedback.swift */ = {isa = PBXFileReference; lastKnownFileType = sourcecode.swift; path = "AppState+Feedback.swift"; sourceTree = "<group>"; };
		CE6C3F6824366AE1007A17F0 /* ClientMetadata.h */ = {isa = PBXFileReference; lastKnownFileType = sourcecode.c.h; path = ClientMetadata.h; sourceTree = "<group>"; };
		CE6C3F6924366AE1007A17F0 /* ClientMetadata.m */ = {isa = PBXFileReference; lastKnownFileType = sourcecode.c.objc; path = ClientMetadata.m; sourceTree = "<group>"; };
		CE84203D2522823D00796032 /* DebugViewController.m */ = {isa = PBXFileReference; fileEncoding = 4; lastKnownFileType = sourcecode.c.objc; path = DebugViewController.m; sourceTree = "<group>"; };
		CE84203E2522823D00796032 /* DebugTextViewController.h */ = {isa = PBXFileReference; fileEncoding = 4; lastKnownFileType = sourcecode.c.h; path = DebugTextViewController.h; sourceTree = "<group>"; };
		CE84203F2522823D00796032 /* DebugToolboxViewController.m */ = {isa = PBXFileReference; fileEncoding = 4; lastKnownFileType = sourcecode.c.objc; path = DebugToolboxViewController.m; sourceTree = "<group>"; };
		CE8420402522823D00796032 /* DebugLogViewController.h */ = {isa = PBXFileReference; fileEncoding = 4; lastKnownFileType = sourcecode.c.h; path = DebugLogViewController.h; sourceTree = "<group>"; };
		CE8420412522823D00796032 /* DebugDirectoryViewerViewController.h */ = {isa = PBXFileReference; fileEncoding = 4; lastKnownFileType = sourcecode.c.h; path = DebugDirectoryViewerViewController.h; sourceTree = "<group>"; };
		CE8420422522823D00796032 /* DebugToolboxViewController.h */ = {isa = PBXFileReference; fileEncoding = 4; lastKnownFileType = sourcecode.c.h; path = DebugToolboxViewController.h; sourceTree = "<group>"; };
		CE8420432522823D00796032 /* DebugTextViewController.m */ = {isa = PBXFileReference; fileEncoding = 4; lastKnownFileType = sourcecode.c.objc; path = DebugTextViewController.m; sourceTree = "<group>"; };
		CE8420442522823D00796032 /* DebugViewController.h */ = {isa = PBXFileReference; fileEncoding = 4; lastKnownFileType = sourcecode.c.h; path = DebugViewController.h; sourceTree = "<group>"; };
		CE8420452522823D00796032 /* DebugDirectoryViewerViewController.m */ = {isa = PBXFileReference; fileEncoding = 4; lastKnownFileType = sourcecode.c.objc; path = DebugDirectoryViewerViewController.m; sourceTree = "<group>"; };
		CE8420462522823D00796032 /* DebugLogViewController.m */ = {isa = PBXFileReference; fileEncoding = 4; lastKnownFileType = sourcecode.c.objc; path = DebugLogViewController.m; sourceTree = "<group>"; };
		CE8723EF252E54140016AF57 /* ti */ = {isa = PBXFileReference; lastKnownFileType = text.plist.strings; name = ti; path = Strings/ti.lproj/Localizable.strings; sourceTree = "<group>"; };
		CE93EE5424F55B92001F4EC9 /* SharedConstants.m */ = {isa = PBXFileReference; fileEncoding = 4; lastKnownFileType = sourcecode.c.objc; path = SharedConstants.m; sourceTree = "<group>"; };
		CEA1B778249AA9A0006D9853 /* PsiphonTests.xctest */ = {isa = PBXFileReference; explicitFileType = wrapper.cfbundle; includeInIndex = 0; path = PsiphonTests.xctest; sourceTree = BUILT_PRODUCTS_DIR; };
		CEA1B786249AAA13006D9853 /* EmbeddedServerEntriesTest.m */ = {isa = PBXFileReference; lastKnownFileType = sourcecode.c.objc; path = EmbeddedServerEntriesTest.m; sourceTree = "<group>"; };
		CEBA9C102481A5C80097D700 /* Notifier.swift */ = {isa = PBXFileReference; lastKnownFileType = sourcecode.swift; path = Notifier.swift; sourceTree = "<group>"; };
		CEBA9C122481AA9F0097D700 /* SharedDB.swift */ = {isa = PBXFileReference; lastKnownFileType = sourcecode.swift; path = SharedDB.swift; sourceTree = "<group>"; };
		CED6790424A4F82300C4CA81 /* JetsamTracking.m */ = {isa = PBXFileReference; fileEncoding = 4; lastKnownFileType = sourcecode.c.objc; path = JetsamTracking.m; sourceTree = "<group>"; };
		CED6790524A4F82300C4CA81 /* JetsamMetrics.h */ = {isa = PBXFileReference; fileEncoding = 4; lastKnownFileType = sourcecode.c.h; path = JetsamMetrics.h; sourceTree = "<group>"; };
		CED6790624A4F82400C4CA81 /* JetsamEvent.m */ = {isa = PBXFileReference; fileEncoding = 4; lastKnownFileType = sourcecode.c.objc; path = JetsamEvent.m; sourceTree = "<group>"; };
		CED6790724A4F82400C4CA81 /* JetsamTracking.h */ = {isa = PBXFileReference; fileEncoding = 4; lastKnownFileType = sourcecode.c.h; path = JetsamTracking.h; sourceTree = "<group>"; };
		CED6790824A4F82400C4CA81 /* JetsamMetrics.m */ = {isa = PBXFileReference; fileEncoding = 4; lastKnownFileType = sourcecode.c.objc; path = JetsamMetrics.m; sourceTree = "<group>"; };
		CED6790924A4F82400C4CA81 /* JetsamEvent.h */ = {isa = PBXFileReference; fileEncoding = 4; lastKnownFileType = sourcecode.c.h; path = JetsamEvent.h; sourceTree = "<group>"; };
		CED6790A24A4F82400C4CA81 /* JetsamPerAppVersionStat.h */ = {isa = PBXFileReference; fileEncoding = 4; lastKnownFileType = sourcecode.c.h; path = JetsamPerAppVersionStat.h; sourceTree = "<group>"; };
		CED6790B24A4F82400C4CA81 /* JetsamPerAppVersionStat.m */ = {isa = PBXFileReference; fileEncoding = 4; lastKnownFileType = sourcecode.c.objc; path = JetsamPerAppVersionStat.m; sourceTree = "<group>"; };
		CED6790C24A4F82400C4CA81 /* JetsamMetrics+Feedback.h */ = {isa = PBXFileReference; fileEncoding = 4; lastKnownFileType = sourcecode.c.h; path = "JetsamMetrics+Feedback.h"; sourceTree = "<group>"; };
		CED6790D24A4F82400C4CA81 /* JetsamMetrics+Feedback.m */ = {isa = PBXFileReference; fileEncoding = 4; lastKnownFileType = sourcecode.c.objc; path = "JetsamMetrics+Feedback.m"; sourceTree = "<group>"; };
		CED6791924A4F88D00C4CA81 /* JSONCodable.h */ = {isa = PBXFileReference; fileEncoding = 4; lastKnownFileType = sourcecode.c.h; path = JSONCodable.h; sourceTree = "<group>"; };
		CED6791A24A4F88D00C4CA81 /* JSONCodable.m */ = {isa = PBXFileReference; fileEncoding = 4; lastKnownFileType = sourcecode.c.objc; path = JSONCodable.m; sourceTree = "<group>"; };
		CED6793624A4F95D00C4CA81 /* RunningMinMax.h */ = {isa = PBXFileReference; fileEncoding = 4; lastKnownFileType = sourcecode.c.h; path = RunningMinMax.h; sourceTree = "<group>"; };
		CED6793724A4F95D00C4CA81 /* RunningStat.h */ = {isa = PBXFileReference; fileEncoding = 4; lastKnownFileType = sourcecode.c.h; path = RunningStat.h; sourceTree = "<group>"; };
		CED6793824A4F95D00C4CA81 /* RunningStdev.h */ = {isa = PBXFileReference; fileEncoding = 4; lastKnownFileType = sourcecode.c.h; path = RunningStdev.h; sourceTree = "<group>"; };
		CED6793924A4F95D00C4CA81 /* RunningBins.h */ = {isa = PBXFileReference; fileEncoding = 4; lastKnownFileType = sourcecode.c.h; path = RunningBins.h; sourceTree = "<group>"; };
		CED6793A24A4F95D00C4CA81 /* stats.c */ = {isa = PBXFileReference; fileEncoding = 4; lastKnownFileType = sourcecode.c.c; path = stats.c; sourceTree = "<group>"; };
		CED6793B24A4F95D00C4CA81 /* RunningStdev.m */ = {isa = PBXFileReference; fileEncoding = 4; lastKnownFileType = sourcecode.c.objc; path = RunningStdev.m; sourceTree = "<group>"; };
		CED6793C24A4F95D00C4CA81 /* RunningStat.m */ = {isa = PBXFileReference; fileEncoding = 4; lastKnownFileType = sourcecode.c.objc; path = RunningStat.m; sourceTree = "<group>"; };
		CED6793D24A4F95D00C4CA81 /* RunningMinMax.m */ = {isa = PBXFileReference; fileEncoding = 4; lastKnownFileType = sourcecode.c.objc; path = RunningMinMax.m; sourceTree = "<group>"; };
		CED6793E24A4F95D00C4CA81 /* RunningBins.m */ = {isa = PBXFileReference; fileEncoding = 4; lastKnownFileType = sourcecode.c.objc; path = RunningBins.m; sourceTree = "<group>"; };
		CED6793F24A4F95D00C4CA81 /* stats.h */ = {isa = PBXFileReference; fileEncoding = 4; lastKnownFileType = sourcecode.c.h; path = stats.h; sourceTree = "<group>"; };
		CED6794B24A4F9D400C4CA81 /* DelimitedFile.m */ = {isa = PBXFileReference; fileEncoding = 4; lastKnownFileType = sourcecode.c.objc; path = DelimitedFile.m; sourceTree = "<group>"; };
		CED6794C24A4F9D400C4CA81 /* DelimitedFile.h */ = {isa = PBXFileReference; fileEncoding = 4; lastKnownFileType = sourcecode.c.h; path = DelimitedFile.h; sourceTree = "<group>"; };
		CED6794D24A4F9D400C4CA81 /* DiskBackedFile.h */ = {isa = PBXFileReference; fileEncoding = 4; lastKnownFileType = sourcecode.c.h; path = DiskBackedFile.h; sourceTree = "<group>"; };
		CED6794E24A4F9D400C4CA81 /* DiskBackedFile.m */ = {isa = PBXFileReference; fileEncoding = 4; lastKnownFileType = sourcecode.c.objc; path = DiskBackedFile.m; sourceTree = "<group>"; };
		CED6795324A4F9F100C4CA81 /* Archiver.h */ = {isa = PBXFileReference; fileEncoding = 4; lastKnownFileType = sourcecode.c.h; path = Archiver.h; sourceTree = "<group>"; };
		CED6795424A4F9F100C4CA81 /* Archiver.m */ = {isa = PBXFileReference; fileEncoding = 4; lastKnownFileType = sourcecode.c.objc; path = Archiver.m; sourceTree = "<group>"; };
		CED6795724A4FA1200C4CA81 /* FileRegistry.h */ = {isa = PBXFileReference; fileEncoding = 4; lastKnownFileType = sourcecode.c.h; path = FileRegistry.h; sourceTree = "<group>"; };
		CED6795824A4FA1200C4CA81 /* FileRegistry.m */ = {isa = PBXFileReference; fileEncoding = 4; lastKnownFileType = sourcecode.c.objc; path = FileRegistry.m; sourceTree = "<group>"; };
		CED6795B24A4FA3200C4CA81 /* RotatingFile.m */ = {isa = PBXFileReference; fileEncoding = 4; lastKnownFileType = sourcecode.c.objc; path = RotatingFile.m; sourceTree = "<group>"; };
		CED6795C24A4FA3200C4CA81 /* RotatingFile.h */ = {isa = PBXFileReference; fileEncoding = 4; lastKnownFileType = sourcecode.c.h; path = RotatingFile.h; sourceTree = "<group>"; };
		CED6795F24A4FA6C00C4CA81 /* ExtensionContainerFile.h */ = {isa = PBXFileReference; fileEncoding = 4; lastKnownFileType = sourcecode.c.h; path = ExtensionContainerFile.h; sourceTree = "<group>"; };
		CED6796024A4FA6C00C4CA81 /* ExtensionContainerFile.m */ = {isa = PBXFileReference; fileEncoding = 4; lastKnownFileType = sourcecode.c.objc; path = ExtensionContainerFile.m; sourceTree = "<group>"; };
		CED6796424A4FAA700C4CA81 /* ExtensionDataStore.m */ = {isa = PBXFileReference; fileEncoding = 4; lastKnownFileType = sourcecode.c.objc; path = ExtensionDataStore.m; sourceTree = "<group>"; };
		CED6796524A4FAA700C4CA81 /* ExtensionDataStoreKeys.m */ = {isa = PBXFileReference; fileEncoding = 4; lastKnownFileType = sourcecode.c.objc; path = ExtensionDataStoreKeys.m; sourceTree = "<group>"; };
		CED6796624A4FAA700C4CA81 /* ExtensionDataStore.h */ = {isa = PBXFileReference; fileEncoding = 4; lastKnownFileType = sourcecode.c.h; path = ExtensionDataStore.h; sourceTree = "<group>"; };
		CED6796724A4FAA700C4CA81 /* ExtensionDataStoreKeys.h */ = {isa = PBXFileReference; fileEncoding = 4; lastKnownFileType = sourcecode.c.h; path = ExtensionDataStoreKeys.h; sourceTree = "<group>"; };
		CED6796D24A4FAF400C4CA81 /* NSUserDefaults+KeyedDataStore.m */ = {isa = PBXFileReference; fileEncoding = 4; lastKnownFileType = sourcecode.c.objc; path = "NSUserDefaults+KeyedDataStore.m"; sourceTree = "<group>"; };
		CED6796E24A4FAF400C4CA81 /* KeyedDataStore.h */ = {isa = PBXFileReference; fileEncoding = 4; lastKnownFileType = sourcecode.c.h; path = KeyedDataStore.h; sourceTree = "<group>"; };
		CED6796F24A4FAF400C4CA81 /* NSUserDefaults+KeyedDataStore.h */ = {isa = PBXFileReference; fileEncoding = 4; lastKnownFileType = sourcecode.c.h; path = "NSUserDefaults+KeyedDataStore.h"; sourceTree = "<group>"; };
		CED6797324A4FF2800C4CA81 /* RotatingFileTest.m */ = {isa = PBXFileReference; fileEncoding = 4; lastKnownFileType = sourcecode.c.objc; path = RotatingFileTest.m; sourceTree = "<group>"; };
		CED6797524A4FF2800C4CA81 /* RunningStatsTest.m */ = {isa = PBXFileReference; fileEncoding = 4; lastKnownFileType = sourcecode.c.objc; path = RunningStatsTest.m; sourceTree = "<group>"; };
		CED6797624A4FF2800C4CA81 /* RunningBinsTest.m */ = {isa = PBXFileReference; fileEncoding = 4; lastKnownFileType = sourcecode.c.objc; path = RunningBinsTest.m; sourceTree = "<group>"; };
		CED6797724A4FF2800C4CA81 /* DelimitedFileTest.m */ = {isa = PBXFileReference; fileEncoding = 4; lastKnownFileType = sourcecode.c.objc; path = DelimitedFileTest.m; sourceTree = "<group>"; };
		CED6797824A4FF2800C4CA81 /* FileRegistryTest.m */ = {isa = PBXFileReference; fileEncoding = 4; lastKnownFileType = sourcecode.c.objc; path = FileRegistryTest.m; sourceTree = "<group>"; };
		CED6797924A4FF2800C4CA81 /* ExtensionContainerFileTest.m */ = {isa = PBXFileReference; fileEncoding = 4; lastKnownFileType = sourcecode.c.objc; path = ExtensionContainerFileTest.m; sourceTree = "<group>"; };
		CED6797B24A4FF2800C4CA81 /* JetsamTrackingTest.m */ = {isa = PBXFileReference; fileEncoding = 4; lastKnownFileType = sourcecode.c.objc; path = JetsamTrackingTest.m; sourceTree = "<group>"; };
		CED6797C24A4FF2800C4CA81 /* JetsamEventTest.m */ = {isa = PBXFileReference; fileEncoding = 4; lastKnownFileType = sourcecode.c.objc; path = JetsamEventTest.m; sourceTree = "<group>"; };
		CED6797D24A4FF2800C4CA81 /* JetsamMetricsTest.m */ = {isa = PBXFileReference; fileEncoding = 4; lastKnownFileType = sourcecode.c.objc; path = JetsamMetricsTest.m; sourceTree = "<group>"; };
		CEE5765E249AA01D00744C38 /* Info.plist */ = {isa = PBXFileReference; lastKnownFileType = text.plist.xml; path = Info.plist; sourceTree = "<group>"; };
		CEED7834247703DD002D9D55 /* AppReceiptReducer.swift */ = {isa = PBXFileReference; lastKnownFileType = sourcecode.swift; path = AppReceiptReducer.swift; sourceTree = "<group>"; };
		CF62E51A6A76190276A6FF94 /* Pods-PsiApi-Utilities.debug.xcconfig */ = {isa = PBXFileReference; includeInIndex = 1; lastKnownFileType = text.xcconfig; name = "Pods-PsiApi-Utilities.debug.xcconfig"; path = "Pods/Target Support Files/Pods-PsiApi-Utilities/Pods-PsiApi-Utilities.debug.xcconfig"; sourceTree = "<group>"; };
		E4619DE60D098E874B40B6F6 /* Pods-PsiApi-Psiphon.release.xcconfig */ = {isa = PBXFileReference; includeInIndex = 1; lastKnownFileType = text.xcconfig; name = "Pods-PsiApi-Psiphon.release.xcconfig"; path = "Pods/Target Support Files/Pods-PsiApi-Psiphon/Pods-PsiApi-Psiphon.release.xcconfig"; sourceTree = "<group>"; };
		E61DE98A991FFAF35BA880D9 /* Pods-PsiApi-Testing-Utilities-UtilitiesTests.release.xcconfig */ = {isa = PBXFileReference; includeInIndex = 1; lastKnownFileType = text.xcconfig; name = "Pods-PsiApi-Testing-Utilities-UtilitiesTests.release.xcconfig"; path = "Pods/Target Support Files/Pods-PsiApi-Testing-Utilities-UtilitiesTests/Pods-PsiApi-Testing-Utilities-UtilitiesTests.release.xcconfig"; sourceTree = "<group>"; };
		EDB109A2FBFB32D821FF121D /* Pods-Psiphon.debug.xcconfig */ = {isa = PBXFileReference; includeInIndex = 1; lastKnownFileType = text.xcconfig; name = "Pods-Psiphon.debug.xcconfig"; path = "Pods/Target Support Files/Pods-Psiphon/Pods-Psiphon.debug.xcconfig"; sourceTree = "<group>"; };
		EE41ADB8BC0EA8DDC6F697E6 /* libPods-Psiphon-PsiphonTests.a */ = {isa = PBXFileReference; explicitFileType = archive.ar; includeInIndex = 0; path = "libPods-Psiphon-PsiphonTests.a"; sourceTree = BUILT_PRODUCTS_DIR; };
		EF639C2D1F8FCE2A009D6B42 /* PsiFeedbackLogger.h */ = {isa = PBXFileReference; lastKnownFileType = sourcecode.c.h; path = PsiFeedbackLogger.h; sourceTree = "<group>"; };
		EF639C2E1F8FCE2A009D6B42 /* PsiFeedbackLogger.m */ = {isa = PBXFileReference; lastKnownFileType = sourcecode.c.objc; path = PsiFeedbackLogger.m; sourceTree = "<group>"; };
		EF652CD01F352212002AFB48 /* main.m */ = {isa = PBXFileReference; fileEncoding = 4; lastKnownFileType = sourcecode.c.objc; path = main.m; sourceTree = "<group>"; };
		EF652CD21F35224C002AFB48 /* AppDelegate.h */ = {isa = PBXFileReference; fileEncoding = 4; lastKnownFileType = sourcecode.c.h; path = AppDelegate.h; sourceTree = "<group>"; };
		EF652CD31F35224C002AFB48 /* AppDelegate.m */ = {isa = PBXFileReference; fileEncoding = 4; lastKnownFileType = sourcecode.c.objc; path = AppDelegate.m; sourceTree = "<group>"; usesTabs = 0; };
		EF652CD41F35224C002AFB48 /* MainViewController.h */ = {isa = PBXFileReference; fileEncoding = 4; lastKnownFileType = sourcecode.c.h; path = MainViewController.h; sourceTree = "<group>"; };
		EF652CD51F35224C002AFB48 /* MainViewController.m */ = {isa = PBXFileReference; fileEncoding = 4; lastKnownFileType = sourcecode.c.objc; path = MainViewController.m; sourceTree = "<group>"; };
		EF652CD81F352271002AFB48 /* PacketTunnelProvider.h */ = {isa = PBXFileReference; fileEncoding = 4; lastKnownFileType = sourcecode.c.h; path = PacketTunnelProvider.h; sourceTree = "<group>"; };
		EF652CD91F352271002AFB48 /* PacketTunnelProvider.m */ = {isa = PBXFileReference; fileEncoding = 4; lastKnownFileType = sourcecode.c.objc; path = PacketTunnelProvider.m; sourceTree = "<group>"; };
		EF652CDB1F365B8C002AFB48 /* SharedConstants.h */ = {isa = PBXFileReference; fileEncoding = 4; lastKnownFileType = sourcecode.c.h; path = SharedConstants.h; sourceTree = "<group>"; };
		EF6C1F501F59E46500709554 /* embedded_server_entries */ = {isa = PBXFileReference; fileEncoding = 4; lastKnownFileType = text; path = embedded_server_entries; sourceTree = "<group>"; };
		EF6C1F511F59E46500709554 /* psiphon_config */ = {isa = PBXFileReference; fileEncoding = 4; lastKnownFileType = text; path = psiphon_config; sourceTree = "<group>"; };
		EF743FC31F99549000AC89A2 /* subscriptionProductIds.plist */ = {isa = PBXFileReference; fileEncoding = 4; lastKnownFileType = text.plist.xml; path = subscriptionProductIds.plist; sourceTree = "<group>"; };
		EF90D78D204F22C900228A63 /* timestamp_valid.c */ = {isa = PBXFileReference; fileEncoding = 4; lastKnownFileType = sourcecode.c.c; path = timestamp_valid.c; sourceTree = "<group>"; };
		EF90D78E204F22C900228A63 /* timestamp_compare.c */ = {isa = PBXFileReference; fileEncoding = 4; lastKnownFileType = sourcecode.c.c; path = timestamp_compare.c; sourceTree = "<group>"; };
		EF90D78F204F22C900228A63 /* timestamp_tm.c */ = {isa = PBXFileReference; fileEncoding = 4; lastKnownFileType = sourcecode.c.c; path = timestamp_tm.c; sourceTree = "<group>"; };
		EF90D790204F22C900228A63 /* timestamp_format.c */ = {isa = PBXFileReference; fileEncoding = 4; lastKnownFileType = sourcecode.c.c; path = timestamp_format.c; sourceTree = "<group>"; };
		EF90D791204F22C900228A63 /* timestamp_parse.c */ = {isa = PBXFileReference; fileEncoding = 4; lastKnownFileType = sourcecode.c.c; path = timestamp_parse.c; sourceTree = "<group>"; };
		EF90D792204F22C900228A63 /* timestamp.h */ = {isa = PBXFileReference; fileEncoding = 4; lastKnownFileType = sourcecode.c.h; path = timestamp.h; sourceTree = "<group>"; };
		EF90D794204F22C900228A63 /* FileUtils.h */ = {isa = PBXFileReference; fileEncoding = 4; lastKnownFileType = sourcecode.c.h; path = FileUtils.h; sourceTree = "<group>"; };
		EF90D795204F22C900228A63 /* NSError+Convenience.h */ = {isa = PBXFileReference; fileEncoding = 4; lastKnownFileType = sourcecode.c.h; path = "NSError+Convenience.h"; sourceTree = "<group>"; };
		EF90D796204F22C900228A63 /* NSDate+Comparator.m */ = {isa = PBXFileReference; fileEncoding = 4; lastKnownFileType = sourcecode.c.objc; path = "NSDate+Comparator.m"; sourceTree = "<group>"; };
		EF90D797204F22C900228A63 /* NSDate+PSIDateExtension.m */ = {isa = PBXFileReference; fileEncoding = 4; lastKnownFileType = sourcecode.c.objc; path = "NSDate+PSIDateExtension.m"; sourceTree = "<group>"; };
		EF90D798204F22C900228A63 /* DispatchUtils.m */ = {isa = PBXFileReference; fileEncoding = 4; lastKnownFileType = sourcecode.c.objc; path = DispatchUtils.m; sourceTree = "<group>"; };
		EF90D799204F22C900228A63 /* FileUtils.m */ = {isa = PBXFileReference; fileEncoding = 4; lastKnownFileType = sourcecode.c.objc; path = FileUtils.m; sourceTree = "<group>"; };
		EF90D79A204F22C900228A63 /* NSError+Convenience.m */ = {isa = PBXFileReference; fileEncoding = 4; lastKnownFileType = sourcecode.c.objc; path = "NSError+Convenience.m"; sourceTree = "<group>"; };
		EF90D79B204F22C900228A63 /* DispatchUtils.h */ = {isa = PBXFileReference; fileEncoding = 4; lastKnownFileType = sourcecode.c.h; path = DispatchUtils.h; sourceTree = "<group>"; };
		EF90D79C204F22C900228A63 /* NSDate+PSIDateExtension.h */ = {isa = PBXFileReference; fileEncoding = 4; lastKnownFileType = sourcecode.c.h; path = "NSDate+PSIDateExtension.h"; sourceTree = "<group>"; };
		EF90D79D204F22C900228A63 /* NSDate+Comparator.h */ = {isa = PBXFileReference; fileEncoding = 4; lastKnownFileType = sourcecode.c.h; path = "NSDate+Comparator.h"; sourceTree = "<group>"; };
		EF90D79F204F22C900228A63 /* RACSignal+Operations2.m */ = {isa = PBXFileReference; fileEncoding = 4; lastKnownFileType = sourcecode.c.objc; path = "RACSignal+Operations2.m"; sourceTree = "<group>"; };
		EF90D7A0204F22C900228A63 /* RACSignal+Operations2.h */ = {isa = PBXFileReference; fileEncoding = 4; lastKnownFileType = sourcecode.c.h; path = "RACSignal+Operations2.h"; sourceTree = "<group>"; };
		EFB3E62D1F66F23F004AAE8C /* Logging.h */ = {isa = PBXFileReference; fileEncoding = 4; lastKnownFileType = sourcecode.c.h; path = Logging.h; sourceTree = "<group>"; };
		EFC2F5B420226757007B52F9 /* PacketTunnelUtils.m */ = {isa = PBXFileReference; fileEncoding = 4; lastKnownFileType = sourcecode.c.objc; path = PacketTunnelUtils.m; sourceTree = "<group>"; };
		EFC2F5B520226758007B52F9 /* PacketTunnelUtils.h */ = {isa = PBXFileReference; fileEncoding = 4; lastKnownFileType = sourcecode.c.h; path = PacketTunnelUtils.h; sourceTree = "<group>"; };
		EFC2F5B720226780007B52F9 /* UIAlertController+Additions.h */ = {isa = PBXFileReference; fileEncoding = 4; lastKnownFileType = sourcecode.c.h; path = "UIAlertController+Additions.h"; sourceTree = "<group>"; };
		EFC2F5BB20226781007B52F9 /* RootContainerController.m */ = {isa = PBXFileReference; fileEncoding = 4; lastKnownFileType = sourcecode.c.objc; path = RootContainerController.m; sourceTree = "<group>"; };
		EFC2F5C020226782007B52F9 /* UIAlertController+Additions.m */ = {isa = PBXFileReference; fileEncoding = 4; lastKnownFileType = sourcecode.c.objc; path = "UIAlertController+Additions.m"; sourceTree = "<group>"; };
		EFC2F5C120226782007B52F9 /* RootContainerController.h */ = {isa = PBXFileReference; fileEncoding = 4; lastKnownFileType = sourcecode.c.h; path = RootContainerController.h; sourceTree = "<group>"; };
		EFC2F5C9202267B0007B52F9 /* PsiphonConfigReader.h */ = {isa = PBXFileReference; fileEncoding = 4; lastKnownFileType = sourcecode.c.h; path = PsiphonConfigReader.h; sourceTree = "<group>"; };
		EFC2F5CA202267B0007B52F9 /* PsiphonConfigReader.m */ = {isa = PBXFileReference; fileEncoding = 4; lastKnownFileType = sourcecode.c.objc; path = PsiphonConfigReader.m; sourceTree = "<group>"; };
		EFF94F005129FBF0532001B5 /* Pods-Utilities-UtilitiesTests.debug.xcconfig */ = {isa = PBXFileReference; includeInIndex = 1; lastKnownFileType = text.xcconfig; name = "Pods-Utilities-UtilitiesTests.debug.xcconfig"; path = "Pods/Target Support Files/Pods-Utilities-UtilitiesTests/Pods-Utilities-UtilitiesTests.debug.xcconfig"; sourceTree = "<group>"; };
		F136C2941F62E3E1000D3EAB /* LaunchScreen.xib */ = {isa = PBXFileReference; fileEncoding = 4; lastKnownFileType = file.xib; path = LaunchScreen.xib; sourceTree = "<group>"; };
		F4C4D7C3B9D998539C1D57FE /* Pods-Psiphon-Utilities.debug.xcconfig */ = {isa = PBXFileReference; includeInIndex = 1; lastKnownFileType = text.xcconfig; name = "Pods-Psiphon-Utilities.debug.xcconfig"; path = "Pods/Target Support Files/Pods-Psiphon-Utilities/Pods-Psiphon-Utilities.debug.xcconfig"; sourceTree = "<group>"; };
		F8FCDC22ED21515D276CE274 /* Pods-PsiphonTests.debug.xcconfig */ = {isa = PBXFileReference; includeInIndex = 1; lastKnownFileType = text.xcconfig; name = "Pods-PsiphonTests.debug.xcconfig"; path = "Pods/Target Support Files/Pods-PsiphonTests/Pods-PsiphonTests.debug.xcconfig"; sourceTree = "<group>"; };
/* End PBXFileReference section */

/* Begin PBXFrameworksBuildPhase section */
		4E0D881E1FA06B2400ADB61E /* Frameworks */ = {
			isa = PBXFrameworksBuildPhase;
			buildActionMask = 2147483647;
			files = (
			);
			runOnlyForDeploymentPostprocessing = 0;
		};
		CE26FC871BBDC7B800B83375 /* Frameworks */ = {
			isa = PBXFrameworksBuildPhase;
			buildActionMask = 2147483647;
			files = (
<<<<<<< HEAD
				29923FDA264EFC720078E8BB /* PsiCashLib.xcframework in Frameworks */,
				521BD22D25D1BC4F006944D9 /* GoogleAppMeasurement.xcframework in Frameworks */,
=======
>>>>>>> d1d2495f
				8D1F62BC247DBB130028AFAF /* PsiApi in Frameworks */,
				668AF9C01E92CBE0008CAAAA /* NetworkExtension.framework in Frameworks */,
				8D1F62BA247DBB0D0028AFAF /* Utilities in Frameworks */,
				529DE74825AD039200F82936 /* PsiphonTunnel.xcframework in Frameworks */,
				440D75BE1F59E041005C603B /* StoreKit.framework in Frameworks */,
				474C2778BC8FAFDB749E5DC3 /* libPods-Psiphon.a in Frameworks */,
			);
			runOnlyForDeploymentPostprocessing = 0;
		};
		CE26FCA01BBDC85900B83375 /* Frameworks */ = {
			isa = PBXFrameworksBuildPhase;
			buildActionMask = 2147483647;
			files = (
				668AF9BF1E92CBD3008CAAAA /* NetworkExtension.framework in Frameworks */,
				529DE74A25AD039C00F82936 /* PsiphonTunnel.xcframework in Frameworks */,
			);
			runOnlyForDeploymentPostprocessing = 0;
		};
		CEA1B775249AA9A0006D9853 /* Frameworks */ = {
			isa = PBXFrameworksBuildPhase;
			buildActionMask = 2147483647;
			files = (
			);
			runOnlyForDeploymentPostprocessing = 0;
		};
/* End PBXFrameworksBuildPhase section */

/* Begin PBXGroup section */
		292B531C2620DFC000C0C44A /* Settings */ = {
			isa = PBXGroup;
			children = (
				292B531D2620DFCB00C0C44A /* SettingsViewModel.swift */,
			);
			path = Settings;
			sourceTree = "<group>";
		};
		2968042125F2D3A200D04B7F /* Recovered References */ = {
			isa = PBXGroup;
			children = (
				5265B00125AFBD53006BD58C /* PsiCashLib.xcframework */,
			);
			name = "Recovered References";
			sourceTree = "<group>";
		};
		445F249720E1A5BA00D004E9 /* asn1c */ = {
			isa = PBXGroup;
			children = (
				445F24F220E1A85C00D004E9 /* IA5String.c */,
				445F24F420E1A85C00D004E9 /* IA5String.h */,
				445F24F320E1A85C00D004E9 /* UTF8String.c */,
				445F24F120E1A85C00D004E9 /* UTF8String.h */,
				445F249820E1A5BA00D004E9 /* ReceiptAttributes.c */,
				445F249920E1A5BA00D004E9 /* constr_TYPE.c */,
				445F249A20E1A5BA00D004E9 /* asn_SET_OF.h */,
				445F249B20E1A5BA00D004E9 /* constr_SEQUENCE.h */,
				445F249C20E1A5BA00D004E9 /* OCTET_STRING.h */,
				445F249D20E1A5BA00D004E9 /* der_encoder.h */,
				445F249E20E1A5BA00D004E9 /* xer_decoder.c */,
				445F249F20E1A5BA00D004E9 /* per_support.c */,
				445F24A020E1A5BA00D004E9 /* asn_internal.h */,
				445F24A120E1A5BA00D004E9 /* OBJECT_IDENTIFIER.c */,
				445F24A220E1A5BA00D004E9 /* ReceiptAttribute.h */,
				445F24A320E1A5BA00D004E9 /* asn_system.h */,
				445F24A420E1A5BA00D004E9 /* xer_support.h */,
				445F24A520E1A5BA00D004E9 /* per_decoder.h */,
				445F24A620E1A5BA00D004E9 /* BIT_STRING.c */,
				445F24A720E1A5BA00D004E9 /* ber_tlv_length.h */,
				445F24A820E1A5BA00D004E9 /* constr_SET_OF.c */,
				445F24A920E1A5BA00D004E9 /* ber_decoder.c */,
				445F24AA20E1A5BA00D004E9 /* NativeInteger.c */,
				445F24AB20E1A5BA00D004E9 /* per_opentype.h */,
				445F24AC20E1A5BA00D004E9 /* NativeEnumerated.h */,
				445F24AD20E1A5BA00D004E9 /* constraints.h */,
				445F24AE20E1A5BA00D004E9 /* asn_codecs.h */,
				445F24AF20E1A5BA00D004E9 /* per_encoder.c */,
				445F24B020E1A5BA00D004E9 /* asn_codecs_prim.h */,
				445F24B120E1A5BA00D004E9 /* SignedData.h */,
				445F24B220E1A5BA00D004E9 /* pkcs7-signed-data-simplified.asn1 */,
				445F24B320E1A5BA00D004E9 /* ber_tlv_tag.h */,
				445F24B420E1A5BA00D004E9 /* asn_application.h */,
				445F24B520E1A5BA00D004E9 /* ANY.c */,
				445F24B620E1A5BA00D004E9 /* INTEGER.c */,
				445F24B720E1A5BA00D004E9 /* xer_encoder.h */,
				445F24B820E1A5BA00D004E9 /* ReceiptAttribute.c */,
				445F24B920E1A5BA00D004E9 /* OBJECT_IDENTIFIER.h */,
				445F24BA20E1A5BA00D004E9 /* per_support.h */,
				445F24BB20E1A5BA00D004E9 /* xer_decoder.h */,
				445F24BC20E1A5BA00D004E9 /* der_encoder.c */,
				445F24BD20E1A5BA00D004E9 /* OCTET_STRING.c */,
				445F24BE20E1A5BA00D004E9 /* ReceiptAttributes.h */,
				445F24BF20E1A5BA00D004E9 /* constr_SEQUENCE.c */,
				445F24C020E1A5BA00D004E9 /* asn_SET_OF.c */,
				445F24C120E1A5BA00D004E9 /* constr_TYPE.h */,
				445F24C220E1A5BA00D004E9 /* per_opentype.c */,
				445F24C320E1A5BA00D004E9 /* pkcs7-signed-data.asn1 */,
				445F24C420E1A5BA00D004E9 /* NativeEnumerated.c */,
				445F24C520E1A5BA00D004E9 /* NativeInteger.h */,
				445F24C620E1A5BA00D004E9 /* ber_tlv_length.c */,
				445F24C720E1A5BA00D004E9 /* ber_decoder.h */,
				445F24C820E1A5BA00D004E9 /* constr_SET_OF.h */,
				445F24C920E1A5BA00D004E9 /* per_decoder.c */,
				445F24CA20E1A5BA00D004E9 /* xer_support.c */,
				445F24CB20E1A5BA00D004E9 /* BIT_STRING.h */,
				445F24CC20E1A5BA00D004E9 /* SignedData.c */,
				445F24CD20E1A5BA00D004E9 /* ber_tlv_tag.c */,
				445F24CE20E1A5BA00D004E9 /* asn_codecs_prim.c */,
				445F24CF20E1A5BA00D004E9 /* constraints.c */,
				445F24D020E1A5BA00D004E9 /* per_encoder.h */,
				445F24D120E1A5BA00D004E9 /* INTEGER.h */,
				445F24D220E1A5BA00D004E9 /* xer_encoder.c */,
				445F24D320E1A5BA00D004E9 /* ANY.h */,
			);
			path = asn1c;
			sourceTree = "<group>";
		};
		448AD86C1F5DC89000316BA9 /* IAP */ = {
			isa = PBXGroup;
			children = (
				52A24661239B07E000A01FF1 /* psiCashProductIds.plist */,
				445F249720E1A5BA00D004E9 /* asn1c */,
				CEED78232476F9BF002D9D55 /* Subscriptions */,
				CEED7834247703DD002D9D55 /* AppReceiptReducer.swift */,
				445F239420E1817B00D004E9 /* AppStoreParsedReceiptData.h */,
				445F239520E1817C00D004E9 /* AppStoreParsedReceiptData.m */,
				4E5263CB2072984D0021FEF5 /* IAPViewController.h */,
				4E5263CA2072984D0021FEF5 /* IAPViewController.m */,
				9BFEC220C067BBE75AF970C1 /* IAPHelpViewController.m */,
				9BFECB09D7F866F34551DBD4 /* IAPHelpViewController.h */,
				8D417EDC2419DBA100FEE587 /* ProductRequest.swift */,
				8D1F62BD247DC1690028AFAF /* Receipt+AppStore.swift */,
				8D4ACD31247E3626008E404C /* AppStoreIAP+Additions.swift */,
			);
			name = IAP;
			sourceTree = "<group>";
		};
		4E0D88221FA06B2400ADB61E /* PsiphonUITests */ = {
			isa = PBXGroup;
			children = (
				4E0D88231FA06B2400ADB61E /* PsiphonUITests.swift */,
				4E1FE1CA1FB213860031211C /* SnapshotHelper.swift */,
				4E0D88251FA06B2400ADB61E /* Info.plist */,
			);
			path = PsiphonUITests;
			sourceTree = "<group>";
		};
		4E0DCB101F28458100495781 /* Shared */ = {
			isa = PBXGroup;
			children = (
				4E10920620F3DA190033114B /* AppInfo.h */,
				4E10920720F3DA190033114B /* AppInfo.m */,
				CED6791824A4F82A00C4CA81 /* JetsamMetrics */,
				521FD102219E0E8400F748EC /* Annotations.h */,
				521FD101219E0E6300F748EC /* NotificationCenter.h */,
				521FD0F4219E0DC300F748EC /* Profiling */,
				EF6C1F501F59E46500709554 /* embedded_server_entries */,
				EF6C1F511F59E46500709554 /* psiphon_config */,
				EF90D78B204F22C900228A63 /* External */,
				669A10B61F58A74E00EE831F /* Strings */,
				EF90D793204F22C900228A63 /* Util */,
				9BFEC4D609BFCD0DC812BDB3 /* Asserts.h */,
				CED6795F24A4FA6C00C4CA81 /* ExtensionContainerFile.h */,
				CED6796024A4FA6C00C4CA81 /* ExtensionContainerFile.m */,
				EFB3E62D1F66F23F004AAE8C /* Logging.h */,
				9BFEC3165745A5D14C8C3C08 /* Notifier.h */,
				9BFEC91ED4A1C511520E9948 /* Notifier.m */,
				CEBA9C102481A5C80097D700 /* Notifier.swift */,
				EF639C2D1F8FCE2A009D6B42 /* PsiFeedbackLogger.h */,
				EF639C2E1F8FCE2A009D6B42 /* PsiFeedbackLogger.m */,
				EFC2F5C9202267B0007B52F9 /* PsiphonConfigReader.h */,
				EFC2F5CA202267B0007B52F9 /* PsiphonConfigReader.m */,
				9BFEC0419AD3808370915E01 /* PsiphonConfigUserDefaults.h */,
				9BFEC584519C408D9D6D3FF1 /* PsiphonConfigUserDefaults.m */,
				4E0DCB181F28481E00495781 /* PsiphonDataSharedDB.h */,
				4E0DCB191F28481E00495781 /* PsiphonDataSharedDB.m */,
				EF652CDB1F365B8C002AFB48 /* SharedConstants.h */,
				CE93EE5424F55B92001F4EC9 /* SharedConstants.m */,
				CEBA9C122481AA9F0097D700 /* SharedDB.swift */,
				9BFECC9B2B9F2BFBD4F8A47B /* UserDefaults.h */,
				A84083974C8CF9DDFE7A341D /* Strings.m */,
				A8408AAD421C096147E3FC8B /* Strings.h */,
			);
			path = Shared;
			sourceTree = "<group>";
		};
		4E5BD4F62061982C00AD4724 /* Feedback */ = {
			isa = PBXGroup;
			children = (
				CE234A7524F46AEC0007709A /* Feedback.swift */,
				CE234A7324F439CB0007709A /* FeedbackReducer.swift */,
				CE551C6924FBFB8E00011C51 /* PsiphonFeedback+FeedbackUploadProvider.swift */,
			);
			name = Feedback;
			sourceTree = "<group>";
		};
		4EC5526720AB8DF1000B4BEA /* Pastel */ = {
			isa = PBXGroup;
			children = (
				4EC5526120AB8DB9000B4BEA /* Pastel.h */,
				4EC5526220AB8DBE000B4BEA /* Pastel.m */,
				4EC5526420AB8DC7000B4BEA /* PastelView.h */,
				4EC5526520AB8DCD000B4BEA /* PastelView.m */,
			);
			name = Pastel;
			sourceTree = "<group>";
		};
		4ED48C05215056E800B1A9A5 /* ViewControllers */ = {
			isa = PBXGroup;
			children = (
				EF652CD41F35224C002AFB48 /* MainViewController.h */,
				EF652CD51F35224C002AFB48 /* MainViewController.m */,
				EFC2F5C120226782007B52F9 /* RootContainerController.h */,
				EFC2F5BB20226781007B52F9 /* RootContainerController.m */,
				4435CC251F70566000F3A809 /* SettingsViewController.h */,
				4435CC261F70566000F3A809 /* SettingsViewController.m */,
				EFC2F5B720226780007B52F9 /* UIAlertController+Additions.h */,
				EFC2F5C020226782007B52F9 /* UIAlertController+Additions.m */,
				A8408C3BCEFC35B4744B684E /* Views */,
				A840841151FC43C5E1658677 /* AlertDialogs.m */,
				A8408BAC196A108FFE3A5957 /* AlertDialogs.h */,
				A8408390A766C7C2C246797C /* PickerViewController.m */,
				A840864BAA38AA3E4620EC35 /* PickerViewController.h */,
				A8408C8A7CA3C009F01FDA3B /* SkyRegionSelectionViewController.m */,
				A8408ABFCA9BBDD281E8A4FD /* SkyRegionSelectionViewController.h */,
				52D363C8230DE215002C2221 /* PsiCashViewController.swift */,
				52A2466C23A172A800A01FF1 /* ViewBuilderViewController.swift */,
				8D0017D824DB4B1200EC3409 /* OnboardingViewController.swift */,
				8D335A56251A9B1D005F62CA /* PsiCashAccountViewController.swift */,
				8DEEE136252FB4C900B0A9EC /* LanguageSelectionViewController.swift */,
				296622B425E8A554004635A1 /* LaunchScreenViewController.swift */,
				8D2CBAF42540D67C006822A2 /* AlertTypes.swift */,
				2911A794263D6C6D001A0A4D /* WebViewController.swift */,
			);
			path = ViewControllers;
			sourceTree = "<group>";
		};
		4ED48C06215058C900B1A9A5 /* Util */ = {
			isa = PBXGroup;
			children = (
				5248B4CD23203781008C00D4 /* SwiftObjCBridges.swift */,
				9BFECE69F71F11C7B3A2D67E /* UIColor+Additions.h */,
				9BFEC72C282F6060193B2E87 /* UIColor+Additions.m */,
				4E0A3667215AB7EE008A3D7B /* UIFont+Additions.h */,
				4E0A3668215AB7EE008A3D7B /* UIFont+Additions.m */,
				4E5DAE6320A942A300E06342 /* UILabel+GetLabelHeight.h */,
				4E5DAE6420A942A300E06342 /* UILabel+GetLabelHeight.m */,
				4E0A366A21666B99008A3D7B /* NSString+Additions.h */,
				4E0A366B21666B99008A3D7B /* NSString+Additions.m */,
				A8408A0C4220563DA1FE3048 /* ImageUtils.m */,
				A840830557814D4234CFD86D /* ImageUtils.h */,
				52DF5E9123C675EC00A1B067 /* ViewController+Additions.swift */,
				8D417ED8241844FA00FEE587 /* FloatingPoint+Additions.swift */,
				8DDA60282425BB4800DBA8EC /* DebugStrings.swift */,
				8DE4E6D1244E97D000275362 /* Result+Codable.swift */,
				8DD642C0248AAD8A006C94D2 /* Utils.swift */,
			);
			path = Util;
			sourceTree = "<group>";
		};
		4EFAAF1C2034CDA600EC0536 /* PsiCash */ = {
			isa = PBXGroup;
			children = (
				8D417E982411954A00FEE587 /* PsiCashReducer.swift */,
				8D7789C4247496F60038BFDA /* PsiCashLib.swift */,
			);
			path = PsiCash;
			sourceTree = "<group>";
		};
		52055D02230C821200244F9E /* View */ = {
			isa = PBXGroup;
			children = (
				5246800522D51A81009AEC6E /* PsiCashView */,
				5246800C22D65926009AEC6E /* UIUtils.swift */,
				52055D03230C823100244F9E /* GradientButton.swift */,
				52D363CA230DEBED002C2221 /* CloseButton.swift */,
				52D363CC230EEBAC002C2221 /* AnimatedUIButton.swift */,
				52D363CE230F112E002C2221 /* TabControlViewWrapper.swift */,
				5202011C2360D34000D00C8E /* EitherView.swift */,
				52C8F0AA237CA26200E5F9C0 /* ImageViewBuilder.swift */,
				52CAC4302385D06600A92842 /* Spinner.swift */,
				52B3C54B23E0E895003F6B12 /* ButtonBuilder.swift */,
				8D7E9B9C2425DF42006F3A2F /* AnimatedUIView.swift */,
				8D7E9B9E2425E053006F3A2F /* Animations.swift */,
				8DB6C637242A4D06005E2F4C /* DuskButton.swift */,
				8D255E2C24620E2900FD5D1C /* NoConnectionBannerView.swift */,
				8D92A33024928E4900F75254 /* SubscriptionBarView.swift */,
				8D335A7A251BC789005F62CA /* DividerView.swift */,
				8D75EF6025264A7600D44101 /* ContainerView.swift */,
				8D75EF6525265F3B00D44101 /* SpacerView.swift */,
				8D7F5A55252D1F6800685CC4 /* SkyTextField.swift */,
				8D13232E25310661005F83C8 /* SecretValueTextField.swift */,
				2911A792263D5DED001A0A4D /* ViewBuilderContainerView.swift */,
			);
			path = View;
			sourceTree = "<group>";
		};
		521FD0F4219E0DC300F748EC /* Profiling */ = {
			isa = PBXGroup;
			children = (
				521FD0F5219E0DDF00F748EC /* AppProfiler.h */,
				521FD0F8219E0DDF00F748EC /* AppProfiler.m */,
				521FD0F7219E0DDF00F748EC /* AppStats.h */,
				521FD0F6219E0DDF00F748EC /* AppStats.m */,
			);
			name = Profiling;
			path = "New Group";
			sourceTree = "<group>";
		};
		5246800522D51A81009AEC6E /* PsiCashView */ = {
			isa = PBXGroup;
			children = (
				5246800622D51AA3009AEC6E /* PsiCashWidgetView.swift */,
				5246800822D51CE4009AEC6E /* PsiCashBalanceViewWrapper.swift */,
				52055D05230C833700244F9E /* SpeedBoostButton.swift */,
				52C8F0AC237E145C00E5F9C0 /* PsiCashCoinPurchaseTable.swift */,
				528D81322384823F00AA2D77 /* PsiCashMessageView.swift */,
				52A24658238C9AB700A01FF1 /* SpeedBoostPurchaseTable.swift */,
				52A2466E23A1769300A01FF1 /* PsiCashMessageViewUntunneled.swift */,
				52A2467023A176BA00A01FF1 /* PurchasingAlertViewBuilder.swift */,
				8DB6C6352429080C005E2F4C /* PsiCashMessageWithRetryView.swift */,
				8D335A51251A929E005F62CA /* PsiCashAccountSignupOrLoginView.swift */,
				8D82F0DD2541FB4A002D37E7 /* PsiCashPurchasingConfirmViewBuilder.swift */,
				296054A9265307770001E72D /* PsiCashAccountNameViewWrapper.swift */,
			);
			path = PsiCashView;
			sourceTree = "<group>";
		};
		668AF9B81E92CB60008CAAAA /* Frameworks */ = {
			isa = PBXGroup;
			children = (
				29923FD9264EFC720078E8BB /* PsiCashLib.xcframework */,
				521BD22825D1BC4F006944D9 /* GoogleAppMeasurement.xcframework */,
				521BD22A25D1BC4F006944D9 /* GoogleMobileAds.xcframework */,
				521BD22C25D1BC4F006944D9 /* GoogleUtilities.xcframework */,
				521BD22925D1BC4F006944D9 /* nanopb.xcframework */,
				521BD22B25D1BC4F006944D9 /* UserMessagingPlatform.xcframework */,
				529DE74725AD039200F82936 /* PsiphonTunnel.xcframework */,
				8D5D8494247CE6420018A35B /* libPromisesObjC.a */,
				8DCA686B247CC383001D026E /* libReactiveSwift.a */,
				8D9D9C29247C77AB0093220E /* XCTest.framework */,
				440D75BD1F59E041005C603B /* StoreKit.framework */,
				668AF9BE1E92CBD3008CAAAA /* NetworkExtension.framework */,
				548DC13880329CCB9E0CD4B2 /* libPods-PsiApi.a */,
				8422B782F6ACED7897FCAC25 /* libPods-PsiApi-PsiApiTests.a */,
				CA0750CFBD1D93988672EBF5 /* libPods-Psiphon.a */,
				0241C17D583A4905634E85AA /* libPods-Testing.a */,
				B5AC8D28B1AFC18A9DACA282 /* libPods-Testing-TestingTests.a */,
				6EFA35869537D7B410191321 /* libPods-Utilities.a */,
				0285C1D0D4B4D2A707D6FDEF /* libPods-Utilities-UtilitiesTests.a */,
				EE41ADB8BC0EA8DDC6F697E6 /* libPods-Psiphon-PsiphonTests.a */,
			);
			name = Frameworks;
			sourceTree = "<group>";
		};
		669A10B61F58A74E00EE831F /* Strings */ = {
			isa = PBXGroup;
			children = (
				6615A5E81F58A95500026C98 /* Localizable.strings */,
			);
			name = Strings;
			sourceTree = "<group>";
		};
		A8408C3BCEFC35B4744B684E /* Views */ = {
			isa = PBXGroup;
			children = (
				A8408AD78B4EB15E3C8F33B2 /* AppVersionNumberView.h */,
				A84087C37CFC6977102EB09D /* AppVersionNumberView.m */,
				A8408AEA2174955E85247913 /* ConnectionStatusView.h */,
				A8408E0115540B5B2B305EAE /* ConnectionStatusView.m */,
				A84087B4F756C5DA76723EFC /* LoadingCircleLayer.h */,
				A840845849B24AAA0E714664 /* LoadingCircleLayer.m */,
				A8408B98D73EB239C92FB450 /* WhiteSkyButton.h */,
				A8408FA077C517546DF6033C /* WhiteSkyButton.m */,
				A840856AD6865619ACF78509 /* PsiphonProgressView.h */,
				A84087FA4B1BC2C725D900D9 /* PsiphonProgressView.m */,
				A840816C0C9B0658776A8B91 /* RegionSelectionButton.h */,
				A8408C84138113DE79F0DCD0 /* RegionSelectionButton.m */,
				A84087D31D8D9A1FD30337E4 /* SubscriptionStatusView.h */,
				A8408BA05DC0D983E6740558 /* SubscriptionStatusView.m */,
				A8408D462EEE90AA7F2A8AFA /* SwoopView.h */,
				A8408B9A66413A25FC1A2BE1 /* SwoopView.m */,
				A840802C7AEFA7F375205DCB /* VPNStartAndStopButton.h */,
				A8408F6123BCC98725932A59 /* VPNStartAndStopButton.m */,
				A840867F8062E477F0B355DD /* UIView+AutoLayoutViewGroup.m */,
				A84087C82AF3A54E6695EE60 /* UIView+AutoLayoutViewGroup.h */,
				A84088889983161FB859D8A9 /* OnboardingView.m */,
				A8408EF0378D6C5C22CC3FE2 /* OnboardingView.h */,
				A8408F08BFF80A05CF46C00A /* RoyalSkyButton.m */,
				A84080E2A20C786DDAD17D48 /* RoyalSkyButton.h */,
				A8408DBEEDCF56EC798536BF /* LayerAutoResizeUIView.m */,
				A84086A6BF880CC20E5C57B4 /* LayerAutoResizeUIView.h */,
				A8408672FB2E1CD144A2BE7C /* SkyButton.m */,
				A84083119A599C815D2D80F5 /* SkyButton.h */,
				A84081B66B02DF8283448409 /* AutoLayoutProtocol.h */,
				A84086B04CBC1A6A5481EDD4 /* RingSkyButton.m */,
				A84086A9E122059FADA6F411 /* RingSkyButton.h */,
				A8408CEB0E34BC897F3FA7D6 /* OnboardingScrollableView.m */,
				A8408E812B209E39BE1A36DF /* OnboardingScrollableView.h */,
				A84084C5C538AC8171021D2C /* UIView+Additions.m */,
				A8408DB71B7BE2CF13F9CD04 /* UIView+Additions.h */,
				A84081E39C751846A6009BEC /* CloudsView.m */,
				A8408902709B9D562B559532 /* CloudsView.h */,
				A840886E2E6D8EA82B0EC427 /* UIImageView+Additions.m */,
				A8408454F205262BF90B55C1 /* UIImageView+Additions.h */,
				A840842CECC0146241243488 /* ActivityIndicatorRoyalSkyButton.m */,
				A8408D7A1D96FE89B4FB49C1 /* ActivityIndicatorRoyalSkyButton.h */,
				524B4E692316F0E3004E9891 /* BorderedSubtitleButton.h */,
				524B4E6A2316F0E3004E9891 /* BorderedSubtitleButton.m */,
				524B4E6C2316F27F004E9891 /* AnimatedControl.h */,
				524B4E6D2316F27F004E9891 /* AnimatedControl.m */,
				2911A796263F1941001A0A4D /* BlockerView.swift */,
			);
			path = Views;
			sourceTree = "<group>";
		};
		CE26FC811BBDC7B700B83375 = {
			isa = PBXGroup;
			children = (
				8D5F08A7247DB24C00F51A42 /* PsiApi */,
				8D5F08A6247DB23A00F51A42 /* Utilities */,
				8D5F08A5247DB21700F51A42 /* Testing */,
				4E0DCB101F28458100495781 /* Shared */,
				CE26FC8C1BBDC7B800B83375 /* Psiphon */,
				CE26FCA41BBDC85900B83375 /* PsiphonVPN */,
				CEE5765B249AA01D00744C38 /* PsiphonTests */,
				4E0D88221FA06B2400ADB61E /* PsiphonUITests */,
				CE26FC8B1BBDC7B800B83375 /* Products */,
				668AF9B81E92CB60008CAAAA /* Frameworks */,
				FF0DC6191C07A3FC5D6EE10A /* Pods */,
				2968042125F2D3A200D04B7F /* Recovered References */,
			);
			sourceTree = "<group>";
		};
		CE26FC8B1BBDC7B800B83375 /* Products */ = {
			isa = PBXGroup;
			children = (
				CE26FC8A1BBDC7B800B83375 /* Psiphon.app */,
				CE26FCA31BBDC85900B83375 /* PsiphonVPN.appex */,
				4E0D88211FA06B2400ADB61E /* PsiphonUITests.xctest */,
				CEA1B778249AA9A0006D9853 /* PsiphonTests.xctest */,
			);
			name = Products;
			sourceTree = "<group>";
		};
		CE26FC8C1BBDC7B800B83375 /* Psiphon */ = {
			isa = PBXGroup;
			children = (
				292B531C2620DFC000C0C44A /* Settings */,
				EF90D79E204F22C900228A63 /* ReactiveExtensions */,
				52055D02230C821200244F9E /* View */,
				CE84203C2522823D00796032 /* Debug */,
				CE4E9BBF1BBEECF30060FF8B /* Psiphon.entitlements */,
				CE26FC991BBDC7B800B83375 /* Info.plist */,
				4E0774951F566ADA0097BC8C /* InAppSettings.bundle */,
				4E5BD4F62061982C00AD4724 /* Feedback */,
				448AD86C1F5DC89000316BA9 /* IAP */,
				4EC5526720AB8DF1000B4BEA /* Pastel */,
				4EFAAF1C2034CDA600EC0536 /* PsiCash */,
				F136C2981F62E81F000D3EAB /* Resource */,
				EF652CCF1F3521F8002AFB48 /* Supporting Files */,
				4ED48C06215058C900B1A9A5 /* Util */,
				4ED48C05215056E800B1A9A5 /* ViewControllers */,
				4EB846402151830600687344 /* AvailableServerRegions.h */,
				4EB846412151830600687344 /* AvailableServerRegions.m */,
				EF652CD21F35224C002AFB48 /* AppDelegate.h */,
				EF652CD31F35224C002AFB48 /* AppDelegate.m */,
				4E5263C6207294550021FEF5 /* EmbeddedServerEntries.h */,
				4E5263BF207292920021FEF5 /* EmbeddedServerEntries.m */,
				4E5263B5207290360021FEF5 /* EmbeddedServerEntriesHelpers.h */,
				4E5263B6207290360021FEF5 /* EmbeddedServerEntriesHelpers.c */,
				A84086716D701D0F5B48E4C0 /* ContainerDB.m */,
				A8408319CD72511CABBE4CD4 /* ContainerDB.h */,
				52D2581022BADE1900CA956A /* SwiftDelegate.swift */,
				52D2580F22BADE1900CA956A /* Psiphon-Bridging-Header.h */,
				5245C5C82342A6840033EE13 /* UserDefaults.swift */,
				52A2465D239081C100A01FF1 /* AppState.swift */,
				CE58B641251A31370081C73C /* AppState+Feedback.swift */,
				52DF5E9723CE5A8300A1B067 /* AppAction+ValuePaths.swift */,
				52DF5E9923CE835100A1B067 /* UserStrings.swift */,
				52DF5E9D23D0D01F00A1B067 /* BridgingTypes.swift */,
				52B3C54823DF99E8003F6B12 /* AppObservables.h */,
				52B3C54923DF99E8003F6B12 /* AppObservables.m */,
				8D417EB024147C6D00FEE587 /* LandingPage.swift */,
				8D417EB224148C1E00FEE587 /* URLHandler.swift */,
				8D9E602924364ED2003A46D8 /* VPNStateReducer.swift */,
				8D9E603424366D71003A46D8 /* Types+FeedbackDescription.swift */,
				8D7789B8247491CA0038BFDA /* PsiphonBundle.swift */,
				8D7789BC247493300038BFDA /* VPNState.swift */,
				8D7789C9247499110038BFDA /* Reachability+Additions.swift */,
				8D7789CF2474D53D0038BFDA /* PsiphonRotatingFileFeedbackLogger.swift */,
				8D9D9BCF247C6B910093220E /* HardCodedValues.swift */,
				8DCA6863247C7CF8001D026E /* Bindable.swift */,
				8D1F62BF247DC3350028AFAF /* Authorization+Additions.swift */,
				8D1F62C1247DC4840028AFAF /* PsiCashEffects.swift */,
				8D26455E24D4842E000F46C0 /* DeepLinkingNavigator.swift */,
				8D0017DA24DDD99A00EC3409 /* AppUpgrade.swift */,
				8D4EEA9524F761620057E32D /* ApplicationSupportFileStore.swift */,
				8DEEE12E252F757600B0A9EC /* SupportedLocalizations.swift */,
				8D82F0E525420E21002D37E7 /* PsiCashViewReducer.swift */,
				8D82F1022542216C002D37E7 /* MainViewReducer.swift */,
			);
			path = Psiphon;
			sourceTree = "<group>";
		};
		CE26FCA41BBDC85900B83375 /* PsiphonVPN */ = {
			isa = PBXGroup;
			children = (
				CE4E9BC11BBEECFC0060FF8B /* PsiphonVPN.entitlements */,
				CE26FCA91BBDC85900B83375 /* Info.plist */,
				EF743FC11F99546B00AC89A2 /* IAP */,
				CED6796324A4FAA700C4CA81 /* LocalDatastore */,
				CED6796C24A4FAF400C4CA81 /* Utils */,
				9BFECC3FADE9C8A76A0913DE /* BasePacketTunnelProvider.m */,
				9BFEC8783D4222F2272E50E7 /* BasePacketTunnelProvider.h */,
				EF652CD81F352271002AFB48 /* PacketTunnelProvider.h */,
				EF652CD91F352271002AFB48 /* PacketTunnelProvider.m */,
				EFC2F5B520226758007B52F9 /* PacketTunnelUtils.h */,
				EFC2F5B420226757007B52F9 /* PacketTunnelUtils.m */,
				9BFEC1C9F506CE1DF07306D2 /* NEBridge.h */,
				8D53C6A624C5EED8001E4E2D /* SessionConfigValues.h */,
				8D53C6A724C5EED8001E4E2D /* SessionConfigValues.m */,
				8D0017D524DB233200EC3409 /* VPNStrings.h */,
				8D0017D624DB233200EC3409 /* VPNStrings.m */,
			);
			path = PsiphonVPN;
			sourceTree = "<group>";
		};
		CE84203C2522823D00796032 /* Debug */ = {
			isa = PBXGroup;
			children = (
				CE84203D2522823D00796032 /* DebugViewController.m */,
				CE84203E2522823D00796032 /* DebugTextViewController.h */,
				CE84203F2522823D00796032 /* DebugToolboxViewController.m */,
				CE8420402522823D00796032 /* DebugLogViewController.h */,
				CE8420412522823D00796032 /* DebugDirectoryViewerViewController.h */,
				CE8420422522823D00796032 /* DebugToolboxViewController.h */,
				CE8420432522823D00796032 /* DebugTextViewController.m */,
				CE8420442522823D00796032 /* DebugViewController.h */,
				CE8420452522823D00796032 /* DebugDirectoryViewerViewController.m */,
				CE8420462522823D00796032 /* DebugLogViewController.m */,
			);
			path = Debug;
			sourceTree = "<group>";
		};
		CED6791824A4F82A00C4CA81 /* JetsamMetrics */ = {
			isa = PBXGroup;
			children = (
				CED6790924A4F82400C4CA81 /* JetsamEvent.h */,
				CED6790624A4F82400C4CA81 /* JetsamEvent.m */,
				CED6790524A4F82300C4CA81 /* JetsamMetrics.h */,
				CED6790824A4F82400C4CA81 /* JetsamMetrics.m */,
				CED6790C24A4F82400C4CA81 /* JetsamMetrics+Feedback.h */,
				CED6790D24A4F82400C4CA81 /* JetsamMetrics+Feedback.m */,
				CED6790A24A4F82400C4CA81 /* JetsamPerAppVersionStat.h */,
				CED6790B24A4F82400C4CA81 /* JetsamPerAppVersionStat.m */,
				CED6790724A4F82400C4CA81 /* JetsamTracking.h */,
				CED6790424A4F82300C4CA81 /* JetsamTracking.m */,
			);
			path = JetsamMetrics;
			sourceTree = "<group>";
		};
		CED6793524A4F95D00C4CA81 /* Math */ = {
			isa = PBXGroup;
			children = (
				CED6793924A4F95D00C4CA81 /* RunningBins.h */,
				CED6793E24A4F95D00C4CA81 /* RunningBins.m */,
				CED6793624A4F95D00C4CA81 /* RunningMinMax.h */,
				CED6793D24A4F95D00C4CA81 /* RunningMinMax.m */,
				CED6793724A4F95D00C4CA81 /* RunningStat.h */,
				CED6793C24A4F95D00C4CA81 /* RunningStat.m */,
				CED6793824A4F95D00C4CA81 /* RunningStdev.h */,
				CED6793B24A4F95D00C4CA81 /* RunningStdev.m */,
				CED6793F24A4F95D00C4CA81 /* stats.h */,
				CED6793A24A4F95D00C4CA81 /* stats.c */,
			);
			path = Math;
			sourceTree = "<group>";
		};
		CED6796324A4FAA700C4CA81 /* LocalDatastore */ = {
			isa = PBXGroup;
			children = (
				CED6796624A4FAA700C4CA81 /* ExtensionDataStore.h */,
				CED6796424A4FAA700C4CA81 /* ExtensionDataStore.m */,
				CED6796724A4FAA700C4CA81 /* ExtensionDataStoreKeys.h */,
				CED6796524A4FAA700C4CA81 /* ExtensionDataStoreKeys.m */,
			);
			path = LocalDatastore;
			sourceTree = "<group>";
		};
		CED6796C24A4FAF400C4CA81 /* Utils */ = {
			isa = PBXGroup;
			children = (
				CED6796D24A4FAF400C4CA81 /* NSUserDefaults+KeyedDataStore.m */,
				CED6796E24A4FAF400C4CA81 /* KeyedDataStore.h */,
				CED6796F24A4FAF400C4CA81 /* NSUserDefaults+KeyedDataStore.h */,
				8D90FD5524C748E000E11C66 /* FeedbackUtils.h */,
				8D90FD5624C748E000E11C66 /* FeedbackUtils.m */,
				29FE978F25C0C1CA00D9C09F /* HostAppProtocol.h */,
				29FE979025C0C1CA00D9C09F /* HostAppProtocol.m */,
			);
			path = Utils;
			sourceTree = "<group>";
		};
		CED6797124A4FF2800C4CA81 /* Shared */ = {
			isa = PBXGroup;
			children = (
				CED6797924A4FF2800C4CA81 /* ExtensionContainerFileTest.m */,
				CED6797A24A4FF2800C4CA81 /* JetsamTracking */,
				CED6797224A4FF2800C4CA81 /* Util */,
			);
			path = Shared;
			sourceTree = "<group>";
		};
		CED6797224A4FF2800C4CA81 /* Util */ = {
			isa = PBXGroup;
			children = (
				CED6797324A4FF2800C4CA81 /* RotatingFileTest.m */,
				CED6797424A4FF2800C4CA81 /* Math */,
				CED6797724A4FF2800C4CA81 /* DelimitedFileTest.m */,
				CED6797824A4FF2800C4CA81 /* FileRegistryTest.m */,
			);
			path = Util;
			sourceTree = "<group>";
		};
		CED6797424A4FF2800C4CA81 /* Math */ = {
			isa = PBXGroup;
			children = (
				CED6797524A4FF2800C4CA81 /* RunningStatsTest.m */,
				CED6797624A4FF2800C4CA81 /* RunningBinsTest.m */,
			);
			path = Math;
			sourceTree = "<group>";
		};
		CED6797A24A4FF2800C4CA81 /* JetsamTracking */ = {
			isa = PBXGroup;
			children = (
				CED6797B24A4FF2800C4CA81 /* JetsamTrackingTest.m */,
				CED6797C24A4FF2800C4CA81 /* JetsamEventTest.m */,
				CED6797D24A4FF2800C4CA81 /* JetsamMetricsTest.m */,
			);
			path = JetsamTracking;
			sourceTree = "<group>";
		};
		CEE5765B249AA01D00744C38 /* PsiphonTests */ = {
			isa = PBXGroup;
			children = (
				CEE5765E249AA01D00744C38 /* Info.plist */,
				CEA1B786249AAA13006D9853 /* EmbeddedServerEntriesTest.m */,
				CED6797124A4FF2800C4CA81 /* Shared */,
			);
			path = PsiphonTests;
			sourceTree = "<group>";
		};
		CEED78232476F9BF002D9D55 /* Subscriptions */ = {
			isa = PBXGroup;
			children = (
				EF743FC31F99549000AC89A2 /* subscriptionProductIds.plist */,
			);
			path = Subscriptions;
			sourceTree = "<group>";
		};
		EF652CCF1F3521F8002AFB48 /* Supporting Files */ = {
			isa = PBXGroup;
			children = (
				EF652CD01F352212002AFB48 /* main.m */,
			);
			name = "Supporting Files";
			sourceTree = "<group>";
		};
		EF743FC11F99546B00AC89A2 /* IAP */ = {
			isa = PBXGroup;
			children = (
				9BFEC673CE5EA236279F07BD /* Authorization.h */,
				9BFEC31B61584FD2EAAF5DE6 /* Authorization.m */,
				8DD6E7E324591E270041DAC5 /* SubscriptionAuthCheck.h */,
				8DD6E7E424591E270041DAC5 /* SubscriptionAuthCheck.m */,
				8DD6E7E62459C83B0041DAC5 /* StoredAuthorizations.h */,
				8DD6E7E72459C83B0041DAC5 /* StoredAuthorizations.m */,
			);
			path = IAP;
			sourceTree = "<group>";
		};
		EF90D78B204F22C900228A63 /* External */ = {
			isa = PBXGroup;
			children = (
				EF90D78C204F22C900228A63 /* c-timestamp */,
			);
			path = External;
			sourceTree = "<group>";
		};
		EF90D78C204F22C900228A63 /* c-timestamp */ = {
			isa = PBXGroup;
			children = (
				EF90D78D204F22C900228A63 /* timestamp_valid.c */,
				EF90D78E204F22C900228A63 /* timestamp_compare.c */,
				EF90D78F204F22C900228A63 /* timestamp_tm.c */,
				EF90D790204F22C900228A63 /* timestamp_format.c */,
				EF90D791204F22C900228A63 /* timestamp_parse.c */,
				EF90D792204F22C900228A63 /* timestamp.h */,
			);
			path = "c-timestamp";
			sourceTree = "<group>";
		};
		EF90D793204F22C900228A63 /* Util */ = {
			isa = PBXGroup;
			children = (
				CED6793524A4F95D00C4CA81 /* Math */,
				CED6795324A4F9F100C4CA81 /* Archiver.h */,
				CED6795424A4F9F100C4CA81 /* Archiver.m */,
				CE6C3F6824366AE1007A17F0 /* ClientMetadata.h */,
				CE6C3F6924366AE1007A17F0 /* ClientMetadata.m */,
				521FD0FC219E0E0E00F748EC /* DebugUtils.h */,
				521FD0FB219E0E0E00F748EC /* DebugUtils.m */,
				CED6794C24A4F9D400C4CA81 /* DelimitedFile.h */,
				CED6794B24A4F9D400C4CA81 /* DelimitedFile.m */,
				CED6794D24A4F9D400C4CA81 /* DiskBackedFile.h */,
				CED6794E24A4F9D400C4CA81 /* DiskBackedFile.m */,
				EF90D79B204F22C900228A63 /* DispatchUtils.h */,
				EF90D798204F22C900228A63 /* DispatchUtils.m */,
				CED6795724A4FA1200C4CA81 /* FileRegistry.h */,
				CED6795824A4FA1200C4CA81 /* FileRegistry.m */,
				EF90D794204F22C900228A63 /* FileUtils.h */,
				EF90D799204F22C900228A63 /* FileUtils.m */,
				CED6791924A4F88D00C4CA81 /* JSONCodable.h */,
				CED6791A24A4F88D00C4CA81 /* JSONCodable.m */,
				EF90D795204F22C900228A63 /* NSError+Convenience.h */,
				EF90D79A204F22C900228A63 /* NSError+Convenience.m */,
				EF90D79D204F22C900228A63 /* NSDate+Comparator.h */,
				EF90D796204F22C900228A63 /* NSDate+Comparator.m */,
				EF90D79C204F22C900228A63 /* NSDate+PSIDateExtension.h */,
				EF90D797204F22C900228A63 /* NSDate+PSIDateExtension.m */,
				9BFECCCF429898FD903B69A6 /* Nullity.m */,
				9BFECEEB971749A4E9705B15 /* Nullity.h */,
				CED6795C24A4FA3200C4CA81 /* RotatingFile.h */,
				CED6795B24A4FA3200C4CA81 /* RotatingFile.m */,
			);
			path = Util;
			sourceTree = "<group>";
		};
		EF90D79E204F22C900228A63 /* ReactiveExtensions */ = {
			isa = PBXGroup;
			children = (
				EF90D79F204F22C900228A63 /* RACSignal+Operations2.m */,
				EF90D7A0204F22C900228A63 /* RACSignal+Operations2.h */,
				A84086DF1DDA5CC90C437009 /* RelaySubject.m */,
				A8408C3C21E6934EAE9C0977 /* RelaySubject.h */,
			);
			path = ReactiveExtensions;
			sourceTree = "<group>";
		};
<<<<<<< HEAD
		EFFA4AB620F68CE100E35E8E /* Ad */ = {
			isa = PBXGroup;
			children = (
				296E800125D47A6300574A74 /* AdStateReducer.swift */,
				2913641E25DF06C800C79880 /* AdMobInterstitialAdController.swift */,
				2913642025DF1E5700C79880 /* AdControllerStatus.swift */,
				29B59CE625E48F4E0051C213 /* AdMobRewardedVideoAdController.swift */,
				29C8FBD42640949A0029B758 /* GADRequest+Additions.swift */,
			);
			path = Ad;
			sourceTree = "<group>";
		};
=======
>>>>>>> d1d2495f
		F136C2981F62E81F000D3EAB /* Resource */ = {
			isa = PBXGroup;
			children = (
				CE26FC941BBDC7B800B83375 /* Assets.xcassets */,
				F136C2941F62E3E1000D3EAB /* LaunchScreen.xib */,
			);
			name = Resource;
			sourceTree = "<group>";
		};
		FF0DC6191C07A3FC5D6EE10A /* Pods */ = {
			isa = PBXGroup;
			children = (
				EDB109A2FBFB32D821FF121D /* Pods-Psiphon.debug.xcconfig */,
				571DC9418AF936E60179F07C /* Pods-Psiphon.release.xcconfig */,
				F8FCDC22ED21515D276CE274 /* Pods-PsiphonTests.debug.xcconfig */,
				1FE4700126FC2AD287FCB45B /* Pods-PsiphonTests.release.xcconfig */,
				672D77B7307F9CEE82EECCCC /* Pods-PsiApi.debug.xcconfig */,
				65957584722BB1AA6B3B4825 /* Pods-PsiApi.release.xcconfig */,
				38595BFE7626FC3E5C373BC9 /* Pods-Testing.debug.xcconfig */,
				3E7745DBA0A65C097BB74EB5 /* Pods-Testing.release.xcconfig */,
				2EAE1D54BEBC6BF081A5B8D3 /* Pods-Testing-TestingTests.debug.xcconfig */,
				2D1DAF6C9CAF197D05CDCFCF /* Pods-Testing-TestingTests.release.xcconfig */,
				78C6298EAA632CD41F06795D /* Pods-Utilities.debug.xcconfig */,
				AC50BC070A94E760D3F894F7 /* Pods-Utilities.release.xcconfig */,
				EFF94F005129FBF0532001B5 /* Pods-Utilities-UtilitiesTests.debug.xcconfig */,
				C9BDA0C779D86E722D8B8DB2 /* Pods-Utilities-UtilitiesTests.release.xcconfig */,
				015255F2FAC67FC9CE25D8EC /* Pods-PsiApi-PsiApiTests.debug.xcconfig */,
				9433F6FADEFD218CED8B343A /* Pods-PsiApi-PsiApiTests.release.xcconfig */,
				364EDFAD32DACAD0E8259C6E /* Pods-Psiphon-PsiApi.debug.xcconfig */,
				8D14CCB4BB61E10B351D20DC /* Pods-Psiphon-PsiApi.release.xcconfig */,
				49886790EED7F2868C4610A7 /* Pods-Psiphon-PsiApi-PsiApiTests.debug.xcconfig */,
				1787CA7A8FA75358E02689FB /* Pods-Psiphon-PsiApi-PsiApiTests.release.xcconfig */,
				3EEE97DA12A99CDA3F3DA635 /* Pods-Psiphon-Testing.debug.xcconfig */,
				894580B71199444DBB2C3FA2 /* Pods-Psiphon-Testing.release.xcconfig */,
				AC42AE4003B8FEF4D7B8E863 /* Pods-Psiphon-Testing-TestingTests.debug.xcconfig */,
				A13608CD23499831149566BA /* Pods-Psiphon-Testing-TestingTests.release.xcconfig */,
				F4C4D7C3B9D998539C1D57FE /* Pods-Psiphon-Utilities.debug.xcconfig */,
				B0273A876290D2B26E433A82 /* Pods-Psiphon-Utilities.release.xcconfig */,
				AF86192758FCD49D1549C59F /* Pods-Psiphon-Utilities-UtilitiesTests.debug.xcconfig */,
				BE85E028F71260A6BD3E48A0 /* Pods-Psiphon-Utilities-UtilitiesTests.release.xcconfig */,
				B46335F9F4EC10D8EC032F92 /* Pods-PsiApi-Psiphon.debug.xcconfig */,
				E4619DE60D098E874B40B6F6 /* Pods-PsiApi-Psiphon.release.xcconfig */,
				8167C01B4242F1B0217731A9 /* Pods-PsiApi-Testing.debug.xcconfig */,
				1CF6F36D51088259B2AC450E /* Pods-PsiApi-Testing.release.xcconfig */,
				7498D20B47C34B9D33BE95E4 /* Pods-PsiApi-Testing-TestingTests.debug.xcconfig */,
				657B68F7581AB2C5DFB33758 /* Pods-PsiApi-Testing-TestingTests.release.xcconfig */,
				CF62E51A6A76190276A6FF94 /* Pods-PsiApi-Utilities.debug.xcconfig */,
				4969BEF6E56CA5C8402749D0 /* Pods-PsiApi-Utilities.release.xcconfig */,
				3BBB25EFC24AA94133DA2104 /* Pods-PsiApi-Utilities-UtilitiesTests.debug.xcconfig */,
				9A06EEF4B515E4AE40E5CA93 /* Pods-PsiApi-Utilities-UtilitiesTests.release.xcconfig */,
				36D715C03CCF23E685E94A40 /* Pods-PsiApi-Testing-Utilities.debug.xcconfig */,
				9876294EDE951EF39C9F97BE /* Pods-PsiApi-Testing-Utilities.release.xcconfig */,
				B52267F44F3BB11D4A7CD820 /* Pods-PsiApi-Testing-Utilities-UtilitiesTests.debug.xcconfig */,
				E61DE98A991FFAF35BA880D9 /* Pods-PsiApi-Testing-Utilities-UtilitiesTests.release.xcconfig */,
				BB07747B8DB3415288C426A9 /* Pods-Psiphon-PsiphonTests.debug.xcconfig */,
				836B78D735F8B947A373FB00 /* Pods-Psiphon-PsiphonTests.release.xcconfig */,
				680755F1F7E5C4803F90D63C /* Pods-Psiphon.internal.xcconfig */,
				5A3C99559CAE18924C378029 /* Pods-PsiphonVPN.internal.xcconfig */,
				473176E0E92FDF7B9DD30F1E /* Pods-Psiphon.devrelease.xcconfig */,
			);
			name = Pods;
			sourceTree = "<group>";
		};
/* End PBXGroup section */

/* Begin PBXNativeTarget section */
		4E0D88201FA06B2400ADB61E /* PsiphonUITests */ = {
			isa = PBXNativeTarget;
			buildConfigurationList = 4E0D882A1FA06B2400ADB61E /* Build configuration list for PBXNativeTarget "PsiphonUITests" */;
			buildPhases = (
				4E0D881D1FA06B2400ADB61E /* Sources */,
				4E0D881E1FA06B2400ADB61E /* Frameworks */,
				4E0D881F1FA06B2400ADB61E /* Resources */,
			);
			buildRules = (
			);
			dependencies = (
				4E0D88271FA06B2400ADB61E /* PBXTargetDependency */,
			);
			name = PsiphonUITests;
			productName = PsiphonUITests;
			productReference = 4E0D88211FA06B2400ADB61E /* PsiphonUITests.xctest */;
			productType = "com.apple.product-type.bundle.ui-testing";
		};
		CE26FC891BBDC7B800B83375 /* Psiphon */ = {
			isa = PBXNativeTarget;
			buildConfigurationList = CE26FC9C1BBDC7B800B83375 /* Build configuration list for PBXNativeTarget "Psiphon" */;
			buildPhases = (
				68C760D8B13A9BB7EA40BC08 /* [CP] Check Pods Manifest.lock */,
				CE26FC861BBDC7B800B83375 /* Sources */,
				CE26FC871BBDC7B800B83375 /* Frameworks */,
				CE26FC881BBDC7B800B83375 /* Resources */,
				CE26FCB01BBDC85900B83375 /* Embed App Extensions */,
				CE7B76421F54881600EA44BD /* CopyFiles */,
				CE7B76441F54882300EA44BD /* ShellScript */,
				21155824791FFB36F5A49A19 /* [CP] Copy Pods Resources */,
			);
			buildRules = (
			);
			dependencies = (
				CE26FCAB1BBDC85900B83375 /* PBXTargetDependency */,
			);
			name = Psiphon;
			packageProductDependencies = (
				8D1F62B9247DBB0D0028AFAF /* Utilities */,
				8D1F62BB247DBB130028AFAF /* PsiApi */,
			);
			productName = Psiphon;
			productReference = CE26FC8A1BBDC7B800B83375 /* Psiphon.app */;
			productType = "com.apple.product-type.application";
		};
		CE26FCA21BBDC85900B83375 /* PsiphonVPN */ = {
			isa = PBXNativeTarget;
			buildConfigurationList = CE26FCAD1BBDC85900B83375 /* Build configuration list for PBXNativeTarget "PsiphonVPN" */;
			buildPhases = (
				CE26FC9F1BBDC85900B83375 /* Sources */,
				CE26FCA01BBDC85900B83375 /* Frameworks */,
				CE26FCA11BBDC85900B83375 /* Resources */,
			);
			buildRules = (
			);
			dependencies = (
			);
			name = PsiphonVPN;
			productName = PsiphonVPN;
			productReference = CE26FCA31BBDC85900B83375 /* PsiphonVPN.appex */;
			productType = "com.apple.product-type.app-extension";
		};
		CEA1B777249AA9A0006D9853 /* PsiphonTests */ = {
			isa = PBXNativeTarget;
			buildConfigurationList = CEA1B77F249AA9A0006D9853 /* Build configuration list for PBXNativeTarget "PsiphonTests" */;
			buildPhases = (
				CEA1B774249AA9A0006D9853 /* Sources */,
				CEA1B775249AA9A0006D9853 /* Frameworks */,
				CEA1B776249AA9A0006D9853 /* Resources */,
			);
			buildRules = (
			);
			dependencies = (
				CEA1B77E249AA9A0006D9853 /* PBXTargetDependency */,
			);
			name = PsiphonTests;
			productName = PsiphonTests;
			productReference = CEA1B778249AA9A0006D9853 /* PsiphonTests.xctest */;
			productType = "com.apple.product-type.bundle.unit-test";
		};
/* End PBXNativeTarget section */

/* Begin PBXProject section */
		CE26FC821BBDC7B700B83375 /* Project object */ = {
			isa = PBXProject;
			attributes = {
				LastSwiftUpdateCheck = 1150;
				LastUpgradeCheck = 1130;
				ORGANIZATIONNAME = "Psiphon Inc.";
				TargetAttributes = {
					4E0D88201FA06B2400ADB61E = {
						CreatedOnToolsVersion = 9.1;
						DevelopmentTeam = Q6HLNEX92A;
						LastSwiftMigration = 1110;
						ProvisioningStyle = Automatic;
						TestTargetID = CE26FC891BBDC7B800B83375;
					};
					CE26FC891BBDC7B800B83375 = {
						CreatedOnToolsVersion = 7.0;
						DevelopmentTeam = Q6HLNEX92A;
						LastSwiftMigration = 1100;
						ProvisioningStyle = Automatic;
						SystemCapabilities = {
							com.apple.ApplicationGroups.iOS = {
								enabled = 1;
							};
							com.apple.InAppPurchase = {
								enabled = 1;
							};
							com.apple.Keychain = {
								enabled = 0;
							};
							com.apple.VPNLite = {
								enabled = 1;
							};
						};
					};
					CE26FCA21BBDC85900B83375 = {
						CreatedOnToolsVersion = 7.0;
						DevelopmentTeam = Q6HLNEX92A;
						LastSwiftMigration = 0820;
						ProvisioningStyle = Automatic;
						SystemCapabilities = {
							com.apple.ApplicationGroups.iOS = {
								enabled = 1;
							};
							com.apple.VPNLite = {
								enabled = 1;
							};
						};
					};
					CEA1B777249AA9A0006D9853 = {
						CreatedOnToolsVersion = 11.5;
					};
				};
			};
			buildConfigurationList = CE26FC851BBDC7B700B83375 /* Build configuration list for PBXProject "Psiphon" */;
			compatibilityVersion = "Xcode 3.2";
			developmentRegion = English;
			hasScannedForEncodings = 0;
			knownRegions = (
				English,
				en,
				fr,
				ar,
				bo,
				de,
				el,
				es,
				fa,
				fi,
				hr,
				id,
				km,
				ko,
				nb,
				nl,
				"pt-BR",
				"pt-PT",
				ru,
				th,
				tk,
				tr,
				vi,
				"zh-Hans",
				"zh-Hant",
				az,
				uk,
				uz,
				ky,
				kk,
				my,
				am,
				be,
				tg,
				hi,
				he,
				it,
				sw,
				ti,
			);
			mainGroup = CE26FC811BBDC7B700B83375;
			productRefGroup = CE26FC8B1BBDC7B800B83375 /* Products */;
			projectDirPath = "";
			projectRoot = "";
			targets = (
				CE26FC891BBDC7B800B83375 /* Psiphon */,
				CE26FCA21BBDC85900B83375 /* PsiphonVPN */,
				CEA1B777249AA9A0006D9853 /* PsiphonTests */,
				4E0D88201FA06B2400ADB61E /* PsiphonUITests */,
			);
		};
/* End PBXProject section */

/* Begin PBXResourcesBuildPhase section */
		4E0D881F1FA06B2400ADB61E /* Resources */ = {
			isa = PBXResourcesBuildPhase;
			buildActionMask = 2147483647;
			files = (
			);
			runOnlyForDeploymentPostprocessing = 0;
		};
		CE26FC881BBDC7B800B83375 /* Resources */ = {
			isa = PBXResourcesBuildPhase;
			buildActionMask = 2147483647;
			files = (
				6615A5EA1F58A95500026C98 /* Localizable.strings in Resources */,
				EF6C1F521F59E46500709554 /* embedded_server_entries in Resources */,
				52A24662239B07E000A01FF1 /* psiCashProductIds.plist in Resources */,
				EF6C1F541F59E46500709554 /* psiphon_config in Resources */,
				4E0774961F566B040097BC8C /* InAppSettings.bundle in Resources */,
				CE26FC951BBDC7B800B83375 /* Assets.xcassets in Resources */,
				445F24E720E1A5BA00D004E9 /* pkcs7-signed-data.asn1 in Resources */,
				F136C2951F62E3E1000D3EAB /* LaunchScreen.xib in Resources */,
				445F24DE20E1A5BA00D004E9 /* pkcs7-signed-data-simplified.asn1 in Resources */,
				EF743FCA1F99549000AC89A2 /* subscriptionProductIds.plist in Resources */,
			);
			runOnlyForDeploymentPostprocessing = 0;
		};
		CE26FCA11BBDC85900B83375 /* Resources */ = {
			isa = PBXResourcesBuildPhase;
			buildActionMask = 2147483647;
			files = (
				EF6C1F551F59E46500709554 /* psiphon_config in Resources */,
				6615A5EB1F58A95B00026C98 /* Localizable.strings in Resources */,
				EF6C1F531F59E46500709554 /* embedded_server_entries in Resources */,
				EF743FCB1F99549000AC89A2 /* subscriptionProductIds.plist in Resources */,
			);
			runOnlyForDeploymentPostprocessing = 0;
		};
		CEA1B776249AA9A0006D9853 /* Resources */ = {
			isa = PBXResourcesBuildPhase;
			buildActionMask = 2147483647;
			files = (
				CEA1B78B249AB959006D9853 /* embedded_server_entries in Resources */,
			);
			runOnlyForDeploymentPostprocessing = 0;
		};
/* End PBXResourcesBuildPhase section */

/* Begin PBXShellScriptBuildPhase section */
		21155824791FFB36F5A49A19 /* [CP] Copy Pods Resources */ = {
			isa = PBXShellScriptBuildPhase;
			buildActionMask = 2147483647;
			files = (
			);
			inputPaths = (
				"${PODS_ROOT}/Target Support Files/Pods-Psiphon/Pods-Psiphon-resources.sh",
				"${PODS_CONFIGURATION_BUILD_DIR}/InAppSettingsKit/InAppSettingsKit.bundle",
				"${PODS_CONFIGURATION_BUILD_DIR}/PsiphonClientCommonLibrary/PsiphonClientCommonLibrary.bundle",
				"${PODS_ROOT}/SVProgressHUD/SVProgressHUD/SVProgressHUD.bundle",
			);
			name = "[CP] Copy Pods Resources";
			outputPaths = (
				"${TARGET_BUILD_DIR}/${UNLOCALIZED_RESOURCES_FOLDER_PATH}/InAppSettingsKit.bundle",
				"${TARGET_BUILD_DIR}/${UNLOCALIZED_RESOURCES_FOLDER_PATH}/PsiphonClientCommonLibrary.bundle",
				"${TARGET_BUILD_DIR}/${UNLOCALIZED_RESOURCES_FOLDER_PATH}/SVProgressHUD.bundle",
			);
			runOnlyForDeploymentPostprocessing = 0;
			shellPath = /bin/sh;
			shellScript = "\"${PODS_ROOT}/Target Support Files/Pods-Psiphon/Pods-Psiphon-resources.sh\"\n";
			showEnvVarsInLog = 0;
		};
		68C760D8B13A9BB7EA40BC08 /* [CP] Check Pods Manifest.lock */ = {
			isa = PBXShellScriptBuildPhase;
			buildActionMask = 2147483647;
			files = (
			);
			inputPaths = (
				"${PODS_PODFILE_DIR_PATH}/Podfile.lock",
				"${PODS_ROOT}/Manifest.lock",
			);
			name = "[CP] Check Pods Manifest.lock";
			outputPaths = (
				"$(DERIVED_FILE_DIR)/Pods-Psiphon-checkManifestLockResult.txt",
			);
			runOnlyForDeploymentPostprocessing = 0;
			shellPath = /bin/sh;
			shellScript = "diff \"${PODS_PODFILE_DIR_PATH}/Podfile.lock\" \"${PODS_ROOT}/Manifest.lock\" > /dev/null\nif [ $? != 0 ] ; then\n    # print error to STDERR\n    echo \"error: The sandbox is not in sync with the Podfile.lock. Run 'pod install' or update your CocoaPods installation.\" >&2\n    exit 1\nfi\n# This output is used by Xcode 'outputs' to avoid re-running this script phase.\necho \"SUCCESS\" > \"${SCRIPT_OUTPUT_FILE_0}\"\n";
			showEnvVarsInLog = 0;
		};
		CE7B76441F54882300EA44BD /* ShellScript */ = {
			isa = PBXShellScriptBuildPhase;
			buildActionMask = 2147483647;
			files = (
			);
			inputPaths = (
			);
			outputPaths = (
			);
			runOnlyForDeploymentPostprocessing = 0;
			shellPath = /bin/sh;
			shellScript = "/usr/bin/env python \"./genstrings.py\"\nif [ $? != 0 ] ; then\n    exit 1\nfi\n";
		};
/* End PBXShellScriptBuildPhase section */

/* Begin PBXSourcesBuildPhase section */
		4E0D881D1FA06B2400ADB61E /* Sources */ = {
			isa = PBXSourcesBuildPhase;
			buildActionMask = 2147483647;
			files = (
				4E0D88241FA06B2400ADB61E /* PsiphonUITests.swift in Sources */,
				4E1FE1CB1FB213860031211C /* SnapshotHelper.swift in Sources */,
			);
			runOnlyForDeploymentPostprocessing = 0;
		};
		CE26FC861BBDC7B800B83375 /* Sources */ = {
			isa = PBXSourcesBuildPhase;
			buildActionMask = 2147483647;
			files = (
				8D778978247469FE0038BFDA /* AppInfo.h in Sources */,
				52A2465E239081C100A01FF1 /* AppState.swift in Sources */,
				8D255E2D24620E2900FD5D1C /* NoConnectionBannerView.swift in Sources */,
				EF90D7A6204F22C900228A63 /* NSDate+Comparator.m in Sources */,
				CED6791424A4F82400C4CA81 /* JetsamPerAppVersionStat.m in Sources */,
				4EB846422151830600687344 /* AvailableServerRegions.m in Sources */,
				8D7789CA247499110038BFDA /* Reachability+Additions.swift in Sources */,
				5246800922D51CE4009AEC6E /* PsiCashBalanceViewWrapper.swift in Sources */,
				8DD642C1248AAD8A006C94D2 /* Utils.swift in Sources */,
				52D363CF230F112E002C2221 /* TabControlViewWrapper.swift in Sources */,
				292B531E2620DFCB00C0C44A /* SettingsViewModel.swift in Sources */,
				445F24D620E1A5BA00D004E9 /* xer_decoder.c in Sources */,
				EF652CD71F35224C002AFB48 /* MainViewController.m in Sources */,
				EF90D7A4204F22C900228A63 /* timestamp_format.c in Sources */,
				8D1F62C2247DC4840028AFAF /* PsiCashEffects.swift in Sources */,
				CEBA9C112481A5C80097D700 /* Notifier.swift in Sources */,
				445F24E920E1A5BA00D004E9 /* ber_tlv_length.c in Sources */,
				CEED7835247703DD002D9D55 /* AppReceiptReducer.swift in Sources */,
				4E0DCB1A1F28481E00495781 /* PsiphonDataSharedDB.m in Sources */,
				4435CC271F70566000F3A809 /* SettingsViewController.m in Sources */,
				EF4F1F3D206055F7006A40A1 /* RACSignal+Operations2.m in Sources */,
				445F24F020E1A5BA00D004E9 /* xer_encoder.c in Sources */,
				445F24D520E1A5BA00D004E9 /* constr_TYPE.c in Sources */,
				CED6791224A4F82400C4CA81 /* JetsamMetrics.m in Sources */,
				445F24E220E1A5BA00D004E9 /* der_encoder.c in Sources */,
				445F24DC20E1A5BA00D004E9 /* NativeInteger.c in Sources */,
				8D7E9B9F2425E053006F3A2F /* Animations.swift in Sources */,
				EF90D7A9204F22C900228A63 /* FileUtils.m in Sources */,
				EF90D7A1204F22C900228A63 /* timestamp_valid.c in Sources */,
				445F24DF20E1A5BA00D004E9 /* ANY.c in Sources */,
				296622B525E8A554004635A1 /* LaunchScreenViewController.swift in Sources */,
				52A2466F23A1769300A01FF1 /* PsiCashMessageViewUntunneled.swift in Sources */,
				8D0017D924DB4B1200EC3409 /* OnboardingViewController.swift in Sources */,
				EFC2F5C420226782007B52F9 /* RootContainerController.m in Sources */,
				EF90D7A5204F22C900228A63 /* timestamp_parse.c in Sources */,
				EF652CD11F352212002AFB48 /* main.m in Sources */,
				445F24EB20E1A5BA00D004E9 /* xer_support.c in Sources */,
				4E5DAE6520A942A300E06342 /* UILabel+GetLabelHeight.m in Sources */,
				EFC2F5CB202267B1007B52F9 /* PsiphonConfigReader.m in Sources */,
				EF90D7A7204F22C900228A63 /* NSDate+PSIDateExtension.m in Sources */,
				CE8420482522823D00796032 /* DebugToolboxViewController.m in Sources */,
				8D82F0DE2541FB4A002D37E7 /* PsiCashPurchasingConfirmViewBuilder.swift in Sources */,
				8DCA6864247C7CF8001D026E /* Bindable.swift in Sources */,
				CED6795D24A4FA3200C4CA81 /* RotatingFile.m in Sources */,
				8D7F5A56252D1F6800685CC4 /* SkyTextField.swift in Sources */,
				445F239620E1817C00D004E9 /* AppStoreParsedReceiptData.m in Sources */,
				8D0017DB24DDD99A00EC3409 /* AppUpgrade.swift in Sources */,
				445F24E420E1A5BA00D004E9 /* constr_SEQUENCE.c in Sources */,
				CEBA9C132481AA9F0097D700 /* SharedDB.swift in Sources */,
				EF652CD61F35224C002AFB48 /* AppDelegate.m in Sources */,
				EFC2F5C720226782007B52F9 /* UIAlertController+Additions.m in Sources */,
				8DEEE137252FB4C900B0A9EC /* LanguageSelectionViewController.swift in Sources */,
				4E0A366C21666B99008A3D7B /* NSString+Additions.m in Sources */,
				CE84204B2522823D00796032 /* DebugLogViewController.m in Sources */,
				EF639C2F1F8FCE37009D6B42 /* PsiFeedbackLogger.m in Sources */,
				445F24DA20E1A5BA00D004E9 /* constr_SET_OF.c in Sources */,
				8D417EB124147C6D00FEE587 /* LandingPage.swift in Sources */,
				445F24E520E1A5BA00D004E9 /* asn_SET_OF.c in Sources */,
				9BFEC4F02A47FF8265635803 /* Notifier.m in Sources */,
				2911A795263D6C6D001A0A4D /* WebViewController.swift in Sources */,
				4EC5526620AB8DCD000B4BEA /* PastelView.m in Sources */,
				4E5263C7207294600021FEF5 /* EmbeddedServerEntries.m in Sources */,
<<<<<<< HEAD
				52A2466D23A172A800A01FF1 /* ViewBuilderViewController.swift in Sources */,
=======
				52A2466D23A172A800A01FF1 /* AlertViewController.swift in Sources */,
>>>>>>> d1d2495f
				5246800D22D65926009AEC6E /* UIUtils.swift in Sources */,
				9BFECFEB3BC9F10542C1A416 /* PsiphonConfigUserDefaults.m in Sources */,
				4E5263CD2072984D0021FEF5 /* IAPViewController.m in Sources */,
				8D7789B9247491CA0038BFDA /* PsiphonBundle.swift in Sources */,
				445F24D720E1A5BA00D004E9 /* per_support.c in Sources */,
				8D82F0E625420E21002D37E7 /* PsiCashViewReducer.swift in Sources */,
				EF90D7AA204F22C900228A63 /* NSError+Convenience.m in Sources */,
				296054AA265307770001E72D /* PsiCashAccountNameViewWrapper.swift in Sources */,
				52DF5E9823CE5A8300A1B067 /* AppAction+ValuePaths.swift in Sources */,
				CE234A7424F439CB0007709A /* FeedbackReducer.swift in Sources */,
				8D335A7B251BC789005F62CA /* DividerView.swift in Sources */,
				4E0A3669215AB7EE008A3D7B /* UIFont+Additions.m in Sources */,
				5246800722D51AA3009AEC6E /* PsiCashWidgetView.swift in Sources */,
				52D363C9230DE215002C2221 /* PsiCashViewController.swift in Sources */,
				528D81332384823F00AA2D77 /* PsiCashMessageView.swift in Sources */,
				EF90D7A8204F22C900228A63 /* DispatchUtils.m in Sources */,
				445F24D820E1A5BA00D004E9 /* OBJECT_IDENTIFIER.c in Sources */,
				445F24D920E1A5BA00D004E9 /* BIT_STRING.c in Sources */,
				445F24E820E1A5BA00D004E9 /* NativeEnumerated.c in Sources */,
				CE8420492522823D00796032 /* DebugTextViewController.m in Sources */,
				8D417EB324148C1E00FEE587 /* URLHandler.swift in Sources */,
				445F24E320E1A5BA00D004E9 /* OCTET_STRING.c in Sources */,
				445F24E120E1A5BA00D004E9 /* ReceiptAttribute.c in Sources */,
				EF90D7A2204F22C900228A63 /* timestamp_compare.c in Sources */,
				29C8FBD52640949A0029B758 /* GADRequest+Additions.swift in Sources */,
				52A24659238C9AB700A01FF1 /* SpeedBoostPurchaseTable.swift in Sources */,
				CE234A7624F46AEC0007709A /* Feedback.swift in Sources */,
				8D9E602A24364ED2003A46D8 /* VPNStateReducer.swift in Sources */,
				EF90D7A3204F22C900228A63 /* timestamp_tm.c in Sources */,
				52D363CD230EEBAC002C2221 /* AnimatedUIButton.swift in Sources */,
				445F24E020E1A5BA00D004E9 /* INTEGER.c in Sources */,
				445F24DD20E1A5BA00D004E9 /* per_encoder.c in Sources */,
				8DB6C638242A4D06005E2F4C /* DuskButton.swift in Sources */,
				4EC5526320AB8DBE000B4BEA /* Pastel.m in Sources */,
				52DF5E9223C675EC00A1B067 /* ViewController+Additions.swift in Sources */,
<<<<<<< HEAD
				29B59CE725E48F4E0051C213 /* AdMobRewardedVideoAdController.swift in Sources */,
				8D2CBAF52540D67C006822A2 /* AlertTypes.swift in Sources */,
=======
>>>>>>> d1d2495f
				CED6796124A4FA6D00C4CA81 /* ExtensionContainerFile.m in Sources */,
				52C8F0AB237CA26200E5F9C0 /* ImageViewBuilder.swift in Sources */,
				8D75EF6125264A7600D44101 /* ContainerView.swift in Sources */,
				445F24F620E1A85D00D004E9 /* UTF8String.c in Sources */,
				445F24ED20E1A5BA00D004E9 /* ber_tlv_tag.c in Sources */,
				4E5263B7207290360021FEF5 /* EmbeddedServerEntriesHelpers.c in Sources */,
				8D7789C5247496F60038BFDA /* PsiCashLib.swift in Sources */,
				CE84204A2522823D00796032 /* DebugDirectoryViewerViewController.m in Sources */,
				4E10920820F3DA190033114B /* AppInfo.m in Sources */,
				445F24EE20E1A5BA00D004E9 /* asn_codecs_prim.c in Sources */,
				521FD0FA219E0DDF00F748EC /* AppProfiler.m in Sources */,
				CED6794624A4F95D00C4CA81 /* RunningMinMax.m in Sources */,
				8D75EF6625265F3C00D44101 /* SpacerView.swift in Sources */,
				445F24E620E1A5BA00D004E9 /* per_opentype.c in Sources */,
				445F24EC20E1A5BA00D004E9 /* SignedData.c in Sources */,
				9BFEC2458D1346F537E9089E /* Nullity.m in Sources */,
				445F24D420E1A5BA00D004E9 /* ReceiptAttributes.c in Sources */,
				524B4E6E2316F27F004E9891 /* AnimatedControl.m in Sources */,
				445F24EA20E1A5BA00D004E9 /* per_decoder.c in Sources */,
				445F24F520E1A85D00D004E9 /* IA5String.c in Sources */,
				CED6794824A4F95D00C4CA81 /* RunningBins.m in Sources */,
				CED6795924A4FA1200C4CA81 /* FileRegistry.m in Sources */,
				52DF5E9E23D0D01F00A1B067 /* BridgingTypes.swift in Sources */,
				9BFECD2FAA1FCDA88A7D432E /* UIColor+Additions.m in Sources */,
				2911A797263F1941001A0A4D /* BlockerView.swift in Sources */,
				8D4EEA9624F761630057E32D /* ApplicationSupportFileStore.swift in Sources */,
				521FD0F9219E0DDF00F748EC /* AppStats.m in Sources */,
				8D417E992411954A00FEE587 /* PsiCashReducer.swift in Sources */,
				8D7789BD247493300038BFDA /* VPNState.swift in Sources */,
				9BFECD174E254989EC97A437 /* IAPHelpViewController.m in Sources */,
				52055D04230C823100244F9E /* GradientButton.swift in Sources */,
				8D9D9BCC247C6A9D0093220E /* PsiphonRotatingFileFeedbackLogger.swift in Sources */,
				52CAC4312385D06600A92842 /* Spinner.swift in Sources */,
				445F24EF20E1A5BA00D004E9 /* constraints.c in Sources */,
				CED6794224A4F95D00C4CA81 /* RunningStdev.m in Sources */,
				8D82F1032542216C002D37E7 /* MainViewReducer.swift in Sources */,
				CE8420472522823D00796032 /* DebugViewController.m in Sources */,
				5248B4CE23203781008C00D4 /* SwiftObjCBridges.swift in Sources */,
				52D363CB230DEBED002C2221 /* CloseButton.swift in Sources */,
				445F24DB20E1A5BA00D004E9 /* ber_decoder.c in Sources */,
				CED6790E24A4F82400C4CA81 /* JetsamTracking.m in Sources */,
				52D2581122BADE1900CA956A /* SwiftDelegate.swift in Sources */,
				5202011D2360D34000D00C8E /* EitherView.swift in Sources */,
				52DF5E9A23CE835100A1B067 /* UserStrings.swift in Sources */,
				CED6791624A4F82400C4CA81 /* JetsamMetrics+Feedback.m in Sources */,
				CED6795124A4F9D400C4CA81 /* DiskBackedFile.m in Sources */,
				8DDA60292425BB4800DBA8EC /* DebugStrings.swift in Sources */,
				52C8F0AD237E145C00E5F9C0 /* PsiCashCoinPurchaseTable.swift in Sources */,
				8DE4E6D2244E97D000275362 /* Result+Codable.swift in Sources */,
				8D92A33124928E4900F75254 /* SubscriptionBarView.swift in Sources */,
				52055D06230C833700244F9E /* SpeedBoostButton.swift in Sources */,
				CED6791024A4F82400C4CA81 /* JetsamEvent.m in Sources */,
				521FD0FD219E0E0F00F748EC /* DebugUtils.m in Sources */,
				524B4E6B2316F0E3004E9891 /* BorderedSubtitleButton.m in Sources */,
				CE93EE5524F55B92001F4EC9 /* SharedConstants.m in Sources */,
				A8408E281270691F61F9C20C /* AppVersionNumberView.m in Sources */,
				A8408C424E64BF3D70273464 /* ConnectionStatusView.m in Sources */,
				8D4ACD32247E3626008E404C /* AppStoreIAP+Additions.swift in Sources */,
				A84082260CE7662A93697CFF /* LoadingCircleLayer.m in Sources */,
				A8408AACE30F860F2C961A04 /* WhiteSkyButton.m in Sources */,
				A8408008B18277F93286799F /* PsiphonProgressView.m in Sources */,
				8D9E603524366D71003A46D8 /* Types+FeedbackDescription.swift in Sources */,
				8D26455F24D4842E000F46C0 /* DeepLinkingNavigator.swift in Sources */,
				CE58B642251A31370081C73C /* AppState+Feedback.swift in Sources */,
				CED6791B24A4F88D00C4CA81 /* JSONCodable.m in Sources */,
				A8408FA13890CD67154033C6 /* RegionSelectionButton.m in Sources */,
				A8408E611665FC60D5DFF339 /* SubscriptionStatusView.m in Sources */,
				A8408EB13777DDCBEF7DE3C0 /* SwoopView.m in Sources */,
				8D7E9B9D2425DF42006F3A2F /* AnimatedUIView.swift in Sources */,
				CED6794424A4F95D00C4CA81 /* RunningStat.m in Sources */,
				8D1F62C0247DC3350028AFAF /* Authorization+Additions.swift in Sources */,
				8DEEE12F252F757600B0A9EC /* SupportedLocalizations.swift in Sources */,
				A84080E163F24876A1476544 /* VPNStartAndStopButton.m in Sources */,
				8D417ED9241844FA00FEE587 /* FloatingPoint+Additions.swift in Sources */,
				A840875B190F7666A1BD98E5 /* UIView+AutoLayoutViewGroup.m in Sources */,
				A8408B83167EBE21E215C471 /* OnboardingView.m in Sources */,
				A84088BD3CFC8C511F22182C /* RoyalSkyButton.m in Sources */,
				A8408161701C8F50F52866FC /* LayerAutoResizeUIView.m in Sources */,
				8D335A52251A929E005F62CA /* PsiCashAccountSignupOrLoginView.swift in Sources */,
				A84083E76E518050B65E523A /* SkyButton.m in Sources */,
				A840835FAC7F18A6A7021415 /* RingSkyButton.m in Sources */,
				A84086D3F4BD2D551CA67611 /* AlertDialogs.m in Sources */,
				8DB6C6362429080C005E2F4C /* PsiCashMessageWithRetryView.swift in Sources */,
				A840854A7ACA14A7D891EC16 /* OnboardingScrollableView.m in Sources */,
				8D417EDD2419DBA100FEE587 /* ProductRequest.swift in Sources */,
				52B3C54A23DF99E8003F6B12 /* AppObservables.m in Sources */,
				A84084C8B5C16F0EB80364FA /* Strings.m in Sources */,
				A8408FF45D08D31E102FA41F /* ContainerDB.m in Sources */,
				5245C5C92342A6840033EE13 /* UserDefaults.swift in Sources */,
				2911A793263D5DED001A0A4D /* ViewBuilderContainerView.swift in Sources */,
				52B3C54C23E0E895003F6B12 /* ButtonBuilder.swift in Sources */,
				A8408692D005E8599267522E /* UIView+Additions.m in Sources */,
				8D1F62BE247DC1690028AFAF /* Receipt+AppStore.swift in Sources */,
				A84087AFA5806D689C3BF6D2 /* PickerViewController.m in Sources */,
				52A2467123A176BA00A01FF1 /* PurchasingAlertViewBuilder.swift in Sources */,
				A8408EB1E9DABE35016580A7 /* ImageUtils.m in Sources */,
				8D335A57251A9B1D005F62CA /* PsiCashAccountViewController.swift in Sources */,
				A8408BC29B903A6C0A32F32C /* SkyRegionSelectionViewController.m in Sources */,
				A8408A3A478ECD6E3562CDF4 /* CloudsView.m in Sources */,
				A84081194DA12328ABB5A43E /* UIImageView+Additions.m in Sources */,
				8D13232F25310661005F83C8 /* SecretValueTextField.swift in Sources */,
				CE551C6A24FBFB8E00011C51 /* PsiphonFeedback+FeedbackUploadProvider.swift in Sources */,
				A84080E9FC63E29F71A79A63 /* RelaySubject.m in Sources */,
				CED6794F24A4F9D400C4CA81 /* DelimitedFile.m in Sources */,
				CED6795524A4F9F100C4CA81 /* Archiver.m in Sources */,
				8D9D9BD0247C6B910093220E /* HardCodedValues.swift in Sources */,
				A840803A0733D9FCA5410796 /* ActivityIndicatorRoyalSkyButton.m in Sources */,
			);
			runOnlyForDeploymentPostprocessing = 0;
		};
		CE26FC9F1BBDC85900B83375 /* Sources */ = {
			isa = PBXSourcesBuildPhase;
			buildActionMask = 2147483647;
			files = (
				CE93EE5624F55B92001F4EC9 /* SharedConstants.m in Sources */,
				EFC2F5CC20226835007B52F9 /* PsiphonConfigReader.m in Sources */,
				CED6794524A4F95D00C4CA81 /* RunningStat.m in Sources */,
				CED6795224A4F9D400C4CA81 /* DiskBackedFile.m in Sources */,
				CED6791324A4F82400C4CA81 /* JetsamMetrics.m in Sources */,
				CED6791524A4F82400C4CA81 /* JetsamPerAppVersionStat.m in Sources */,
				CE6C3F6A24366AE1007A17F0 /* ClientMetadata.m in Sources */,
				EF90D7B1204F231E00228A63 /* timestamp_tm.c in Sources */,
				8D90FD5724C748E000E11C66 /* FeedbackUtils.m in Sources */,
				8DD6E7E524591E270041DAC5 /* SubscriptionAuthCheck.m in Sources */,
				8D0017D724DB233200EC3409 /* VPNStrings.m in Sources */,
				8DD6E7E82459C83B0041DAC5 /* StoredAuthorizations.m in Sources */,
				EF90D7B3204F232300228A63 /* timestamp_parse.c in Sources */,
				CED6795024A4F9D400C4CA81 /* DelimitedFile.m in Sources */,
				CED6796924A4FAA700C4CA81 /* ExtensionDataStore.m in Sources */,
				CED6797024A4FAF400C4CA81 /* NSUserDefaults+KeyedDataStore.m in Sources */,
				EF90D7B8204F236400228A63 /* NSError+Convenience.m in Sources */,
				EF90D7B5204F234700228A63 /* NSDate+PSIDateExtension.m in Sources */,
				EF652CDA1F352271002AFB48 /* PacketTunnelProvider.m in Sources */,
				521FD0FF219E0E2600F748EC /* AppStats.m in Sources */,
				4E0DCB1E1F2855FC00495781 /* PsiphonDataSharedDB.m in Sources */,
				4E10920920F3DC670033114B /* AppInfo.m in Sources */,
				CED6795E24A4FA3200C4CA81 /* RotatingFile.m in Sources */,
				9BFECD1880B51B0E2EAEFF1F /* Notifier.m in Sources */,
				EF90D7AF204F231900228A63 /* timestamp_valid.c in Sources */,
				EF639C301F8FCE37009D6B42 /* PsiFeedbackLogger.m in Sources */,
				EF90D7B6204F235100228A63 /* DispatchUtils.m in Sources */,
				EF90D7B2204F232100228A63 /* timestamp_format.c in Sources */,
				CED6794724A4F95D00C4CA81 /* RunningMinMax.m in Sources */,
				CED6794924A4F95D00C4CA81 /* RunningBins.m in Sources */,
				CED6795A24A4FA1200C4CA81 /* FileRegistry.m in Sources */,
				9BFECF8895D5FE1940A6F700 /* PsiphonConfigUserDefaults.m in Sources */,
				CED6795624A4F9F100C4CA81 /* Archiver.m in Sources */,
				CED6791C24A4F88D00C4CA81 /* JSONCodable.m in Sources */,
				EF90D7B7204F235800228A63 /* FileUtils.m in Sources */,
				EFC2F5B620226758007B52F9 /* PacketTunnelUtils.m in Sources */,
				EF90D7B0204F231B00228A63 /* timestamp_compare.c in Sources */,
				9BFECC62159FBEAA1A69F4F9 /* BasePacketTunnelProvider.m in Sources */,
				CED6796224A4FA6D00C4CA81 /* ExtensionContainerFile.m in Sources */,
				521FD0FE219E0E1900F748EC /* AppProfiler.m in Sources */,
				29FE979125C0C1CA00D9C09F /* HostAppProtocol.m in Sources */,
				EF90D7B4204F234100228A63 /* NSDate+Comparator.m in Sources */,
				9BFECEA225F023F895CC8DA1 /* Authorization.m in Sources */,
				9BFECF9F760F1A93A8933089 /* Nullity.m in Sources */,
				CED6796B24A4FAA700C4CA81 /* ExtensionDataStoreKeys.m in Sources */,
				CED6794324A4F95D00C4CA81 /* RunningStdev.m in Sources */,
				8D53C6A824C5EED8001E4E2D /* SessionConfigValues.m in Sources */,
				CED6791124A4F82400C4CA81 /* JetsamEvent.m in Sources */,
				CED6790F24A4F82400C4CA81 /* JetsamTracking.m in Sources */,
				521FD100219E0E3800F748EC /* DebugUtils.m in Sources */,
				A8408F5F45CDBDF42701063E /* Strings.m in Sources */,
			);
			runOnlyForDeploymentPostprocessing = 0;
		};
		CEA1B774249AA9A0006D9853 /* Sources */ = {
			isa = PBXSourcesBuildPhase;
			buildActionMask = 2147483647;
			files = (
				CED6798924A4FFC500C4CA81 /* RunningMinMax.m in Sources */,
				CED6798824A4FFC300C4CA81 /* RunningStdev.m in Sources */,
				CED6799224A5260100C4CA81 /* DiskBackedFile.m in Sources */,
				CED6799024A525D200C4CA81 /* FileRegistry.m in Sources */,
				CEA1B787249AAA13006D9853 /* EmbeddedServerEntriesTest.m in Sources */,
				CED6798024A4FF2800C4CA81 /* RunningBinsTest.m in Sources */,
				CED6798424A4FF2800C4CA81 /* JetsamTrackingTest.m in Sources */,
				CED6798624A4FF2800C4CA81 /* JetsamMetricsTest.m in Sources */,
				CED6798724A4FFC000C4CA81 /* RunningStat.m in Sources */,
				CED6798A24A4FFC700C4CA81 /* RunningBins.m in Sources */,
				CED6798D24A5252500C4CA81 /* JetsamMetrics.m in Sources */,
				CED6798524A4FF2800C4CA81 /* JetsamEventTest.m in Sources */,
				CED6798224A4FF2800C4CA81 /* FileRegistryTest.m in Sources */,
				CED6798324A4FF2800C4CA81 /* ExtensionContainerFileTest.m in Sources */,
				CED6798124A4FF2800C4CA81 /* DelimitedFileTest.m in Sources */,
				CED6797E24A4FF2800C4CA81 /* RotatingFileTest.m in Sources */,
				CED6799524A5264C00C4CA81 /* RotatingFile.m in Sources */,
				CED6798B24A501FA00C4CA81 /* JetsamTracking.m in Sources */,
				CED6798C24A5252000C4CA81 /* JetsamPerAppVersionStat.m in Sources */,
				CED6799124A525FD00C4CA81 /* DelimitedFile.m in Sources */,
				CED6797F24A4FF2800C4CA81 /* RunningStatsTest.m in Sources */,
				CED6799324A5260500C4CA81 /* JSONCodable.m in Sources */,
				CED6799424A5261000C4CA81 /* Archiver.m in Sources */,
				CED6798F24A5254500C4CA81 /* ExtensionContainerFile.m in Sources */,
				CEA1B789249AB229006D9853 /* EmbeddedServerEntriesHelpers.c in Sources */,
				CED6794A24A4F98200C4CA81 /* stats.c in Sources */,
				CEA1B788249AB144006D9853 /* EmbeddedServerEntries.m in Sources */,
				CED6798E24A5252900C4CA81 /* JetsamEvent.m in Sources */,
				CEA1B78A249AB3EF006D9853 /* NSError+Convenience.m in Sources */,
			);
			runOnlyForDeploymentPostprocessing = 0;
		};
/* End PBXSourcesBuildPhase section */

/* Begin PBXTargetDependency section */
		4E0D88271FA06B2400ADB61E /* PBXTargetDependency */ = {
			isa = PBXTargetDependency;
			target = CE26FC891BBDC7B800B83375 /* Psiphon */;
			targetProxy = 4E0D88261FA06B2400ADB61E /* PBXContainerItemProxy */;
		};
		CE26FCAB1BBDC85900B83375 /* PBXTargetDependency */ = {
			isa = PBXTargetDependency;
			target = CE26FCA21BBDC85900B83375 /* PsiphonVPN */;
			targetProxy = CE26FCAA1BBDC85900B83375 /* PBXContainerItemProxy */;
		};
		CEA1B77E249AA9A0006D9853 /* PBXTargetDependency */ = {
			isa = PBXTargetDependency;
			target = CE26FC891BBDC7B800B83375 /* Psiphon */;
			targetProxy = CEA1B77D249AA9A0006D9853 /* PBXContainerItemProxy */;
		};
/* End PBXTargetDependency section */

/* Begin PBXVariantGroup section */
		6615A5E81F58A95500026C98 /* Localizable.strings */ = {
			isa = PBXVariantGroup;
			children = (
				6615A5E91F58A95500026C98 /* en */,
				6615A5EC1F58A95E00026C98 /* fr */,
				661DA4B91F68391E00BB4B93 /* ar */,
				661DA4BA1F68393200BB4B93 /* bo */,
				661DA4BB1F68394E00BB4B93 /* de */,
				661DA4BC1F68395900BB4B93 /* el */,
				661DA4BD1F68396800BB4B93 /* es */,
				661DA4BE1F68398200BB4B93 /* fa */,
				661DA4BF1F68398D00BB4B93 /* fi */,
				661DA4C01F68399D00BB4B93 /* hr */,
				661DA4C11F6839A900BB4B93 /* id */,
				661DA4C21F6839BA00BB4B93 /* km */,
				661DA4C31F6839C300BB4B93 /* ko */,
				661DA4C41F6839CC00BB4B93 /* nb */,
				661DA4C51F6839D700BB4B93 /* nl */,
				661DA4C61F6839E300BB4B93 /* pt-BR */,
				661DA4C71F6839ED00BB4B93 /* pt-PT */,
				661DA4C81F6839F600BB4B93 /* ru */,
				661DA4C91F683A0300BB4B93 /* th */,
				661DA4CA1F683A1A00BB4B93 /* tk */,
				661DA4CB1F683A2400BB4B93 /* tr */,
				661DA4CC1F683A2E00BB4B93 /* vi */,
				661DA4CD1F683A3800BB4B93 /* zh-Hans */,
				661DA4CE1F683A4000BB4B93 /* zh-Hant */,
				6651BE001F6B11AA00D65633 /* az */,
				6651BE011F6B131300D65633 /* uk */,
				6651BE021F6B154C00D65633 /* uz */,
				6651BE031F6B15A200D65633 /* ky */,
				6651BE041F6B176500D65633 /* kk */,
				6651BE051F6B177000D65633 /* my */,
				664469C71F72C2F8005E995B /* am */,
				664469C81F72C305005E995B /* be */,
				663EEF3A1FAB857A0034A9E7 /* tg */,
				4EC82F8E20C713DF004C2E9F /* hi */,
				CE50A256246997250047D3FE /* he */,
				CE50A25724699CD80047D3FE /* it */,
				8DB0F5A624EC830F0051AF44 /* sw */,
				CE8723EF252E54140016AF57 /* ti */,
			);
			name = Localizable.strings;
			sourceTree = "<group>";
		};
/* End PBXVariantGroup section */

/* Begin XCBuildConfiguration section */
		4E0D88281FA06B2400ADB61E /* Debug */ = {
			isa = XCBuildConfiguration;
			buildSettings = {
				ALWAYS_EMBED_SWIFT_STANDARD_LIBRARIES = YES;
				CLANG_ANALYZER_NONNULL = YES;
				CLANG_ANALYZER_NUMBER_OBJECT_CONVERSION = YES_AGGRESSIVE;
				CLANG_CXX_LANGUAGE_STANDARD = "gnu++14";
				CLANG_WARN_DOCUMENTATION_COMMENTS = YES;
				CLANG_WARN_UNGUARDED_AVAILABILITY = YES_AGGRESSIVE;
				CODE_SIGN_IDENTITY = "iPhone Developer";
				CODE_SIGN_STYLE = Automatic;
				DEVELOPMENT_TEAM = Q6HLNEX92A;
				GCC_C_LANGUAGE_STANDARD = gnu11;
				GCC_PREPROCESSOR_DEFINITIONS = (
					"DEBUG=1",
					"$(inherited)",
				);
				INFOPLIST_FILE = PsiphonUITests/Info.plist;
				IPHONEOS_DEPLOYMENT_TARGET = 11.1;
				LD_RUNPATH_SEARCH_PATHS = (
					"$(inherited)",
					"@executable_path/Frameworks",
					"@loader_path/Frameworks",
				);
				PRODUCT_BUNDLE_IDENTIFIER = com.psiphon.PsiphonUITests;
				PRODUCT_NAME = "$(TARGET_NAME)";
				SWIFT_ACTIVE_COMPILATION_CONDITIONS = DEBUG;
				SWIFT_VERSION = 5.0;
				TARGETED_DEVICE_FAMILY = "1,2";
				TEST_TARGET_NAME = Psiphon;
			};
			name = Debug;
		};
		4E0D88291FA06B2400ADB61E /* Release */ = {
			isa = XCBuildConfiguration;
			buildSettings = {
				ALWAYS_EMBED_SWIFT_STANDARD_LIBRARIES = YES;
				CLANG_ANALYZER_NONNULL = YES;
				CLANG_ANALYZER_NUMBER_OBJECT_CONVERSION = YES_AGGRESSIVE;
				CLANG_CXX_LANGUAGE_STANDARD = "gnu++14";
				CLANG_WARN_DOCUMENTATION_COMMENTS = YES;
				CLANG_WARN_UNGUARDED_AVAILABILITY = YES_AGGRESSIVE;
				CODE_SIGN_IDENTITY = "iPhone Developer";
				CODE_SIGN_STYLE = Automatic;
				DEVELOPMENT_TEAM = Q6HLNEX92A;
				GCC_C_LANGUAGE_STANDARD = gnu11;
				INFOPLIST_FILE = PsiphonUITests/Info.plist;
				IPHONEOS_DEPLOYMENT_TARGET = 11.1;
				LD_RUNPATH_SEARCH_PATHS = (
					"$(inherited)",
					"@executable_path/Frameworks",
					"@loader_path/Frameworks",
				);
				PRODUCT_BUNDLE_IDENTIFIER = com.psiphon.PsiphonUITests;
				PRODUCT_NAME = "$(TARGET_NAME)";
				SWIFT_VERSION = 5.0;
				TARGETED_DEVICE_FAMILY = "1,2";
				TEST_TARGET_NAME = Psiphon;
			};
			name = Release;
		};
		528D83962548C48600C6C78B /* DevRelease */ = {
			isa = XCBuildConfiguration;
			buildSettings = {
				ALWAYS_SEARCH_USER_PATHS = NO;
				CLANG_ANALYZER_LOCALIZABILITY_NONLOCALIZED = YES;
				CLANG_CXX_LANGUAGE_STANDARD = "gnu++0x";
				CLANG_CXX_LIBRARY = "libc++";
				CLANG_ENABLE_MODULES = YES;
				CLANG_ENABLE_OBJC_ARC = YES;
				CLANG_WARN_BLOCK_CAPTURE_AUTORELEASING = YES;
				CLANG_WARN_BOOL_CONVERSION = YES;
				CLANG_WARN_COMMA = YES;
				CLANG_WARN_CONSTANT_CONVERSION = YES;
				CLANG_WARN_DEPRECATED_OBJC_IMPLEMENTATIONS = YES;
				CLANG_WARN_DIRECT_OBJC_ISA_USAGE = YES_ERROR;
				CLANG_WARN_EMPTY_BODY = YES;
				CLANG_WARN_ENUM_CONVERSION = YES;
				CLANG_WARN_INFINITE_RECURSION = YES;
				CLANG_WARN_INT_CONVERSION = YES;
				CLANG_WARN_NON_LITERAL_NULL_CONVERSION = YES;
				CLANG_WARN_OBJC_IMPLICIT_RETAIN_SELF = YES;
				CLANG_WARN_OBJC_LITERAL_CONVERSION = YES;
				CLANG_WARN_OBJC_ROOT_CLASS = YES_ERROR;
				CLANG_WARN_RANGE_LOOP_ANALYSIS = YES;
				CLANG_WARN_STRICT_PROTOTYPES = YES;
				CLANG_WARN_SUSPICIOUS_MOVE = YES;
				CLANG_WARN_UNREACHABLE_CODE = YES;
				CLANG_WARN__DUPLICATE_METHOD_MATCH = YES;
				"CODE_SIGN_IDENTITY[sdk=iphoneos*]" = "";
				COPY_PHASE_STRIP = NO;
				DEBUG_INFORMATION_FORMAT = "dwarf-with-dsym";
				ENABLE_NS_ASSERTIONS = NO;
				ENABLE_STRICT_OBJC_MSGSEND = YES;
				FRAMEWORK_SEARCH_PATHS = (
					"$(inherited)",
					"$(PROJECT_DIR)",
				);
				GCC_C_LANGUAGE_STANDARD = gnu99;
				GCC_NO_COMMON_BLOCKS = YES;
				GCC_WARN_64_TO_32_BIT_CONVERSION = YES;
				GCC_WARN_ABOUT_RETURN_TYPE = YES_ERROR;
				GCC_WARN_UNDECLARED_SELECTOR = YES;
				GCC_WARN_UNINITIALIZED_AUTOS = YES_AGGRESSIVE;
				GCC_WARN_UNUSED_FUNCTION = YES;
				GCC_WARN_UNUSED_VARIABLE = YES;
				IPHONEOS_DEPLOYMENT_TARGET = 10.2;
				MTL_ENABLE_DEBUG_INFO = NO;
				SDKROOT = iphoneos;
				SWIFT_COMPILATION_MODE = wholemodule;
				SWIFT_OPTIMIZATION_LEVEL = "-O";
				TARGETED_DEVICE_FAMILY = "1,2";
				VALIDATE_PRODUCT = YES;
			};
			name = DevRelease;
		};
		528D83972548C48600C6C78B /* DevRelease */ = {
			isa = XCBuildConfiguration;
			baseConfigurationReference = 473176E0E92FDF7B9DD30F1E /* Pods-Psiphon.devrelease.xcconfig */;
			buildSettings = {
				ALWAYS_SEARCH_USER_PATHS = YES;
				ASSETCATALOG_COMPILER_APPICON_NAME = AppIcon;
				CLANG_ENABLE_MODULES = YES;
				CODE_SIGN_ENTITLEMENTS = Psiphon/Psiphon.entitlements;
				CODE_SIGN_IDENTITY = "iPhone Developer";
				"CODE_SIGN_IDENTITY[sdk=iphoneos*]" = "iPhone Developer";
<<<<<<< HEAD
				CURRENT_PROJECT_VERSION = 220;
=======
				CURRENT_PROJECT_VERSION = 222;
>>>>>>> d1d2495f
				DEFINES_MODULE = NO;
				DEVELOPMENT_TEAM = Q6HLNEX92A;
				ENABLE_BITCODE = NO;
				FRAMEWORK_SEARCH_PATHS = "$(inherited)";
				GCC_PREPROCESSOR_DEFINITIONS = (
					"$(inherited)",
					"DEV_RELEASE=1",
					"COCOAPODS=1",
					"TARGET_IS_CONTAINER=1",
				);
				INFOPLIST_FILE = Psiphon/Info.plist;
				LD_RUNPATH_SEARCH_PATHS = (
					"$(inherited)",
					"@executable_path/Frameworks",
				);
				LIBRARY_SEARCH_PATHS = "$(inherited)";
				OTHER_SWIFT_FLAGS = "$(inherited)";
				PRODUCT_BUNDLE_IDENTIFIER = ca.psiphon.Psiphon;
				PRODUCT_NAME = "$(TARGET_NAME)";
				PROVISIONING_PROFILE = "";
				PROVISIONING_PROFILE_SPECIFIER = "";
				STRIP_BITCODE_FROM_COPIED_FILES = YES;
				SWIFT_ACTIVE_COMPILATION_CONDITIONS = DEV_RELEASE;
				SWIFT_OBJC_BRIDGING_HEADER = "Psiphon/Psiphon-Bridging-Header.h";
				SWIFT_VERSION = 5.0;
				USER_HEADER_SEARCH_PATHS = (
					"\"${PROJECT_DIR}/Pods\"/**",
					"${PROJECT_DIR}/Psiphon/asn1c",
				);
				VERSIONING_SYSTEM = "apple-generic";
			};
			name = DevRelease;
		};
		528D83982548C48600C6C78B /* DevRelease */ = {
			isa = XCBuildConfiguration;
			buildSettings = {
				APPLICATION_EXTENSION_API_ONLY = YES;
				CODE_SIGN_ENTITLEMENTS = PsiphonVPN/PsiphonVPN.entitlements;
				CODE_SIGN_IDENTITY = "iPhone Developer";
				"CODE_SIGN_IDENTITY[sdk=iphoneos*]" = "iPhone Developer";
				DEVELOPMENT_TEAM = "";
				ENABLE_BITCODE = NO;
				GCC_PREPROCESSOR_DEFINITIONS = (
					"$(inherited)",
					"DEV_RELEASE=1",
					"COCOAPODS=1",
					"TARGET_IS_EXTENSION=1",
				);
				INFOPLIST_FILE = PsiphonVPN/Info.plist;
				LD_NO_PIE = YES;
				LD_RUNPATH_SEARCH_PATHS = (
					"$(inherited)",
					"@executable_path/Frameworks",
					"@executable_path/../../Frameworks",
				);
				PRODUCT_BUNDLE_IDENTIFIER = ca.psiphon.Psiphon.PsiphonVPN;
				PRODUCT_NAME = "$(TARGET_NAME)";
				PROVISIONING_PROFILE = "";
				PROVISIONING_PROFILE_SPECIFIER = "";
				SKIP_INSTALL = YES;
				STRIP_BITCODE_FROM_COPIED_FILES = NO;
				SWIFT_OBJC_BRIDGING_HEADER = "Psiphon-Bridging-Header.h";
				SWIFT_VERSION = 3.0;
			};
			name = DevRelease;
		};
		528D83992548C48600C6C78B /* DevRelease */ = {
			isa = XCBuildConfiguration;
			buildSettings = {
				ALWAYS_EMBED_SWIFT_STANDARD_LIBRARIES = YES;
				CLANG_ANALYZER_NONNULL = YES;
				CLANG_ANALYZER_NUMBER_OBJECT_CONVERSION = YES_AGGRESSIVE;
				CLANG_CXX_LANGUAGE_STANDARD = "gnu++14";
				CLANG_ENABLE_OBJC_WEAK = YES;
				CLANG_WARN_DOCUMENTATION_COMMENTS = YES;
				CLANG_WARN_UNGUARDED_AVAILABILITY = YES_AGGRESSIVE;
				CODE_SIGN_IDENTITY = "Apple Development";
				"CODE_SIGN_IDENTITY[sdk=macosx*]" = "-";
				CODE_SIGN_STYLE = Automatic;
				DEVELOPMENT_TEAM = "";
				GCC_C_LANGUAGE_STANDARD = gnu11;
				GCC_PREPROCESSOR_DEFINITIONS = "TARGET_IS_TEST=1";
				INFOPLIST_FILE = PsiphonTests/Info.plist;
				IPHONEOS_DEPLOYMENT_TARGET = 11.1;
				LD_RUNPATH_SEARCH_PATHS = (
					"$(inherited)",
					"@executable_path/Frameworks",
					"@loader_path/Frameworks",
				);
				MTL_FAST_MATH = YES;
				PRODUCT_BUNDLE_IDENTIFIER = ca.psiphon.PsiphonTests;
				PRODUCT_NAME = "$(TARGET_NAME)";
				PROVISIONING_PROFILE_SPECIFIER = "";
				"PROVISIONING_PROFILE_SPECIFIER[sdk=macosx*]" = "";
				TARGETED_DEVICE_FAMILY = "1,2";
			};
			name = DevRelease;
		};
		528D839A2548C48600C6C78B /* DevRelease */ = {
			isa = XCBuildConfiguration;
			buildSettings = {
				ALWAYS_EMBED_SWIFT_STANDARD_LIBRARIES = YES;
				CLANG_ANALYZER_NONNULL = YES;
				CLANG_ANALYZER_NUMBER_OBJECT_CONVERSION = YES_AGGRESSIVE;
				CLANG_CXX_LANGUAGE_STANDARD = "gnu++14";
				CLANG_WARN_DOCUMENTATION_COMMENTS = YES;
				CLANG_WARN_UNGUARDED_AVAILABILITY = YES_AGGRESSIVE;
				CODE_SIGN_IDENTITY = "iPhone Developer";
				CODE_SIGN_STYLE = Automatic;
				DEVELOPMENT_TEAM = Q6HLNEX92A;
				GCC_C_LANGUAGE_STANDARD = gnu11;
				INFOPLIST_FILE = PsiphonUITests/Info.plist;
				IPHONEOS_DEPLOYMENT_TARGET = 11.1;
				LD_RUNPATH_SEARCH_PATHS = (
					"$(inherited)",
					"@executable_path/Frameworks",
					"@loader_path/Frameworks",
				);
				PRODUCT_BUNDLE_IDENTIFIER = com.psiphon.PsiphonUITests;
				PRODUCT_NAME = "$(TARGET_NAME)";
				SWIFT_VERSION = 5.0;
				TARGETED_DEVICE_FAMILY = "1,2";
				TEST_TARGET_NAME = Psiphon;
			};
			name = DevRelease;
		};
		CE26FC9A1BBDC7B800B83375 /* Debug */ = {
			isa = XCBuildConfiguration;
			buildSettings = {
				ALWAYS_SEARCH_USER_PATHS = NO;
				CLANG_ANALYZER_LOCALIZABILITY_NONLOCALIZED = YES;
				CLANG_CXX_LANGUAGE_STANDARD = "gnu++0x";
				CLANG_CXX_LIBRARY = "libc++";
				CLANG_ENABLE_MODULES = YES;
				CLANG_ENABLE_OBJC_ARC = YES;
				CLANG_WARN_BLOCK_CAPTURE_AUTORELEASING = YES;
				CLANG_WARN_BOOL_CONVERSION = YES;
				CLANG_WARN_COMMA = YES;
				CLANG_WARN_CONSTANT_CONVERSION = YES;
				CLANG_WARN_DEPRECATED_OBJC_IMPLEMENTATIONS = YES;
				CLANG_WARN_DIRECT_OBJC_ISA_USAGE = YES_ERROR;
				CLANG_WARN_EMPTY_BODY = YES;
				CLANG_WARN_ENUM_CONVERSION = YES;
				CLANG_WARN_INFINITE_RECURSION = YES;
				CLANG_WARN_INT_CONVERSION = YES;
				CLANG_WARN_NON_LITERAL_NULL_CONVERSION = YES;
				CLANG_WARN_OBJC_IMPLICIT_RETAIN_SELF = YES;
				CLANG_WARN_OBJC_LITERAL_CONVERSION = YES;
				CLANG_WARN_OBJC_ROOT_CLASS = YES_ERROR;
				CLANG_WARN_RANGE_LOOP_ANALYSIS = YES;
				CLANG_WARN_STRICT_PROTOTYPES = YES;
				CLANG_WARN_SUSPICIOUS_MOVE = YES;
				CLANG_WARN_UNREACHABLE_CODE = YES;
				CLANG_WARN__DUPLICATE_METHOD_MATCH = YES;
				"CODE_SIGN_IDENTITY[sdk=iphoneos*]" = "";
				COPY_PHASE_STRIP = NO;
				DEBUG_INFORMATION_FORMAT = dwarf;
				ENABLE_STRICT_OBJC_MSGSEND = YES;
				ENABLE_TESTABILITY = YES;
				FRAMEWORK_SEARCH_PATHS = (
					"$(inherited)",
					"$(PROJECT_DIR)",
				);
				GCC_C_LANGUAGE_STANDARD = gnu99;
				GCC_DYNAMIC_NO_PIC = NO;
				GCC_NO_COMMON_BLOCKS = YES;
				GCC_OPTIMIZATION_LEVEL = 0;
				GCC_PREPROCESSOR_DEFINITIONS = (
					"DEBUG=1",
					"$(inherited)",
				);
				GCC_WARN_64_TO_32_BIT_CONVERSION = YES;
				GCC_WARN_ABOUT_RETURN_TYPE = YES_ERROR;
				GCC_WARN_UNDECLARED_SELECTOR = YES;
				GCC_WARN_UNINITIALIZED_AUTOS = YES_AGGRESSIVE;
				GCC_WARN_UNUSED_FUNCTION = YES;
				GCC_WARN_UNUSED_VARIABLE = YES;
				IPHONEOS_DEPLOYMENT_TARGET = 10.2;
				MTL_ENABLE_DEBUG_INFO = YES;
				ONLY_ACTIVE_ARCH = YES;
				SDKROOT = iphoneos;
				SWIFT_OPTIMIZATION_LEVEL = "-Onone";
				TARGETED_DEVICE_FAMILY = "1,2";
			};
			name = Debug;
		};
		CE26FC9B1BBDC7B800B83375 /* Release */ = {
			isa = XCBuildConfiguration;
			buildSettings = {
				ALWAYS_SEARCH_USER_PATHS = NO;
				CLANG_ANALYZER_LOCALIZABILITY_NONLOCALIZED = YES;
				CLANG_CXX_LANGUAGE_STANDARD = "gnu++0x";
				CLANG_CXX_LIBRARY = "libc++";
				CLANG_ENABLE_MODULES = YES;
				CLANG_ENABLE_OBJC_ARC = YES;
				CLANG_WARN_BLOCK_CAPTURE_AUTORELEASING = YES;
				CLANG_WARN_BOOL_CONVERSION = YES;
				CLANG_WARN_COMMA = YES;
				CLANG_WARN_CONSTANT_CONVERSION = YES;
				CLANG_WARN_DEPRECATED_OBJC_IMPLEMENTATIONS = YES;
				CLANG_WARN_DIRECT_OBJC_ISA_USAGE = YES_ERROR;
				CLANG_WARN_EMPTY_BODY = YES;
				CLANG_WARN_ENUM_CONVERSION = YES;
				CLANG_WARN_INFINITE_RECURSION = YES;
				CLANG_WARN_INT_CONVERSION = YES;
				CLANG_WARN_NON_LITERAL_NULL_CONVERSION = YES;
				CLANG_WARN_OBJC_IMPLICIT_RETAIN_SELF = YES;
				CLANG_WARN_OBJC_LITERAL_CONVERSION = YES;
				CLANG_WARN_OBJC_ROOT_CLASS = YES_ERROR;
				CLANG_WARN_RANGE_LOOP_ANALYSIS = YES;
				CLANG_WARN_STRICT_PROTOTYPES = YES;
				CLANG_WARN_SUSPICIOUS_MOVE = YES;
				CLANG_WARN_UNREACHABLE_CODE = YES;
				CLANG_WARN__DUPLICATE_METHOD_MATCH = YES;
				"CODE_SIGN_IDENTITY[sdk=iphoneos*]" = "";
				COPY_PHASE_STRIP = NO;
				DEBUG_INFORMATION_FORMAT = "dwarf-with-dsym";
				ENABLE_NS_ASSERTIONS = NO;
				ENABLE_STRICT_OBJC_MSGSEND = YES;
				FRAMEWORK_SEARCH_PATHS = (
					"$(inherited)",
					"$(PROJECT_DIR)",
				);
				GCC_C_LANGUAGE_STANDARD = gnu99;
				GCC_NO_COMMON_BLOCKS = YES;
				GCC_WARN_64_TO_32_BIT_CONVERSION = YES;
				GCC_WARN_ABOUT_RETURN_TYPE = YES_ERROR;
				GCC_WARN_UNDECLARED_SELECTOR = YES;
				GCC_WARN_UNINITIALIZED_AUTOS = YES_AGGRESSIVE;
				GCC_WARN_UNUSED_FUNCTION = YES;
				GCC_WARN_UNUSED_VARIABLE = YES;
				IPHONEOS_DEPLOYMENT_TARGET = 10.2;
				MTL_ENABLE_DEBUG_INFO = NO;
				SDKROOT = iphoneos;
				SWIFT_COMPILATION_MODE = wholemodule;
				SWIFT_OPTIMIZATION_LEVEL = "-O";
				TARGETED_DEVICE_FAMILY = "1,2";
				VALIDATE_PRODUCT = YES;
			};
			name = Release;
		};
		CE26FC9D1BBDC7B800B83375 /* Debug */ = {
			isa = XCBuildConfiguration;
			baseConfigurationReference = EDB109A2FBFB32D821FF121D /* Pods-Psiphon.debug.xcconfig */;
			buildSettings = {
				ALWAYS_SEARCH_USER_PATHS = YES;
				ASSETCATALOG_COMPILER_APPICON_NAME = AppIcon;
				CLANG_ENABLE_MODULES = YES;
				CODE_SIGN_ENTITLEMENTS = Psiphon/Psiphon.entitlements;
				CODE_SIGN_IDENTITY = "iPhone Developer";
				"CODE_SIGN_IDENTITY[sdk=iphoneos*]" = "iPhone Developer";
<<<<<<< HEAD
				CURRENT_PROJECT_VERSION = 220;
=======
				CURRENT_PROJECT_VERSION = 222;
>>>>>>> d1d2495f
				DEBUG_INFORMATION_FORMAT = "dwarf-with-dsym";
				DEFINES_MODULE = NO;
				DEVELOPMENT_TEAM = Q6HLNEX92A;
				ENABLE_BITCODE = NO;
				FRAMEWORK_SEARCH_PATHS = (
					"$(inherited)",
					"$(PROJECT_DIR)/GoogleMobileAdsSdkiOS-7.65.0",
				);
				GCC_PREPROCESSOR_DEFINITIONS = (
					"$(inherited)",
					"COCOAPODS=1",
					"TARGET_IS_CONTAINER=1",
				);
				INFOPLIST_FILE = Psiphon/Info.plist;
				LD_RUNPATH_SEARCH_PATHS = (
					"$(inherited)",
					"@executable_path/Frameworks",
				);
				LIBRARY_SEARCH_PATHS = "$(inherited)";
				OTHER_SWIFT_FLAGS = "$(inherited) -DDEBUG";
				PRODUCT_BUNDLE_IDENTIFIER = ca.psiphon.Psiphon;
				PRODUCT_NAME = "$(TARGET_NAME)";
				PROVISIONING_PROFILE = "";
				PROVISIONING_PROFILE_SPECIFIER = "";
				STRIP_BITCODE_FROM_COPIED_FILES = YES;
				SWIFT_ACTIVE_COMPILATION_CONDITIONS = "";
				SWIFT_OBJC_BRIDGING_HEADER = "Psiphon/Psiphon-Bridging-Header.h";
				SWIFT_OPTIMIZATION_LEVEL = "-Onone";
				SWIFT_VERSION = 5.0;
				TARGETED_DEVICE_FAMILY = "1,2";
				USER_HEADER_SEARCH_PATHS = (
					"\"${PROJECT_DIR}/Pods\"/**",
					"${PROJECT_DIR}/Psiphon/asn1c",
				);
				VERSIONING_SYSTEM = "apple-generic";
			};
			name = Debug;
		};
		CE26FC9E1BBDC7B800B83375 /* Release */ = {
			isa = XCBuildConfiguration;
			baseConfigurationReference = 571DC9418AF936E60179F07C /* Pods-Psiphon.release.xcconfig */;
			buildSettings = {
				ALWAYS_SEARCH_USER_PATHS = YES;
				ASSETCATALOG_COMPILER_APPICON_NAME = AppIcon;
				CLANG_ENABLE_MODULES = YES;
				CODE_SIGN_ENTITLEMENTS = Psiphon/Psiphon.entitlements;
				CODE_SIGN_IDENTITY = "iPhone Developer";
				"CODE_SIGN_IDENTITY[sdk=iphoneos*]" = "iPhone Developer";
<<<<<<< HEAD
				CURRENT_PROJECT_VERSION = 220;
=======
				CURRENT_PROJECT_VERSION = 222;
>>>>>>> d1d2495f
				DEFINES_MODULE = NO;
				DEVELOPMENT_TEAM = "";
				ENABLE_BITCODE = NO;
				FRAMEWORK_SEARCH_PATHS = (
					"$(inherited)",
					"$(PROJECT_DIR)/GoogleMobileAdsSdkiOS-7.65.0",
				);
				GCC_PREPROCESSOR_DEFINITIONS = (
					"$(inherited)",
					"COCOAPODS=1",
					"TARGET_IS_CONTAINER=1",
				);
				INFOPLIST_FILE = Psiphon/Info.plist;
				LD_RUNPATH_SEARCH_PATHS = (
					"$(inherited)",
					"@executable_path/Frameworks",
				);
				LIBRARY_SEARCH_PATHS = "$(inherited)";
				OTHER_SWIFT_FLAGS = "$(inherited)";
				PRODUCT_BUNDLE_IDENTIFIER = ca.psiphon.Psiphon;
				PRODUCT_NAME = "$(TARGET_NAME)";
				PROVISIONING_PROFILE = "";
				PROVISIONING_PROFILE_SPECIFIER = "";
				STRIP_BITCODE_FROM_COPIED_FILES = YES;
				SWIFT_ACTIVE_COMPILATION_CONDITIONS = "";
				SWIFT_OBJC_BRIDGING_HEADER = "Psiphon/Psiphon-Bridging-Header.h";
				SWIFT_VERSION = 5.0;
				TARGETED_DEVICE_FAMILY = "1,2";
				USER_HEADER_SEARCH_PATHS = (
					"\"${PROJECT_DIR}/Pods\"/**",
					"${PROJECT_DIR}/Psiphon/asn1c",
				);
				VERSIONING_SYSTEM = "apple-generic";
			};
			name = Release;
		};
		CE26FCAE1BBDC85900B83375 /* Debug */ = {
			isa = XCBuildConfiguration;
			buildSettings = {
				APPLICATION_EXTENSION_API_ONLY = YES;
				CODE_SIGN_ENTITLEMENTS = PsiphonVPN/PsiphonVPN.entitlements;
				CODE_SIGN_IDENTITY = "iPhone Developer";
				"CODE_SIGN_IDENTITY[sdk=iphoneos*]" = "iPhone Developer";
				DEBUG_INFORMATION_FORMAT = "dwarf-with-dsym";
				DEVELOPMENT_TEAM = "";
				ENABLE_BITCODE = NO;
				GCC_PREPROCESSOR_DEFINITIONS = (
					"$(inherited)",
					"COCOAPODS=1",
					"TARGET_IS_EXTENSION=1",
				);
				INFOPLIST_FILE = PsiphonVPN/Info.plist;
				LD_NO_PIE = YES;
				LD_RUNPATH_SEARCH_PATHS = (
					"$(inherited)",
					"@executable_path/Frameworks",
					"@executable_path/../../Frameworks",
				);
				PRODUCT_BUNDLE_IDENTIFIER = ca.psiphon.Psiphon.PsiphonVPN;
				PRODUCT_NAME = "$(TARGET_NAME)";
				PROVISIONING_PROFILE = "";
				PROVISIONING_PROFILE_SPECIFIER = "";
				SKIP_INSTALL = YES;
				STRIP_BITCODE_FROM_COPIED_FILES = NO;
				SWIFT_OBJC_BRIDGING_HEADER = "Psiphon-Bridging-Header.h";
				SWIFT_VERSION = 3.0;
			};
			name = Debug;
		};
		CE26FCAF1BBDC85900B83375 /* Release */ = {
			isa = XCBuildConfiguration;
			buildSettings = {
				APPLICATION_EXTENSION_API_ONLY = YES;
				CODE_SIGN_ENTITLEMENTS = PsiphonVPN/PsiphonVPN.entitlements;
				CODE_SIGN_IDENTITY = "iPhone Developer";
				"CODE_SIGN_IDENTITY[sdk=iphoneos*]" = "iPhone Developer";
				DEVELOPMENT_TEAM = "";
				ENABLE_BITCODE = NO;
				GCC_PREPROCESSOR_DEFINITIONS = (
					"$(inherited)",
					"COCOAPODS=1",
					"TARGET_IS_EXTENSION=1",
				);
				INFOPLIST_FILE = PsiphonVPN/Info.plist;
				LD_NO_PIE = YES;
				LD_RUNPATH_SEARCH_PATHS = (
					"$(inherited)",
					"@executable_path/Frameworks",
					"@executable_path/../../Frameworks",
				);
				PRODUCT_BUNDLE_IDENTIFIER = ca.psiphon.Psiphon.PsiphonVPN;
				PRODUCT_NAME = "$(TARGET_NAME)";
				PROVISIONING_PROFILE = "";
				PROVISIONING_PROFILE_SPECIFIER = "";
				SKIP_INSTALL = YES;
				STRIP_BITCODE_FROM_COPIED_FILES = NO;
				SWIFT_OBJC_BRIDGING_HEADER = "Psiphon-Bridging-Header.h";
				SWIFT_VERSION = 3.0;
			};
			name = Release;
		};
		CEA1B780249AA9A0006D9853 /* Debug */ = {
			isa = XCBuildConfiguration;
			buildSettings = {
				ALWAYS_EMBED_SWIFT_STANDARD_LIBRARIES = YES;
				CLANG_ANALYZER_NONNULL = YES;
				CLANG_ANALYZER_NUMBER_OBJECT_CONVERSION = YES_AGGRESSIVE;
				CLANG_CXX_LANGUAGE_STANDARD = "gnu++14";
				CLANG_ENABLE_OBJC_WEAK = YES;
				CLANG_WARN_DOCUMENTATION_COMMENTS = YES;
				CLANG_WARN_UNGUARDED_AVAILABILITY = YES_AGGRESSIVE;
				CODE_SIGN_IDENTITY = "Apple Development";
				"CODE_SIGN_IDENTITY[sdk=macosx*]" = "-";
				CODE_SIGN_STYLE = Automatic;
				DEVELOPMENT_TEAM = "";
				GCC_C_LANGUAGE_STANDARD = gnu11;
				GCC_PREPROCESSOR_DEFINITIONS = (
					"DEBUG=1",
					"TARGET_IS_TEST=1",
				);
				INFOPLIST_FILE = PsiphonTests/Info.plist;
				IPHONEOS_DEPLOYMENT_TARGET = 11.1;
				LD_RUNPATH_SEARCH_PATHS = (
					"$(inherited)",
					"@executable_path/Frameworks",
					"@loader_path/Frameworks",
				);
				MTL_ENABLE_DEBUG_INFO = INCLUDE_SOURCE;
				MTL_FAST_MATH = YES;
				PRODUCT_BUNDLE_IDENTIFIER = ca.psiphon.PsiphonTests;
				PRODUCT_NAME = "$(TARGET_NAME)";
				PROVISIONING_PROFILE_SPECIFIER = "";
				"PROVISIONING_PROFILE_SPECIFIER[sdk=macosx*]" = "";
				TARGETED_DEVICE_FAMILY = "1,2";
			};
			name = Debug;
		};
		CEA1B781249AA9A0006D9853 /* Release */ = {
			isa = XCBuildConfiguration;
			buildSettings = {
				ALWAYS_EMBED_SWIFT_STANDARD_LIBRARIES = YES;
				CLANG_ANALYZER_NONNULL = YES;
				CLANG_ANALYZER_NUMBER_OBJECT_CONVERSION = YES_AGGRESSIVE;
				CLANG_CXX_LANGUAGE_STANDARD = "gnu++14";
				CLANG_ENABLE_OBJC_WEAK = YES;
				CLANG_WARN_DOCUMENTATION_COMMENTS = YES;
				CLANG_WARN_UNGUARDED_AVAILABILITY = YES_AGGRESSIVE;
				CODE_SIGN_IDENTITY = "Apple Development";
				"CODE_SIGN_IDENTITY[sdk=macosx*]" = "-";
				CODE_SIGN_STYLE = Automatic;
				DEVELOPMENT_TEAM = "";
				GCC_C_LANGUAGE_STANDARD = gnu11;
				GCC_PREPROCESSOR_DEFINITIONS = "TARGET_IS_TEST=1";
				INFOPLIST_FILE = PsiphonTests/Info.plist;
				IPHONEOS_DEPLOYMENT_TARGET = 11.1;
				LD_RUNPATH_SEARCH_PATHS = (
					"$(inherited)",
					"@executable_path/Frameworks",
					"@loader_path/Frameworks",
				);
				MTL_FAST_MATH = YES;
				PRODUCT_BUNDLE_IDENTIFIER = ca.psiphon.PsiphonTests;
				PRODUCT_NAME = "$(TARGET_NAME)";
				PROVISIONING_PROFILE_SPECIFIER = "";
				"PROVISIONING_PROFILE_SPECIFIER[sdk=macosx*]" = "";
				TARGETED_DEVICE_FAMILY = "1,2";
			};
			name = Release;
		};
/* End XCBuildConfiguration section */

/* Begin XCConfigurationList section */
		4E0D882A1FA06B2400ADB61E /* Build configuration list for PBXNativeTarget "PsiphonUITests" */ = {
			isa = XCConfigurationList;
			buildConfigurations = (
				4E0D88281FA06B2400ADB61E /* Debug */,
				4E0D88291FA06B2400ADB61E /* Release */,
				528D839A2548C48600C6C78B /* DevRelease */,
			);
			defaultConfigurationIsVisible = 0;
			defaultConfigurationName = Release;
		};
		CE26FC851BBDC7B700B83375 /* Build configuration list for PBXProject "Psiphon" */ = {
			isa = XCConfigurationList;
			buildConfigurations = (
				CE26FC9A1BBDC7B800B83375 /* Debug */,
				CE26FC9B1BBDC7B800B83375 /* Release */,
				528D83962548C48600C6C78B /* DevRelease */,
			);
			defaultConfigurationIsVisible = 0;
			defaultConfigurationName = Release;
		};
		CE26FC9C1BBDC7B800B83375 /* Build configuration list for PBXNativeTarget "Psiphon" */ = {
			isa = XCConfigurationList;
			buildConfigurations = (
				CE26FC9D1BBDC7B800B83375 /* Debug */,
				CE26FC9E1BBDC7B800B83375 /* Release */,
				528D83972548C48600C6C78B /* DevRelease */,
			);
			defaultConfigurationIsVisible = 0;
			defaultConfigurationName = Release;
		};
		CE26FCAD1BBDC85900B83375 /* Build configuration list for PBXNativeTarget "PsiphonVPN" */ = {
			isa = XCConfigurationList;
			buildConfigurations = (
				CE26FCAE1BBDC85900B83375 /* Debug */,
				CE26FCAF1BBDC85900B83375 /* Release */,
				528D83982548C48600C6C78B /* DevRelease */,
			);
			defaultConfigurationIsVisible = 0;
			defaultConfigurationName = Release;
		};
		CEA1B77F249AA9A0006D9853 /* Build configuration list for PBXNativeTarget "PsiphonTests" */ = {
			isa = XCConfigurationList;
			buildConfigurations = (
				CEA1B780249AA9A0006D9853 /* Debug */,
				CEA1B781249AA9A0006D9853 /* Release */,
				528D83992548C48600C6C78B /* DevRelease */,
			);
			defaultConfigurationIsVisible = 0;
			defaultConfigurationName = Release;
		};
/* End XCConfigurationList section */

/* Begin XCSwiftPackageProductDependency section */
		8D1F62B9247DBB0D0028AFAF /* Utilities */ = {
			isa = XCSwiftPackageProductDependency;
			productName = Utilities;
		};
		8D1F62BB247DBB130028AFAF /* PsiApi */ = {
			isa = XCSwiftPackageProductDependency;
			productName = PsiApi;
		};
/* End XCSwiftPackageProductDependency section */
	};
	rootObject = CE26FC821BBDC7B700B83375 /* Project object */;
}<|MERGE_RESOLUTION|>--- conflicted
+++ resolved
@@ -7,23 +7,14 @@
 	objects = {
 
 /* Begin PBXBuildFile section */
-<<<<<<< HEAD
 		2911A793263D5DED001A0A4D /* ViewBuilderContainerView.swift in Sources */ = {isa = PBXBuildFile; fileRef = 2911A792263D5DED001A0A4D /* ViewBuilderContainerView.swift */; };
 		2911A795263D6C6D001A0A4D /* WebViewController.swift in Sources */ = {isa = PBXBuildFile; fileRef = 2911A794263D6C6D001A0A4D /* WebViewController.swift */; };
 		2911A797263F1941001A0A4D /* BlockerView.swift in Sources */ = {isa = PBXBuildFile; fileRef = 2911A796263F1941001A0A4D /* BlockerView.swift */; };
-		2913641F25DF06C800C79880 /* AdMobInterstitialAdController.swift in Sources */ = {isa = PBXBuildFile; fileRef = 2913641E25DF06C800C79880 /* AdMobInterstitialAdController.swift */; };
-		2913642125DF1E5700C79880 /* AdControllerStatus.swift in Sources */ = {isa = PBXBuildFile; fileRef = 2913642025DF1E5700C79880 /* AdControllerStatus.swift */; };
 		292B531E2620DFCB00C0C44A /* SettingsViewModel.swift in Sources */ = {isa = PBXBuildFile; fileRef = 292B531D2620DFCB00C0C44A /* SettingsViewModel.swift */; };
 		296054AA265307770001E72D /* PsiCashAccountNameViewWrapper.swift in Sources */ = {isa = PBXBuildFile; fileRef = 296054A9265307770001E72D /* PsiCashAccountNameViewWrapper.swift */; };
 		296622B525E8A554004635A1 /* LaunchScreenViewController.swift in Sources */ = {isa = PBXBuildFile; fileRef = 296622B425E8A554004635A1 /* LaunchScreenViewController.swift */; };
-		296E800225D47A6300574A74 /* AdStateReducer.swift in Sources */ = {isa = PBXBuildFile; fileRef = 296E800125D47A6300574A74 /* AdStateReducer.swift */; };
 		29923FDA264EFC720078E8BB /* PsiCashLib.xcframework in Frameworks */ = {isa = PBXBuildFile; fileRef = 29923FD9264EFC720078E8BB /* PsiCashLib.xcframework */; };
 		29923FDB264EFC720078E8BB /* PsiCashLib.xcframework in CopyFiles */ = {isa = PBXBuildFile; fileRef = 29923FD9264EFC720078E8BB /* PsiCashLib.xcframework */; settings = {ATTRIBUTES = (CodeSignOnCopy, RemoveHeadersOnCopy, ); }; };
-		29B59CE725E48F4E0051C213 /* AdMobRewardedVideoAdController.swift in Sources */ = {isa = PBXBuildFile; fileRef = 29B59CE625E48F4E0051C213 /* AdMobRewardedVideoAdController.swift */; };
-		29C8FBD52640949A0029B758 /* GADRequest+Additions.swift in Sources */ = {isa = PBXBuildFile; fileRef = 29C8FBD42640949A0029B758 /* GADRequest+Additions.swift */; };
-=======
-		296622B525E8A554004635A1 /* LaunchScreenViewController.swift in Sources */ = {isa = PBXBuildFile; fileRef = 296622B425E8A554004635A1 /* LaunchScreenViewController.swift */; };
->>>>>>> d1d2495f
 		29FE979125C0C1CA00D9C09F /* HostAppProtocol.m in Sources */ = {isa = PBXBuildFile; fileRef = 29FE979025C0C1CA00D9C09F /* HostAppProtocol.m */; };
 		440D75BE1F59E041005C603B /* StoreKit.framework in Frameworks */ = {isa = PBXBuildFile; fileRef = 440D75BD1F59E041005C603B /* StoreKit.framework */; };
 		4435CC271F70566000F3A809 /* SettingsViewController.m in Sources */ = {isa = PBXBuildFile; fileRef = 4435CC261F70566000F3A809 /* SettingsViewController.m */; };
@@ -388,22 +379,13 @@
 		1787CA7A8FA75358E02689FB /* Pods-Psiphon-PsiApi-PsiApiTests.release.xcconfig */ = {isa = PBXFileReference; includeInIndex = 1; lastKnownFileType = text.xcconfig; name = "Pods-Psiphon-PsiApi-PsiApiTests.release.xcconfig"; path = "Pods/Target Support Files/Pods-Psiphon-PsiApi-PsiApiTests/Pods-Psiphon-PsiApi-PsiApiTests.release.xcconfig"; sourceTree = "<group>"; };
 		1CF6F36D51088259B2AC450E /* Pods-PsiApi-Testing.release.xcconfig */ = {isa = PBXFileReference; includeInIndex = 1; lastKnownFileType = text.xcconfig; name = "Pods-PsiApi-Testing.release.xcconfig"; path = "Pods/Target Support Files/Pods-PsiApi-Testing/Pods-PsiApi-Testing.release.xcconfig"; sourceTree = "<group>"; };
 		1FE4700126FC2AD287FCB45B /* Pods-PsiphonTests.release.xcconfig */ = {isa = PBXFileReference; includeInIndex = 1; lastKnownFileType = text.xcconfig; name = "Pods-PsiphonTests.release.xcconfig"; path = "Pods/Target Support Files/Pods-PsiphonTests/Pods-PsiphonTests.release.xcconfig"; sourceTree = "<group>"; };
-<<<<<<< HEAD
 		2911A792263D5DED001A0A4D /* ViewBuilderContainerView.swift */ = {isa = PBXFileReference; lastKnownFileType = sourcecode.swift; path = ViewBuilderContainerView.swift; sourceTree = "<group>"; };
 		2911A794263D6C6D001A0A4D /* WebViewController.swift */ = {isa = PBXFileReference; lastKnownFileType = sourcecode.swift; path = WebViewController.swift; sourceTree = "<group>"; };
 		2911A796263F1941001A0A4D /* BlockerView.swift */ = {isa = PBXFileReference; lastKnownFileType = sourcecode.swift; path = BlockerView.swift; sourceTree = "<group>"; };
-		2913641E25DF06C800C79880 /* AdMobInterstitialAdController.swift */ = {isa = PBXFileReference; lastKnownFileType = sourcecode.swift; path = AdMobInterstitialAdController.swift; sourceTree = "<group>"; };
-		2913642025DF1E5700C79880 /* AdControllerStatus.swift */ = {isa = PBXFileReference; lastKnownFileType = sourcecode.swift; path = AdControllerStatus.swift; sourceTree = "<group>"; };
 		292B531D2620DFCB00C0C44A /* SettingsViewModel.swift */ = {isa = PBXFileReference; lastKnownFileType = sourcecode.swift; path = SettingsViewModel.swift; sourceTree = "<group>"; };
 		296054A9265307770001E72D /* PsiCashAccountNameViewWrapper.swift */ = {isa = PBXFileReference; lastKnownFileType = sourcecode.swift; path = PsiCashAccountNameViewWrapper.swift; sourceTree = "<group>"; };
 		296622B425E8A554004635A1 /* LaunchScreenViewController.swift */ = {isa = PBXFileReference; lastKnownFileType = sourcecode.swift; path = LaunchScreenViewController.swift; sourceTree = "<group>"; };
-		296E800125D47A6300574A74 /* AdStateReducer.swift */ = {isa = PBXFileReference; lastKnownFileType = sourcecode.swift; path = AdStateReducer.swift; sourceTree = "<group>"; };
 		29923FD9264EFC720078E8BB /* PsiCashLib.xcframework */ = {isa = PBXFileReference; lastKnownFileType = wrapper.xcframework; name = PsiCashLib.xcframework; path = Frameworks/PsiCashLib.xcframework; sourceTree = "<group>"; };
-		29B59CE625E48F4E0051C213 /* AdMobRewardedVideoAdController.swift */ = {isa = PBXFileReference; lastKnownFileType = sourcecode.swift; path = AdMobRewardedVideoAdController.swift; sourceTree = "<group>"; };
-		29C8FBD42640949A0029B758 /* GADRequest+Additions.swift */ = {isa = PBXFileReference; fileEncoding = 4; lastKnownFileType = sourcecode.swift; path = "GADRequest+Additions.swift"; sourceTree = "<group>"; };
-=======
-		296622B425E8A554004635A1 /* LaunchScreenViewController.swift */ = {isa = PBXFileReference; lastKnownFileType = sourcecode.swift; path = LaunchScreenViewController.swift; sourceTree = "<group>"; };
->>>>>>> d1d2495f
 		29FE978F25C0C1CA00D9C09F /* HostAppProtocol.h */ = {isa = PBXFileReference; lastKnownFileType = sourcecode.c.h; path = HostAppProtocol.h; sourceTree = "<group>"; };
 		29FE979025C0C1CA00D9C09F /* HostAppProtocol.m */ = {isa = PBXFileReference; lastKnownFileType = sourcecode.c.objc; path = HostAppProtocol.m; sourceTree = "<group>"; };
 		2D1DAF6C9CAF197D05CDCFCF /* Pods-Testing-TestingTests.release.xcconfig */ = {isa = PBXFileReference; includeInIndex = 1; lastKnownFileType = text.xcconfig; name = "Pods-Testing-TestingTests.release.xcconfig"; path = "Pods/Target Support Files/Pods-Testing-TestingTests/Pods-Testing-TestingTests.release.xcconfig"; sourceTree = "<group>"; };
@@ -907,11 +889,7 @@
 			isa = PBXFrameworksBuildPhase;
 			buildActionMask = 2147483647;
 			files = (
-<<<<<<< HEAD
 				29923FDA264EFC720078E8BB /* PsiCashLib.xcframework in Frameworks */,
-				521BD22D25D1BC4F006944D9 /* GoogleAppMeasurement.xcframework in Frameworks */,
-=======
->>>>>>> d1d2495f
 				8D1F62BC247DBB130028AFAF /* PsiApi in Frameworks */,
 				668AF9C01E92CBE0008CAAAA /* NetworkExtension.framework in Frameworks */,
 				8D1F62BA247DBB0D0028AFAF /* Utilities in Frameworks */,
@@ -1661,21 +1639,6 @@
 			path = ReactiveExtensions;
 			sourceTree = "<group>";
 		};
-<<<<<<< HEAD
-		EFFA4AB620F68CE100E35E8E /* Ad */ = {
-			isa = PBXGroup;
-			children = (
-				296E800125D47A6300574A74 /* AdStateReducer.swift */,
-				2913641E25DF06C800C79880 /* AdMobInterstitialAdController.swift */,
-				2913642025DF1E5700C79880 /* AdControllerStatus.swift */,
-				29B59CE625E48F4E0051C213 /* AdMobRewardedVideoAdController.swift */,
-				29C8FBD42640949A0029B758 /* GADRequest+Additions.swift */,
-			);
-			path = Ad;
-			sourceTree = "<group>";
-		};
-=======
->>>>>>> d1d2495f
 		F136C2981F62E81F000D3EAB /* Resource */ = {
 			isa = PBXGroup;
 			children = (
@@ -2114,11 +2077,7 @@
 				2911A795263D6C6D001A0A4D /* WebViewController.swift in Sources */,
 				4EC5526620AB8DCD000B4BEA /* PastelView.m in Sources */,
 				4E5263C7207294600021FEF5 /* EmbeddedServerEntries.m in Sources */,
-<<<<<<< HEAD
 				52A2466D23A172A800A01FF1 /* ViewBuilderViewController.swift in Sources */,
-=======
-				52A2466D23A172A800A01FF1 /* AlertViewController.swift in Sources */,
->>>>>>> d1d2495f
 				5246800D22D65926009AEC6E /* UIUtils.swift in Sources */,
 				9BFECFEB3BC9F10542C1A416 /* PsiphonConfigUserDefaults.m in Sources */,
 				4E5263CD2072984D0021FEF5 /* IAPViewController.m in Sources */,
@@ -2143,7 +2102,6 @@
 				445F24E320E1A5BA00D004E9 /* OCTET_STRING.c in Sources */,
 				445F24E120E1A5BA00D004E9 /* ReceiptAttribute.c in Sources */,
 				EF90D7A2204F22C900228A63 /* timestamp_compare.c in Sources */,
-				29C8FBD52640949A0029B758 /* GADRequest+Additions.swift in Sources */,
 				52A24659238C9AB700A01FF1 /* SpeedBoostPurchaseTable.swift in Sources */,
 				CE234A7624F46AEC0007709A /* Feedback.swift in Sources */,
 				8D9E602A24364ED2003A46D8 /* VPNStateReducer.swift in Sources */,
@@ -2154,11 +2112,7 @@
 				8DB6C638242A4D06005E2F4C /* DuskButton.swift in Sources */,
 				4EC5526320AB8DBE000B4BEA /* Pastel.m in Sources */,
 				52DF5E9223C675EC00A1B067 /* ViewController+Additions.swift in Sources */,
-<<<<<<< HEAD
-				29B59CE725E48F4E0051C213 /* AdMobRewardedVideoAdController.swift in Sources */,
 				8D2CBAF52540D67C006822A2 /* AlertTypes.swift in Sources */,
-=======
->>>>>>> d1d2495f
 				CED6796124A4FA6D00C4CA81 /* ExtensionContainerFile.m in Sources */,
 				52C8F0AB237CA26200E5F9C0 /* ImageViewBuilder.swift in Sources */,
 				8D75EF6125264A7600D44101 /* ContainerView.swift in Sources */,
@@ -2558,11 +2512,7 @@
 				CODE_SIGN_ENTITLEMENTS = Psiphon/Psiphon.entitlements;
 				CODE_SIGN_IDENTITY = "iPhone Developer";
 				"CODE_SIGN_IDENTITY[sdk=iphoneos*]" = "iPhone Developer";
-<<<<<<< HEAD
 				CURRENT_PROJECT_VERSION = 220;
-=======
-				CURRENT_PROJECT_VERSION = 222;
->>>>>>> d1d2495f
 				DEFINES_MODULE = NO;
 				DEVELOPMENT_TEAM = Q6HLNEX92A;
 				ENABLE_BITCODE = NO;
@@ -2814,11 +2764,7 @@
 				CODE_SIGN_ENTITLEMENTS = Psiphon/Psiphon.entitlements;
 				CODE_SIGN_IDENTITY = "iPhone Developer";
 				"CODE_SIGN_IDENTITY[sdk=iphoneos*]" = "iPhone Developer";
-<<<<<<< HEAD
 				CURRENT_PROJECT_VERSION = 220;
-=======
-				CURRENT_PROJECT_VERSION = 222;
->>>>>>> d1d2495f
 				DEBUG_INFORMATION_FORMAT = "dwarf-with-dsym";
 				DEFINES_MODULE = NO;
 				DEVELOPMENT_TEAM = Q6HLNEX92A;
@@ -2867,11 +2813,7 @@
 				CODE_SIGN_ENTITLEMENTS = Psiphon/Psiphon.entitlements;
 				CODE_SIGN_IDENTITY = "iPhone Developer";
 				"CODE_SIGN_IDENTITY[sdk=iphoneos*]" = "iPhone Developer";
-<<<<<<< HEAD
 				CURRENT_PROJECT_VERSION = 220;
-=======
-				CURRENT_PROJECT_VERSION = 222;
->>>>>>> d1d2495f
 				DEFINES_MODULE = NO;
 				DEVELOPMENT_TEAM = "";
 				ENABLE_BITCODE = NO;
