// !$*UTF8*$!
{
	archiveVersion = 1;
	classes = {
	};
	objectVersion = 52;
	objects = {

/* Begin PBXBuildFile section */
		2911A793263D5DED001A0A4D /* ViewBuilderContainerView.swift in Sources */ = {isa = PBXBuildFile; fileRef = 2911A792263D5DED001A0A4D /* ViewBuilderContainerView.swift */; };
		2911A795263D6C6D001A0A4D /* WebViewController.swift in Sources */ = {isa = PBXBuildFile; fileRef = 2911A794263D6C6D001A0A4D /* WebViewController.swift */; };
		2911A797263F1941001A0A4D /* BlockerView.swift in Sources */ = {isa = PBXBuildFile; fileRef = 2911A796263F1941001A0A4D /* BlockerView.swift */; };
		292B531E2620DFCB00C0C44A /* SettingsViewModel.swift in Sources */ = {isa = PBXBuildFile; fileRef = 292B531D2620DFCB00C0C44A /* SettingsViewModel.swift */; };
		296054AA265307770001E72D /* PsiCashAccountNameViewWrapper.swift in Sources */ = {isa = PBXBuildFile; fileRef = 296054A9265307770001E72D /* PsiCashAccountNameViewWrapper.swift */; };
		296622B525E8A554004635A1 /* LaunchScreenViewController.swift in Sources */ = {isa = PBXBuildFile; fileRef = 296622B425E8A554004635A1 /* LaunchScreenViewController.swift */; };
<<<<<<< HEAD
		296A1A89267A01E70068B115 /* CopyableLabel.swift in Sources */ = {isa = PBXBuildFile; fileRef = 296A1A88267A01E70068B115 /* CopyableLabel.swift */; };
		29923FDA264EFC720078E8BB /* PsiCashLib.xcframework in Frameworks */ = {isa = PBXBuildFile; fileRef = 29923FD9264EFC720078E8BB /* PsiCashLib.xcframework */; };
		29923FDB264EFC720078E8BB /* PsiCashLib.xcframework in CopyFiles */ = {isa = PBXBuildFile; fileRef = 29923FD9264EFC720078E8BB /* PsiCashLib.xcframework */; settings = {ATTRIBUTES = (CodeSignOnCopy, RemoveHeadersOnCopy, ); }; };
=======
		29BA6DA1268630A9001445EA /* TunnelFileDescriptor.m in Sources */ = {isa = PBXBuildFile; fileRef = 29BA6DA0268630A9001445EA /* TunnelFileDescriptor.m */; };
>>>>>>> 5cb2ff2b
		29FE979125C0C1CA00D9C09F /* HostAppProtocol.m in Sources */ = {isa = PBXBuildFile; fileRef = 29FE979025C0C1CA00D9C09F /* HostAppProtocol.m */; };
		440D75BE1F59E041005C603B /* StoreKit.framework in Frameworks */ = {isa = PBXBuildFile; fileRef = 440D75BD1F59E041005C603B /* StoreKit.framework */; };
		4435CC271F70566000F3A809 /* SettingsViewController.m in Sources */ = {isa = PBXBuildFile; fileRef = 4435CC261F70566000F3A809 /* SettingsViewController.m */; };
		445F239620E1817C00D004E9 /* AppStoreParsedReceiptData.m in Sources */ = {isa = PBXBuildFile; fileRef = 445F239520E1817C00D004E9 /* AppStoreParsedReceiptData.m */; };
		445F24D420E1A5BA00D004E9 /* ReceiptAttributes.c in Sources */ = {isa = PBXBuildFile; fileRef = 445F249820E1A5BA00D004E9 /* ReceiptAttributes.c */; };
		445F24D520E1A5BA00D004E9 /* constr_TYPE.c in Sources */ = {isa = PBXBuildFile; fileRef = 445F249920E1A5BA00D004E9 /* constr_TYPE.c */; };
		445F24D620E1A5BA00D004E9 /* xer_decoder.c in Sources */ = {isa = PBXBuildFile; fileRef = 445F249E20E1A5BA00D004E9 /* xer_decoder.c */; };
		445F24D720E1A5BA00D004E9 /* per_support.c in Sources */ = {isa = PBXBuildFile; fileRef = 445F249F20E1A5BA00D004E9 /* per_support.c */; };
		445F24D820E1A5BA00D004E9 /* OBJECT_IDENTIFIER.c in Sources */ = {isa = PBXBuildFile; fileRef = 445F24A120E1A5BA00D004E9 /* OBJECT_IDENTIFIER.c */; };
		445F24D920E1A5BA00D004E9 /* BIT_STRING.c in Sources */ = {isa = PBXBuildFile; fileRef = 445F24A620E1A5BA00D004E9 /* BIT_STRING.c */; };
		445F24DA20E1A5BA00D004E9 /* constr_SET_OF.c in Sources */ = {isa = PBXBuildFile; fileRef = 445F24A820E1A5BA00D004E9 /* constr_SET_OF.c */; };
		445F24DB20E1A5BA00D004E9 /* ber_decoder.c in Sources */ = {isa = PBXBuildFile; fileRef = 445F24A920E1A5BA00D004E9 /* ber_decoder.c */; };
		445F24DC20E1A5BA00D004E9 /* NativeInteger.c in Sources */ = {isa = PBXBuildFile; fileRef = 445F24AA20E1A5BA00D004E9 /* NativeInteger.c */; };
		445F24DD20E1A5BA00D004E9 /* per_encoder.c in Sources */ = {isa = PBXBuildFile; fileRef = 445F24AF20E1A5BA00D004E9 /* per_encoder.c */; };
		445F24DE20E1A5BA00D004E9 /* pkcs7-signed-data-simplified.asn1 in Resources */ = {isa = PBXBuildFile; fileRef = 445F24B220E1A5BA00D004E9 /* pkcs7-signed-data-simplified.asn1 */; };
		445F24DF20E1A5BA00D004E9 /* ANY.c in Sources */ = {isa = PBXBuildFile; fileRef = 445F24B520E1A5BA00D004E9 /* ANY.c */; };
		445F24E020E1A5BA00D004E9 /* INTEGER.c in Sources */ = {isa = PBXBuildFile; fileRef = 445F24B620E1A5BA00D004E9 /* INTEGER.c */; };
		445F24E120E1A5BA00D004E9 /* ReceiptAttribute.c in Sources */ = {isa = PBXBuildFile; fileRef = 445F24B820E1A5BA00D004E9 /* ReceiptAttribute.c */; };
		445F24E220E1A5BA00D004E9 /* der_encoder.c in Sources */ = {isa = PBXBuildFile; fileRef = 445F24BC20E1A5BA00D004E9 /* der_encoder.c */; };
		445F24E320E1A5BA00D004E9 /* OCTET_STRING.c in Sources */ = {isa = PBXBuildFile; fileRef = 445F24BD20E1A5BA00D004E9 /* OCTET_STRING.c */; };
		445F24E420E1A5BA00D004E9 /* constr_SEQUENCE.c in Sources */ = {isa = PBXBuildFile; fileRef = 445F24BF20E1A5BA00D004E9 /* constr_SEQUENCE.c */; };
		445F24E520E1A5BA00D004E9 /* asn_SET_OF.c in Sources */ = {isa = PBXBuildFile; fileRef = 445F24C020E1A5BA00D004E9 /* asn_SET_OF.c */; };
		445F24E620E1A5BA00D004E9 /* per_opentype.c in Sources */ = {isa = PBXBuildFile; fileRef = 445F24C220E1A5BA00D004E9 /* per_opentype.c */; };
		445F24E720E1A5BA00D004E9 /* pkcs7-signed-data.asn1 in Resources */ = {isa = PBXBuildFile; fileRef = 445F24C320E1A5BA00D004E9 /* pkcs7-signed-data.asn1 */; };
		445F24E820E1A5BA00D004E9 /* NativeEnumerated.c in Sources */ = {isa = PBXBuildFile; fileRef = 445F24C420E1A5BA00D004E9 /* NativeEnumerated.c */; };
		445F24E920E1A5BA00D004E9 /* ber_tlv_length.c in Sources */ = {isa = PBXBuildFile; fileRef = 445F24C620E1A5BA00D004E9 /* ber_tlv_length.c */; };
		445F24EA20E1A5BA00D004E9 /* per_decoder.c in Sources */ = {isa = PBXBuildFile; fileRef = 445F24C920E1A5BA00D004E9 /* per_decoder.c */; };
		445F24EB20E1A5BA00D004E9 /* xer_support.c in Sources */ = {isa = PBXBuildFile; fileRef = 445F24CA20E1A5BA00D004E9 /* xer_support.c */; };
		445F24EC20E1A5BA00D004E9 /* SignedData.c in Sources */ = {isa = PBXBuildFile; fileRef = 445F24CC20E1A5BA00D004E9 /* SignedData.c */; };
		445F24ED20E1A5BA00D004E9 /* ber_tlv_tag.c in Sources */ = {isa = PBXBuildFile; fileRef = 445F24CD20E1A5BA00D004E9 /* ber_tlv_tag.c */; };
		445F24EE20E1A5BA00D004E9 /* asn_codecs_prim.c in Sources */ = {isa = PBXBuildFile; fileRef = 445F24CE20E1A5BA00D004E9 /* asn_codecs_prim.c */; };
		445F24EF20E1A5BA00D004E9 /* constraints.c in Sources */ = {isa = PBXBuildFile; fileRef = 445F24CF20E1A5BA00D004E9 /* constraints.c */; };
		445F24F020E1A5BA00D004E9 /* xer_encoder.c in Sources */ = {isa = PBXBuildFile; fileRef = 445F24D220E1A5BA00D004E9 /* xer_encoder.c */; };
		445F24F520E1A85D00D004E9 /* IA5String.c in Sources */ = {isa = PBXBuildFile; fileRef = 445F24F220E1A85C00D004E9 /* IA5String.c */; };
		445F24F620E1A85D00D004E9 /* UTF8String.c in Sources */ = {isa = PBXBuildFile; fileRef = 445F24F320E1A85C00D004E9 /* UTF8String.c */; };
		474C2778BC8FAFDB749E5DC3 /* libPods-Psiphon.a in Frameworks */ = {isa = PBXBuildFile; fileRef = CA0750CFBD1D93988672EBF5 /* libPods-Psiphon.a */; };
		4E0774961F566B040097BC8C /* InAppSettings.bundle in Resources */ = {isa = PBXBuildFile; fileRef = 4E0774951F566ADA0097BC8C /* InAppSettings.bundle */; };
		4E0A3669215AB7EE008A3D7B /* UIFont+Additions.m in Sources */ = {isa = PBXBuildFile; fileRef = 4E0A3668215AB7EE008A3D7B /* UIFont+Additions.m */; };
		4E0A366C21666B99008A3D7B /* NSString+Additions.m in Sources */ = {isa = PBXBuildFile; fileRef = 4E0A366B21666B99008A3D7B /* NSString+Additions.m */; };
		4E0D88241FA06B2400ADB61E /* PsiphonUITests.swift in Sources */ = {isa = PBXBuildFile; fileRef = 4E0D88231FA06B2400ADB61E /* PsiphonUITests.swift */; };
		4E0DCB1A1F28481E00495781 /* PsiphonDataSharedDB.m in Sources */ = {isa = PBXBuildFile; fileRef = 4E0DCB191F28481E00495781 /* PsiphonDataSharedDB.m */; };
		4E0DCB1E1F2855FC00495781 /* PsiphonDataSharedDB.m in Sources */ = {isa = PBXBuildFile; fileRef = 4E0DCB191F28481E00495781 /* PsiphonDataSharedDB.m */; };
		4E10920820F3DA190033114B /* AppInfo.m in Sources */ = {isa = PBXBuildFile; fileRef = 4E10920720F3DA190033114B /* AppInfo.m */; };
		4E10920920F3DC670033114B /* AppInfo.m in Sources */ = {isa = PBXBuildFile; fileRef = 4E10920720F3DA190033114B /* AppInfo.m */; };
		4E1FE1CB1FB213860031211C /* SnapshotHelper.swift in Sources */ = {isa = PBXBuildFile; fileRef = 4E1FE1CA1FB213860031211C /* SnapshotHelper.swift */; };
		4E5263B7207290360021FEF5 /* EmbeddedServerEntriesHelpers.c in Sources */ = {isa = PBXBuildFile; fileRef = 4E5263B6207290360021FEF5 /* EmbeddedServerEntriesHelpers.c */; };
		4E5263C7207294600021FEF5 /* EmbeddedServerEntries.m in Sources */ = {isa = PBXBuildFile; fileRef = 4E5263BF207292920021FEF5 /* EmbeddedServerEntries.m */; };
		4E5263CD2072984D0021FEF5 /* IAPViewController.m in Sources */ = {isa = PBXBuildFile; fileRef = 4E5263CA2072984D0021FEF5 /* IAPViewController.m */; };
		4E5DAE6520A942A300E06342 /* UILabel+GetLabelHeight.m in Sources */ = {isa = PBXBuildFile; fileRef = 4E5DAE6420A942A300E06342 /* UILabel+GetLabelHeight.m */; };
		4EB846422151830600687344 /* AvailableServerRegions.m in Sources */ = {isa = PBXBuildFile; fileRef = 4EB846412151830600687344 /* AvailableServerRegions.m */; };
		4EC5526320AB8DBE000B4BEA /* Pastel.m in Sources */ = {isa = PBXBuildFile; fileRef = 4EC5526220AB8DBE000B4BEA /* Pastel.m */; };
		4EC5526620AB8DCD000B4BEA /* PastelView.m in Sources */ = {isa = PBXBuildFile; fileRef = 4EC5526520AB8DCD000B4BEA /* PastelView.m */; };
		5202011D2360D34000D00C8E /* EitherView.swift in Sources */ = {isa = PBXBuildFile; fileRef = 5202011C2360D34000D00C8E /* EitherView.swift */; };
		52055D04230C823100244F9E /* GradientButton.swift in Sources */ = {isa = PBXBuildFile; fileRef = 52055D03230C823100244F9E /* GradientButton.swift */; };
		52055D06230C833700244F9E /* SpeedBoostButton.swift in Sources */ = {isa = PBXBuildFile; fileRef = 52055D05230C833700244F9E /* SpeedBoostButton.swift */; };
		521FD0F9219E0DDF00F748EC /* AppStats.m in Sources */ = {isa = PBXBuildFile; fileRef = 521FD0F6219E0DDF00F748EC /* AppStats.m */; };
		521FD0FA219E0DDF00F748EC /* AppProfiler.m in Sources */ = {isa = PBXBuildFile; fileRef = 521FD0F8219E0DDF00F748EC /* AppProfiler.m */; };
		521FD0FD219E0E0F00F748EC /* DebugUtils.m in Sources */ = {isa = PBXBuildFile; fileRef = 521FD0FB219E0E0E00F748EC /* DebugUtils.m */; };
		521FD0FE219E0E1900F748EC /* AppProfiler.m in Sources */ = {isa = PBXBuildFile; fileRef = 521FD0F8219E0DDF00F748EC /* AppProfiler.m */; };
		521FD0FF219E0E2600F748EC /* AppStats.m in Sources */ = {isa = PBXBuildFile; fileRef = 521FD0F6219E0DDF00F748EC /* AppStats.m */; };
		521FD100219E0E3800F748EC /* DebugUtils.m in Sources */ = {isa = PBXBuildFile; fileRef = 521FD0FB219E0E0E00F748EC /* DebugUtils.m */; };
		5245C5C92342A6840033EE13 /* UserDefaults.swift in Sources */ = {isa = PBXBuildFile; fileRef = 5245C5C82342A6840033EE13 /* UserDefaults.swift */; };
		5246800722D51AA3009AEC6E /* PsiCashWidgetView.swift in Sources */ = {isa = PBXBuildFile; fileRef = 5246800622D51AA3009AEC6E /* PsiCashWidgetView.swift */; };
		5246800922D51CE4009AEC6E /* PsiCashBalanceViewWrapper.swift in Sources */ = {isa = PBXBuildFile; fileRef = 5246800822D51CE4009AEC6E /* PsiCashBalanceViewWrapper.swift */; };
		5246800D22D65926009AEC6E /* UIUtils.swift in Sources */ = {isa = PBXBuildFile; fileRef = 5246800C22D65926009AEC6E /* UIUtils.swift */; };
		5248B4CE23203781008C00D4 /* SwiftObjCBridges.swift in Sources */ = {isa = PBXBuildFile; fileRef = 5248B4CD23203781008C00D4 /* SwiftObjCBridges.swift */; };
		524B4E6B2316F0E3004E9891 /* BorderedSubtitleButton.m in Sources */ = {isa = PBXBuildFile; fileRef = 524B4E6A2316F0E3004E9891 /* BorderedSubtitleButton.m */; };
		524B4E6E2316F27F004E9891 /* AnimatedControl.m in Sources */ = {isa = PBXBuildFile; fileRef = 524B4E6D2316F27F004E9891 /* AnimatedControl.m */; };
		528D81332384823F00AA2D77 /* PsiCashMessageView.swift in Sources */ = {isa = PBXBuildFile; fileRef = 528D81322384823F00AA2D77 /* PsiCashMessageView.swift */; };
		529DE74825AD039200F82936 /* PsiphonTunnel.xcframework in Frameworks */ = {isa = PBXBuildFile; fileRef = 529DE74725AD039200F82936 /* PsiphonTunnel.xcframework */; };
		529DE74925AD039200F82936 /* PsiphonTunnel.xcframework in CopyFiles */ = {isa = PBXBuildFile; fileRef = 529DE74725AD039200F82936 /* PsiphonTunnel.xcframework */; settings = {ATTRIBUTES = (CodeSignOnCopy, RemoveHeadersOnCopy, ); }; };
		529DE74A25AD039C00F82936 /* PsiphonTunnel.xcframework in Frameworks */ = {isa = PBXBuildFile; fileRef = 529DE74725AD039200F82936 /* PsiphonTunnel.xcframework */; };
		52A24659238C9AB700A01FF1 /* SpeedBoostPurchaseTable.swift in Sources */ = {isa = PBXBuildFile; fileRef = 52A24658238C9AB700A01FF1 /* SpeedBoostPurchaseTable.swift */; };
		52A2465E239081C100A01FF1 /* AppState.swift in Sources */ = {isa = PBXBuildFile; fileRef = 52A2465D239081C100A01FF1 /* AppState.swift */; };
		52A24662239B07E000A01FF1 /* psiCashProductIds.plist in Resources */ = {isa = PBXBuildFile; fileRef = 52A24661239B07E000A01FF1 /* psiCashProductIds.plist */; };
		52A2466D23A172A800A01FF1 /* ViewBuilderViewController.swift in Sources */ = {isa = PBXBuildFile; fileRef = 52A2466C23A172A800A01FF1 /* ViewBuilderViewController.swift */; };
		52A2466F23A1769300A01FF1 /* PsiCashMessageViewUntunneled.swift in Sources */ = {isa = PBXBuildFile; fileRef = 52A2466E23A1769300A01FF1 /* PsiCashMessageViewUntunneled.swift */; };
		52A2467123A176BA00A01FF1 /* PurchasingAlertViewBuilder.swift in Sources */ = {isa = PBXBuildFile; fileRef = 52A2467023A176BA00A01FF1 /* PurchasingAlertViewBuilder.swift */; };
		52B3C54A23DF99E8003F6B12 /* AppObservables.m in Sources */ = {isa = PBXBuildFile; fileRef = 52B3C54923DF99E8003F6B12 /* AppObservables.m */; };
		52B3C54C23E0E895003F6B12 /* ButtonBuilder.swift in Sources */ = {isa = PBXBuildFile; fileRef = 52B3C54B23E0E895003F6B12 /* ButtonBuilder.swift */; };
		52C8F0AB237CA26200E5F9C0 /* ImageViewBuilder.swift in Sources */ = {isa = PBXBuildFile; fileRef = 52C8F0AA237CA26200E5F9C0 /* ImageViewBuilder.swift */; };
		52C8F0AD237E145C00E5F9C0 /* PsiCashCoinPurchaseTable.swift in Sources */ = {isa = PBXBuildFile; fileRef = 52C8F0AC237E145C00E5F9C0 /* PsiCashCoinPurchaseTable.swift */; };
		52CAC4312385D06600A92842 /* Spinner.swift in Sources */ = {isa = PBXBuildFile; fileRef = 52CAC4302385D06600A92842 /* Spinner.swift */; };
		52D2581122BADE1900CA956A /* SwiftDelegate.swift in Sources */ = {isa = PBXBuildFile; fileRef = 52D2581022BADE1900CA956A /* SwiftDelegate.swift */; };
		52D363C9230DE215002C2221 /* PsiCashViewController.swift in Sources */ = {isa = PBXBuildFile; fileRef = 52D363C8230DE215002C2221 /* PsiCashViewController.swift */; };
		52D363CB230DEBED002C2221 /* CloseButton.swift in Sources */ = {isa = PBXBuildFile; fileRef = 52D363CA230DEBED002C2221 /* CloseButton.swift */; };
		52D363CD230EEBAC002C2221 /* AnimatedUIButton.swift in Sources */ = {isa = PBXBuildFile; fileRef = 52D363CC230EEBAC002C2221 /* AnimatedUIButton.swift */; };
		52D363CF230F112E002C2221 /* TabControlViewWrapper.swift in Sources */ = {isa = PBXBuildFile; fileRef = 52D363CE230F112E002C2221 /* TabControlViewWrapper.swift */; };
		52DF5E9223C675EC00A1B067 /* ViewController+Additions.swift in Sources */ = {isa = PBXBuildFile; fileRef = 52DF5E9123C675EC00A1B067 /* ViewController+Additions.swift */; };
		52DF5E9823CE5A8300A1B067 /* AppAction+ValuePaths.swift in Sources */ = {isa = PBXBuildFile; fileRef = 52DF5E9723CE5A8300A1B067 /* AppAction+ValuePaths.swift */; };
		52DF5E9A23CE835100A1B067 /* UserStrings.swift in Sources */ = {isa = PBXBuildFile; fileRef = 52DF5E9923CE835100A1B067 /* UserStrings.swift */; };
		52DF5E9E23D0D01F00A1B067 /* BridgingTypes.swift in Sources */ = {isa = PBXBuildFile; fileRef = 52DF5E9D23D0D01F00A1B067 /* BridgingTypes.swift */; };
		6615A5EA1F58A95500026C98 /* Localizable.strings in Resources */ = {isa = PBXBuildFile; fileRef = 6615A5E81F58A95500026C98 /* Localizable.strings */; };
		6615A5EB1F58A95B00026C98 /* Localizable.strings in Resources */ = {isa = PBXBuildFile; fileRef = 6615A5E81F58A95500026C98 /* Localizable.strings */; };
		668AF9BF1E92CBD3008CAAAA /* NetworkExtension.framework in Frameworks */ = {isa = PBXBuildFile; fileRef = 668AF9BE1E92CBD3008CAAAA /* NetworkExtension.framework */; };
		668AF9C01E92CBE0008CAAAA /* NetworkExtension.framework in Frameworks */ = {isa = PBXBuildFile; fileRef = 668AF9BE1E92CBD3008CAAAA /* NetworkExtension.framework */; };
		8D0017D724DB233200EC3409 /* VPNStrings.m in Sources */ = {isa = PBXBuildFile; fileRef = 8D0017D624DB233200EC3409 /* VPNStrings.m */; };
		8D0017D924DB4B1200EC3409 /* OnboardingViewController.swift in Sources */ = {isa = PBXBuildFile; fileRef = 8D0017D824DB4B1200EC3409 /* OnboardingViewController.swift */; };
		8D0017DB24DDD99A00EC3409 /* AppUpgrade.swift in Sources */ = {isa = PBXBuildFile; fileRef = 8D0017DA24DDD99A00EC3409 /* AppUpgrade.swift */; };
		8D13232F25310661005F83C8 /* SecretValueTextField.swift in Sources */ = {isa = PBXBuildFile; fileRef = 8D13232E25310661005F83C8 /* SecretValueTextField.swift */; };
		8D1F62BA247DBB0D0028AFAF /* Utilities in Frameworks */ = {isa = PBXBuildFile; productRef = 8D1F62B9247DBB0D0028AFAF /* Utilities */; };
		8D1F62BC247DBB130028AFAF /* PsiApi in Frameworks */ = {isa = PBXBuildFile; productRef = 8D1F62BB247DBB130028AFAF /* PsiApi */; };
		8D1F62BE247DC1690028AFAF /* Receipt+AppStore.swift in Sources */ = {isa = PBXBuildFile; fileRef = 8D1F62BD247DC1690028AFAF /* Receipt+AppStore.swift */; };
		8D1F62C0247DC3350028AFAF /* Authorization+Additions.swift in Sources */ = {isa = PBXBuildFile; fileRef = 8D1F62BF247DC3350028AFAF /* Authorization+Additions.swift */; };
		8D1F62C2247DC4840028AFAF /* PsiCashEffects.swift in Sources */ = {isa = PBXBuildFile; fileRef = 8D1F62C1247DC4840028AFAF /* PsiCashEffects.swift */; };
		8D255E2D24620E2900FD5D1C /* NoConnectionBannerView.swift in Sources */ = {isa = PBXBuildFile; fileRef = 8D255E2C24620E2900FD5D1C /* NoConnectionBannerView.swift */; };
		8D26455F24D4842E000F46C0 /* DeepLinkingNavigator.swift in Sources */ = {isa = PBXBuildFile; fileRef = 8D26455E24D4842E000F46C0 /* DeepLinkingNavigator.swift */; };
		8D2CBAF52540D67C006822A2 /* AlertTypes.swift in Sources */ = {isa = PBXBuildFile; fileRef = 8D2CBAF42540D67C006822A2 /* AlertTypes.swift */; };
		8D335A52251A929E005F62CA /* PsiCashAccountSignupOrLoginView.swift in Sources */ = {isa = PBXBuildFile; fileRef = 8D335A51251A929E005F62CA /* PsiCashAccountSignupOrLoginView.swift */; };
		8D335A57251A9B1D005F62CA /* PsiCashAccountViewController.swift in Sources */ = {isa = PBXBuildFile; fileRef = 8D335A56251A9B1D005F62CA /* PsiCashAccountViewController.swift */; };
		8D335A7B251BC789005F62CA /* DividerView.swift in Sources */ = {isa = PBXBuildFile; fileRef = 8D335A7A251BC789005F62CA /* DividerView.swift */; };
		8D417E992411954A00FEE587 /* PsiCashReducer.swift in Sources */ = {isa = PBXBuildFile; fileRef = 8D417E982411954A00FEE587 /* PsiCashReducer.swift */; };
		8D417EB124147C6D00FEE587 /* LandingPage.swift in Sources */ = {isa = PBXBuildFile; fileRef = 8D417EB024147C6D00FEE587 /* LandingPage.swift */; };
		8D417EB324148C1E00FEE587 /* URLHandler.swift in Sources */ = {isa = PBXBuildFile; fileRef = 8D417EB224148C1E00FEE587 /* URLHandler.swift */; };
		8D417ED9241844FA00FEE587 /* FloatingPoint+Additions.swift in Sources */ = {isa = PBXBuildFile; fileRef = 8D417ED8241844FA00FEE587 /* FloatingPoint+Additions.swift */; };
		8D417EDD2419DBA100FEE587 /* ProductRequest.swift in Sources */ = {isa = PBXBuildFile; fileRef = 8D417EDC2419DBA100FEE587 /* ProductRequest.swift */; };
		8D4ACD32247E3626008E404C /* AppStoreIAP+Additions.swift in Sources */ = {isa = PBXBuildFile; fileRef = 8D4ACD31247E3626008E404C /* AppStoreIAP+Additions.swift */; };
		8D4EEA9624F761630057E32D /* ApplicationSupportFileStore.swift in Sources */ = {isa = PBXBuildFile; fileRef = 8D4EEA9524F761620057E32D /* ApplicationSupportFileStore.swift */; };
		8D53C6A824C5EED8001E4E2D /* SessionConfigValues.m in Sources */ = {isa = PBXBuildFile; fileRef = 8D53C6A724C5EED8001E4E2D /* SessionConfigValues.m */; };
		8D75EF6125264A7600D44101 /* ContainerView.swift in Sources */ = {isa = PBXBuildFile; fileRef = 8D75EF6025264A7600D44101 /* ContainerView.swift */; };
		8D75EF6625265F3C00D44101 /* SpacerView.swift in Sources */ = {isa = PBXBuildFile; fileRef = 8D75EF6525265F3B00D44101 /* SpacerView.swift */; };
		8D778978247469FE0038BFDA /* AppInfo.h in Sources */ = {isa = PBXBuildFile; fileRef = 4E10920620F3DA190033114B /* AppInfo.h */; };
		8D7789B9247491CA0038BFDA /* PsiphonBundle.swift in Sources */ = {isa = PBXBuildFile; fileRef = 8D7789B8247491CA0038BFDA /* PsiphonBundle.swift */; };
		8D7789BD247493300038BFDA /* VPNState.swift in Sources */ = {isa = PBXBuildFile; fileRef = 8D7789BC247493300038BFDA /* VPNState.swift */; };
		8D7789C5247496F60038BFDA /* PsiCashLib.swift in Sources */ = {isa = PBXBuildFile; fileRef = 8D7789C4247496F60038BFDA /* PsiCashLib.swift */; };
		8D7789CA247499110038BFDA /* Reachability+Additions.swift in Sources */ = {isa = PBXBuildFile; fileRef = 8D7789C9247499110038BFDA /* Reachability+Additions.swift */; };
		8D7E9B9D2425DF42006F3A2F /* AnimatedUIView.swift in Sources */ = {isa = PBXBuildFile; fileRef = 8D7E9B9C2425DF42006F3A2F /* AnimatedUIView.swift */; };
		8D7E9B9F2425E053006F3A2F /* Animations.swift in Sources */ = {isa = PBXBuildFile; fileRef = 8D7E9B9E2425E053006F3A2F /* Animations.swift */; };
		8D7F5A56252D1F6800685CC4 /* SkyTextField.swift in Sources */ = {isa = PBXBuildFile; fileRef = 8D7F5A55252D1F6800685CC4 /* SkyTextField.swift */; };
		8D82F0DE2541FB4A002D37E7 /* PsiCashPurchasingConfirmViewBuilder.swift in Sources */ = {isa = PBXBuildFile; fileRef = 8D82F0DD2541FB4A002D37E7 /* PsiCashPurchasingConfirmViewBuilder.swift */; };
		8D82F0E625420E21002D37E7 /* PsiCashViewReducer.swift in Sources */ = {isa = PBXBuildFile; fileRef = 8D82F0E525420E21002D37E7 /* PsiCashViewReducer.swift */; };
		8D82F1032542216C002D37E7 /* MainViewReducer.swift in Sources */ = {isa = PBXBuildFile; fileRef = 8D82F1022542216C002D37E7 /* MainViewReducer.swift */; };
		8D90FD5724C748E000E11C66 /* FeedbackUtils.m in Sources */ = {isa = PBXBuildFile; fileRef = 8D90FD5624C748E000E11C66 /* FeedbackUtils.m */; };
		8D92A33124928E4900F75254 /* SubscriptionBarView.swift in Sources */ = {isa = PBXBuildFile; fileRef = 8D92A33024928E4900F75254 /* SubscriptionBarView.swift */; };
		8D9D9BCC247C6A9D0093220E /* PsiphonRotatingFileFeedbackLogger.swift in Sources */ = {isa = PBXBuildFile; fileRef = 8D7789CF2474D53D0038BFDA /* PsiphonRotatingFileFeedbackLogger.swift */; };
		8D9D9BD0247C6B910093220E /* HardCodedValues.swift in Sources */ = {isa = PBXBuildFile; fileRef = 8D9D9BCF247C6B910093220E /* HardCodedValues.swift */; };
		8D9E602A24364ED2003A46D8 /* VPNStateReducer.swift in Sources */ = {isa = PBXBuildFile; fileRef = 8D9E602924364ED2003A46D8 /* VPNStateReducer.swift */; };
		8D9E603524366D71003A46D8 /* Types+FeedbackDescription.swift in Sources */ = {isa = PBXBuildFile; fileRef = 8D9E603424366D71003A46D8 /* Types+FeedbackDescription.swift */; };
		8DB6C6362429080C005E2F4C /* PsiCashMessageWithRetryView.swift in Sources */ = {isa = PBXBuildFile; fileRef = 8DB6C6352429080C005E2F4C /* PsiCashMessageWithRetryView.swift */; };
		8DB6C638242A4D06005E2F4C /* DuskButton.swift in Sources */ = {isa = PBXBuildFile; fileRef = 8DB6C637242A4D06005E2F4C /* DuskButton.swift */; };
		8DCA6864247C7CF8001D026E /* Bindable.swift in Sources */ = {isa = PBXBuildFile; fileRef = 8DCA6863247C7CF8001D026E /* Bindable.swift */; };
		8DD642C1248AAD8A006C94D2 /* Utils.swift in Sources */ = {isa = PBXBuildFile; fileRef = 8DD642C0248AAD8A006C94D2 /* Utils.swift */; };
		8DD6E7E524591E270041DAC5 /* SubscriptionAuthCheck.m in Sources */ = {isa = PBXBuildFile; fileRef = 8DD6E7E424591E270041DAC5 /* SubscriptionAuthCheck.m */; };
		8DD6E7E82459C83B0041DAC5 /* StoredAuthorizations.m in Sources */ = {isa = PBXBuildFile; fileRef = 8DD6E7E72459C83B0041DAC5 /* StoredAuthorizations.m */; };
		8DDA60292425BB4800DBA8EC /* DebugStrings.swift in Sources */ = {isa = PBXBuildFile; fileRef = 8DDA60282425BB4800DBA8EC /* DebugStrings.swift */; };
		8DE4E6D2244E97D000275362 /* Result+Codable.swift in Sources */ = {isa = PBXBuildFile; fileRef = 8DE4E6D1244E97D000275362 /* Result+Codable.swift */; };
		8DEEE12F252F757600B0A9EC /* SupportedLocalizations.swift in Sources */ = {isa = PBXBuildFile; fileRef = 8DEEE12E252F757600B0A9EC /* SupportedLocalizations.swift */; };
		8DEEE137252FB4C900B0A9EC /* LanguageSelectionViewController.swift in Sources */ = {isa = PBXBuildFile; fileRef = 8DEEE136252FB4C900B0A9EC /* LanguageSelectionViewController.swift */; };
		9BFEC2458D1346F537E9089E /* Nullity.m in Sources */ = {isa = PBXBuildFile; fileRef = 9BFECCCF429898FD903B69A6 /* Nullity.m */; };
		9BFEC4F02A47FF8265635803 /* Notifier.m in Sources */ = {isa = PBXBuildFile; fileRef = 9BFEC91ED4A1C511520E9948 /* Notifier.m */; };
		9BFECC62159FBEAA1A69F4F9 /* BasePacketTunnelProvider.m in Sources */ = {isa = PBXBuildFile; fileRef = 9BFECC3FADE9C8A76A0913DE /* BasePacketTunnelProvider.m */; };
		9BFECD174E254989EC97A437 /* IAPHelpViewController.m in Sources */ = {isa = PBXBuildFile; fileRef = 9BFEC220C067BBE75AF970C1 /* IAPHelpViewController.m */; };
		9BFECD1880B51B0E2EAEFF1F /* Notifier.m in Sources */ = {isa = PBXBuildFile; fileRef = 9BFEC91ED4A1C511520E9948 /* Notifier.m */; };
		9BFECD2FAA1FCDA88A7D432E /* UIColor+Additions.m in Sources */ = {isa = PBXBuildFile; fileRef = 9BFEC72C282F6060193B2E87 /* UIColor+Additions.m */; };
		9BFECEA225F023F895CC8DA1 /* Authorization.m in Sources */ = {isa = PBXBuildFile; fileRef = 9BFEC31B61584FD2EAAF5DE6 /* Authorization.m */; };
		9BFECF8895D5FE1940A6F700 /* PsiphonConfigUserDefaults.m in Sources */ = {isa = PBXBuildFile; fileRef = 9BFEC584519C408D9D6D3FF1 /* PsiphonConfigUserDefaults.m */; };
		9BFECF9F760F1A93A8933089 /* Nullity.m in Sources */ = {isa = PBXBuildFile; fileRef = 9BFECCCF429898FD903B69A6 /* Nullity.m */; };
		9BFECFEB3BC9F10542C1A416 /* PsiphonConfigUserDefaults.m in Sources */ = {isa = PBXBuildFile; fileRef = 9BFEC584519C408D9D6D3FF1 /* PsiphonConfigUserDefaults.m */; };
		A8408008B18277F93286799F /* PsiphonProgressView.m in Sources */ = {isa = PBXBuildFile; fileRef = A84087FA4B1BC2C725D900D9 /* PsiphonProgressView.m */; };
		A840803A0733D9FCA5410796 /* ActivityIndicatorRoyalSkyButton.m in Sources */ = {isa = PBXBuildFile; fileRef = A840842CECC0146241243488 /* ActivityIndicatorRoyalSkyButton.m */; };
		A84080E163F24876A1476544 /* VPNStartAndStopButton.m in Sources */ = {isa = PBXBuildFile; fileRef = A8408F6123BCC98725932A59 /* VPNStartAndStopButton.m */; };
		A84080E9FC63E29F71A79A63 /* RelaySubject.m in Sources */ = {isa = PBXBuildFile; fileRef = A84086DF1DDA5CC90C437009 /* RelaySubject.m */; };
		A84081194DA12328ABB5A43E /* UIImageView+Additions.m in Sources */ = {isa = PBXBuildFile; fileRef = A840886E2E6D8EA82B0EC427 /* UIImageView+Additions.m */; };
		A8408161701C8F50F52866FC /* LayerAutoResizeUIView.m in Sources */ = {isa = PBXBuildFile; fileRef = A8408DBEEDCF56EC798536BF /* LayerAutoResizeUIView.m */; };
		A84082260CE7662A93697CFF /* LoadingCircleLayer.m in Sources */ = {isa = PBXBuildFile; fileRef = A840845849B24AAA0E714664 /* LoadingCircleLayer.m */; };
		A840835FAC7F18A6A7021415 /* RingSkyButton.m in Sources */ = {isa = PBXBuildFile; fileRef = A84086B04CBC1A6A5481EDD4 /* RingSkyButton.m */; };
		A84083E76E518050B65E523A /* SkyButton.m in Sources */ = {isa = PBXBuildFile; fileRef = A8408672FB2E1CD144A2BE7C /* SkyButton.m */; };
		A84084C8B5C16F0EB80364FA /* Strings.m in Sources */ = {isa = PBXBuildFile; fileRef = A84083974C8CF9DDFE7A341D /* Strings.m */; };
		A840854A7ACA14A7D891EC16 /* OnboardingScrollableView.m in Sources */ = {isa = PBXBuildFile; fileRef = A8408CEB0E34BC897F3FA7D6 /* OnboardingScrollableView.m */; };
		A8408692D005E8599267522E /* UIView+Additions.m in Sources */ = {isa = PBXBuildFile; fileRef = A84084C5C538AC8171021D2C /* UIView+Additions.m */; };
		A84086D3F4BD2D551CA67611 /* AlertDialogs.m in Sources */ = {isa = PBXBuildFile; fileRef = A840841151FC43C5E1658677 /* AlertDialogs.m */; };
		A840875B190F7666A1BD98E5 /* UIView+AutoLayoutViewGroup.m in Sources */ = {isa = PBXBuildFile; fileRef = A840867F8062E477F0B355DD /* UIView+AutoLayoutViewGroup.m */; };
		A84087AFA5806D689C3BF6D2 /* PickerViewController.m in Sources */ = {isa = PBXBuildFile; fileRef = A8408390A766C7C2C246797C /* PickerViewController.m */; };
		A84088BD3CFC8C511F22182C /* RoyalSkyButton.m in Sources */ = {isa = PBXBuildFile; fileRef = A8408F08BFF80A05CF46C00A /* RoyalSkyButton.m */; };
		A8408A3A478ECD6E3562CDF4 /* CloudsView.m in Sources */ = {isa = PBXBuildFile; fileRef = A84081E39C751846A6009BEC /* CloudsView.m */; };
		A8408AACE30F860F2C961A04 /* WhiteSkyButton.m in Sources */ = {isa = PBXBuildFile; fileRef = A8408FA077C517546DF6033C /* WhiteSkyButton.m */; };
		A8408B83167EBE21E215C471 /* OnboardingView.m in Sources */ = {isa = PBXBuildFile; fileRef = A84088889983161FB859D8A9 /* OnboardingView.m */; };
		A8408BC29B903A6C0A32F32C /* SkyRegionSelectionViewController.m in Sources */ = {isa = PBXBuildFile; fileRef = A8408C8A7CA3C009F01FDA3B /* SkyRegionSelectionViewController.m */; };
		A8408C424E64BF3D70273464 /* ConnectionStatusView.m in Sources */ = {isa = PBXBuildFile; fileRef = A8408E0115540B5B2B305EAE /* ConnectionStatusView.m */; };
		A8408E281270691F61F9C20C /* AppVersionNumberView.m in Sources */ = {isa = PBXBuildFile; fileRef = A84087C37CFC6977102EB09D /* AppVersionNumberView.m */; };
		A8408E611665FC60D5DFF339 /* SubscriptionStatusView.m in Sources */ = {isa = PBXBuildFile; fileRef = A8408BA05DC0D983E6740558 /* SubscriptionStatusView.m */; };
		A8408EB13777DDCBEF7DE3C0 /* SwoopView.m in Sources */ = {isa = PBXBuildFile; fileRef = A8408B9A66413A25FC1A2BE1 /* SwoopView.m */; };
		A8408EB1E9DABE35016580A7 /* ImageUtils.m in Sources */ = {isa = PBXBuildFile; fileRef = A8408A0C4220563DA1FE3048 /* ImageUtils.m */; };
		A8408F5F45CDBDF42701063E /* Strings.m in Sources */ = {isa = PBXBuildFile; fileRef = A84083974C8CF9DDFE7A341D /* Strings.m */; };
		A8408FA13890CD67154033C6 /* RegionSelectionButton.m in Sources */ = {isa = PBXBuildFile; fileRef = A8408C84138113DE79F0DCD0 /* RegionSelectionButton.m */; };
		A8408FF45D08D31E102FA41F /* ContainerDB.m in Sources */ = {isa = PBXBuildFile; fileRef = A84086716D701D0F5B48E4C0 /* ContainerDB.m */; };
		CE234A7424F439CB0007709A /* FeedbackReducer.swift in Sources */ = {isa = PBXBuildFile; fileRef = CE234A7324F439CB0007709A /* FeedbackReducer.swift */; };
		CE234A7624F46AEC0007709A /* Feedback.swift in Sources */ = {isa = PBXBuildFile; fileRef = CE234A7524F46AEC0007709A /* Feedback.swift */; };
		CE26FC951BBDC7B800B83375 /* Assets.xcassets in Resources */ = {isa = PBXBuildFile; fileRef = CE26FC941BBDC7B800B83375 /* Assets.xcassets */; };
		CE26FCAC1BBDC85900B83375 /* PsiphonVPN.appex in Embed App Extensions */ = {isa = PBXBuildFile; fileRef = CE26FCA31BBDC85900B83375 /* PsiphonVPN.appex */; settings = {ATTRIBUTES = (RemoveHeadersOnCopy, ); }; };
		CE551C6A24FBFB8E00011C51 /* PsiphonFeedback+FeedbackUploadProvider.swift in Sources */ = {isa = PBXBuildFile; fileRef = CE551C6924FBFB8E00011C51 /* PsiphonFeedback+FeedbackUploadProvider.swift */; };
		CE58B642251A31370081C73C /* AppState+Feedback.swift in Sources */ = {isa = PBXBuildFile; fileRef = CE58B641251A31370081C73C /* AppState+Feedback.swift */; };
		CE6C3F6A24366AE1007A17F0 /* ClientMetadata.m in Sources */ = {isa = PBXBuildFile; fileRef = CE6C3F6924366AE1007A17F0 /* ClientMetadata.m */; };
		CE8420472522823D00796032 /* DebugViewController.m in Sources */ = {isa = PBXBuildFile; fileRef = CE84203D2522823D00796032 /* DebugViewController.m */; };
		CE8420482522823D00796032 /* DebugToolboxViewController.m in Sources */ = {isa = PBXBuildFile; fileRef = CE84203F2522823D00796032 /* DebugToolboxViewController.m */; };
		CE8420492522823D00796032 /* DebugTextViewController.m in Sources */ = {isa = PBXBuildFile; fileRef = CE8420432522823D00796032 /* DebugTextViewController.m */; };
		CE84204A2522823D00796032 /* DebugDirectoryViewerViewController.m in Sources */ = {isa = PBXBuildFile; fileRef = CE8420452522823D00796032 /* DebugDirectoryViewerViewController.m */; };
		CE84204B2522823D00796032 /* DebugLogViewController.m in Sources */ = {isa = PBXBuildFile; fileRef = CE8420462522823D00796032 /* DebugLogViewController.m */; };
		CE93EE5524F55B92001F4EC9 /* SharedConstants.m in Sources */ = {isa = PBXBuildFile; fileRef = CE93EE5424F55B92001F4EC9 /* SharedConstants.m */; };
		CE93EE5624F55B92001F4EC9 /* SharedConstants.m in Sources */ = {isa = PBXBuildFile; fileRef = CE93EE5424F55B92001F4EC9 /* SharedConstants.m */; };
		CEA1B787249AAA13006D9853 /* EmbeddedServerEntriesTest.m in Sources */ = {isa = PBXBuildFile; fileRef = CEA1B786249AAA13006D9853 /* EmbeddedServerEntriesTest.m */; };
		CEA1B788249AB144006D9853 /* EmbeddedServerEntries.m in Sources */ = {isa = PBXBuildFile; fileRef = 4E5263BF207292920021FEF5 /* EmbeddedServerEntries.m */; };
		CEA1B789249AB229006D9853 /* EmbeddedServerEntriesHelpers.c in Sources */ = {isa = PBXBuildFile; fileRef = 4E5263B6207290360021FEF5 /* EmbeddedServerEntriesHelpers.c */; };
		CEA1B78A249AB3EF006D9853 /* NSError+Convenience.m in Sources */ = {isa = PBXBuildFile; fileRef = EF90D79A204F22C900228A63 /* NSError+Convenience.m */; };
		CEA1B78B249AB959006D9853 /* embedded_server_entries in Resources */ = {isa = PBXBuildFile; fileRef = EF6C1F501F59E46500709554 /* embedded_server_entries */; };
		CEBA9C112481A5C80097D700 /* Notifier.swift in Sources */ = {isa = PBXBuildFile; fileRef = CEBA9C102481A5C80097D700 /* Notifier.swift */; };
		CEBA9C132481AA9F0097D700 /* SharedDB.swift in Sources */ = {isa = PBXBuildFile; fileRef = CEBA9C122481AA9F0097D700 /* SharedDB.swift */; };
		CED6790E24A4F82400C4CA81 /* JetsamTracking.m in Sources */ = {isa = PBXBuildFile; fileRef = CED6790424A4F82300C4CA81 /* JetsamTracking.m */; };
		CED6790F24A4F82400C4CA81 /* JetsamTracking.m in Sources */ = {isa = PBXBuildFile; fileRef = CED6790424A4F82300C4CA81 /* JetsamTracking.m */; };
		CED6791024A4F82400C4CA81 /* JetsamEvent.m in Sources */ = {isa = PBXBuildFile; fileRef = CED6790624A4F82400C4CA81 /* JetsamEvent.m */; };
		CED6791124A4F82400C4CA81 /* JetsamEvent.m in Sources */ = {isa = PBXBuildFile; fileRef = CED6790624A4F82400C4CA81 /* JetsamEvent.m */; };
		CED6791224A4F82400C4CA81 /* JetsamMetrics.m in Sources */ = {isa = PBXBuildFile; fileRef = CED6790824A4F82400C4CA81 /* JetsamMetrics.m */; };
		CED6791324A4F82400C4CA81 /* JetsamMetrics.m in Sources */ = {isa = PBXBuildFile; fileRef = CED6790824A4F82400C4CA81 /* JetsamMetrics.m */; };
		CED6791424A4F82400C4CA81 /* JetsamPerAppVersionStat.m in Sources */ = {isa = PBXBuildFile; fileRef = CED6790B24A4F82400C4CA81 /* JetsamPerAppVersionStat.m */; };
		CED6791524A4F82400C4CA81 /* JetsamPerAppVersionStat.m in Sources */ = {isa = PBXBuildFile; fileRef = CED6790B24A4F82400C4CA81 /* JetsamPerAppVersionStat.m */; };
		CED6791624A4F82400C4CA81 /* JetsamMetrics+Feedback.m in Sources */ = {isa = PBXBuildFile; fileRef = CED6790D24A4F82400C4CA81 /* JetsamMetrics+Feedback.m */; };
		CED6791B24A4F88D00C4CA81 /* JSONCodable.m in Sources */ = {isa = PBXBuildFile; fileRef = CED6791A24A4F88D00C4CA81 /* JSONCodable.m */; };
		CED6791C24A4F88D00C4CA81 /* JSONCodable.m in Sources */ = {isa = PBXBuildFile; fileRef = CED6791A24A4F88D00C4CA81 /* JSONCodable.m */; };
		CED6794224A4F95D00C4CA81 /* RunningStdev.m in Sources */ = {isa = PBXBuildFile; fileRef = CED6793B24A4F95D00C4CA81 /* RunningStdev.m */; };
		CED6794324A4F95D00C4CA81 /* RunningStdev.m in Sources */ = {isa = PBXBuildFile; fileRef = CED6793B24A4F95D00C4CA81 /* RunningStdev.m */; };
		CED6794424A4F95D00C4CA81 /* RunningStat.m in Sources */ = {isa = PBXBuildFile; fileRef = CED6793C24A4F95D00C4CA81 /* RunningStat.m */; };
		CED6794524A4F95D00C4CA81 /* RunningStat.m in Sources */ = {isa = PBXBuildFile; fileRef = CED6793C24A4F95D00C4CA81 /* RunningStat.m */; };
		CED6794624A4F95D00C4CA81 /* RunningMinMax.m in Sources */ = {isa = PBXBuildFile; fileRef = CED6793D24A4F95D00C4CA81 /* RunningMinMax.m */; };
		CED6794724A4F95D00C4CA81 /* RunningMinMax.m in Sources */ = {isa = PBXBuildFile; fileRef = CED6793D24A4F95D00C4CA81 /* RunningMinMax.m */; };
		CED6794824A4F95D00C4CA81 /* RunningBins.m in Sources */ = {isa = PBXBuildFile; fileRef = CED6793E24A4F95D00C4CA81 /* RunningBins.m */; };
		CED6794924A4F95D00C4CA81 /* RunningBins.m in Sources */ = {isa = PBXBuildFile; fileRef = CED6793E24A4F95D00C4CA81 /* RunningBins.m */; };
		CED6794A24A4F98200C4CA81 /* stats.c in Sources */ = {isa = PBXBuildFile; fileRef = CED6793A24A4F95D00C4CA81 /* stats.c */; };
		CED6794F24A4F9D400C4CA81 /* DelimitedFile.m in Sources */ = {isa = PBXBuildFile; fileRef = CED6794B24A4F9D400C4CA81 /* DelimitedFile.m */; };
		CED6795024A4F9D400C4CA81 /* DelimitedFile.m in Sources */ = {isa = PBXBuildFile; fileRef = CED6794B24A4F9D400C4CA81 /* DelimitedFile.m */; };
		CED6795124A4F9D400C4CA81 /* DiskBackedFile.m in Sources */ = {isa = PBXBuildFile; fileRef = CED6794E24A4F9D400C4CA81 /* DiskBackedFile.m */; };
		CED6795224A4F9D400C4CA81 /* DiskBackedFile.m in Sources */ = {isa = PBXBuildFile; fileRef = CED6794E24A4F9D400C4CA81 /* DiskBackedFile.m */; };
		CED6795524A4F9F100C4CA81 /* Archiver.m in Sources */ = {isa = PBXBuildFile; fileRef = CED6795424A4F9F100C4CA81 /* Archiver.m */; };
		CED6795624A4F9F100C4CA81 /* Archiver.m in Sources */ = {isa = PBXBuildFile; fileRef = CED6795424A4F9F100C4CA81 /* Archiver.m */; };
		CED6795924A4FA1200C4CA81 /* FileRegistry.m in Sources */ = {isa = PBXBuildFile; fileRef = CED6795824A4FA1200C4CA81 /* FileRegistry.m */; };
		CED6795A24A4FA1200C4CA81 /* FileRegistry.m in Sources */ = {isa = PBXBuildFile; fileRef = CED6795824A4FA1200C4CA81 /* FileRegistry.m */; };
		CED6795D24A4FA3200C4CA81 /* RotatingFile.m in Sources */ = {isa = PBXBuildFile; fileRef = CED6795B24A4FA3200C4CA81 /* RotatingFile.m */; };
		CED6795E24A4FA3200C4CA81 /* RotatingFile.m in Sources */ = {isa = PBXBuildFile; fileRef = CED6795B24A4FA3200C4CA81 /* RotatingFile.m */; };
		CED6796124A4FA6D00C4CA81 /* ExtensionContainerFile.m in Sources */ = {isa = PBXBuildFile; fileRef = CED6796024A4FA6C00C4CA81 /* ExtensionContainerFile.m */; };
		CED6796224A4FA6D00C4CA81 /* ExtensionContainerFile.m in Sources */ = {isa = PBXBuildFile; fileRef = CED6796024A4FA6C00C4CA81 /* ExtensionContainerFile.m */; };
		CED6796924A4FAA700C4CA81 /* ExtensionDataStore.m in Sources */ = {isa = PBXBuildFile; fileRef = CED6796424A4FAA700C4CA81 /* ExtensionDataStore.m */; };
		CED6796B24A4FAA700C4CA81 /* ExtensionDataStoreKeys.m in Sources */ = {isa = PBXBuildFile; fileRef = CED6796524A4FAA700C4CA81 /* ExtensionDataStoreKeys.m */; };
		CED6797024A4FAF400C4CA81 /* NSUserDefaults+KeyedDataStore.m in Sources */ = {isa = PBXBuildFile; fileRef = CED6796D24A4FAF400C4CA81 /* NSUserDefaults+KeyedDataStore.m */; };
		CED6797E24A4FF2800C4CA81 /* RotatingFileTest.m in Sources */ = {isa = PBXBuildFile; fileRef = CED6797324A4FF2800C4CA81 /* RotatingFileTest.m */; };
		CED6797F24A4FF2800C4CA81 /* RunningStatsTest.m in Sources */ = {isa = PBXBuildFile; fileRef = CED6797524A4FF2800C4CA81 /* RunningStatsTest.m */; };
		CED6798024A4FF2800C4CA81 /* RunningBinsTest.m in Sources */ = {isa = PBXBuildFile; fileRef = CED6797624A4FF2800C4CA81 /* RunningBinsTest.m */; };
		CED6798124A4FF2800C4CA81 /* DelimitedFileTest.m in Sources */ = {isa = PBXBuildFile; fileRef = CED6797724A4FF2800C4CA81 /* DelimitedFileTest.m */; };
		CED6798224A4FF2800C4CA81 /* FileRegistryTest.m in Sources */ = {isa = PBXBuildFile; fileRef = CED6797824A4FF2800C4CA81 /* FileRegistryTest.m */; };
		CED6798324A4FF2800C4CA81 /* ExtensionContainerFileTest.m in Sources */ = {isa = PBXBuildFile; fileRef = CED6797924A4FF2800C4CA81 /* ExtensionContainerFileTest.m */; };
		CED6798424A4FF2800C4CA81 /* JetsamTrackingTest.m in Sources */ = {isa = PBXBuildFile; fileRef = CED6797B24A4FF2800C4CA81 /* JetsamTrackingTest.m */; };
		CED6798524A4FF2800C4CA81 /* JetsamEventTest.m in Sources */ = {isa = PBXBuildFile; fileRef = CED6797C24A4FF2800C4CA81 /* JetsamEventTest.m */; };
		CED6798624A4FF2800C4CA81 /* JetsamMetricsTest.m in Sources */ = {isa = PBXBuildFile; fileRef = CED6797D24A4FF2800C4CA81 /* JetsamMetricsTest.m */; };
		CED6798724A4FFC000C4CA81 /* RunningStat.m in Sources */ = {isa = PBXBuildFile; fileRef = CED6793C24A4F95D00C4CA81 /* RunningStat.m */; };
		CED6798824A4FFC300C4CA81 /* RunningStdev.m in Sources */ = {isa = PBXBuildFile; fileRef = CED6793B24A4F95D00C4CA81 /* RunningStdev.m */; };
		CED6798924A4FFC500C4CA81 /* RunningMinMax.m in Sources */ = {isa = PBXBuildFile; fileRef = CED6793D24A4F95D00C4CA81 /* RunningMinMax.m */; };
		CED6798A24A4FFC700C4CA81 /* RunningBins.m in Sources */ = {isa = PBXBuildFile; fileRef = CED6793E24A4F95D00C4CA81 /* RunningBins.m */; };
		CED6798B24A501FA00C4CA81 /* JetsamTracking.m in Sources */ = {isa = PBXBuildFile; fileRef = CED6790424A4F82300C4CA81 /* JetsamTracking.m */; };
		CED6798C24A5252000C4CA81 /* JetsamPerAppVersionStat.m in Sources */ = {isa = PBXBuildFile; fileRef = CED6790B24A4F82400C4CA81 /* JetsamPerAppVersionStat.m */; };
		CED6798D24A5252500C4CA81 /* JetsamMetrics.m in Sources */ = {isa = PBXBuildFile; fileRef = CED6790824A4F82400C4CA81 /* JetsamMetrics.m */; };
		CED6798E24A5252900C4CA81 /* JetsamEvent.m in Sources */ = {isa = PBXBuildFile; fileRef = CED6790624A4F82400C4CA81 /* JetsamEvent.m */; };
		CED6798F24A5254500C4CA81 /* ExtensionContainerFile.m in Sources */ = {isa = PBXBuildFile; fileRef = CED6796024A4FA6C00C4CA81 /* ExtensionContainerFile.m */; };
		CED6799024A525D200C4CA81 /* FileRegistry.m in Sources */ = {isa = PBXBuildFile; fileRef = CED6795824A4FA1200C4CA81 /* FileRegistry.m */; };
		CED6799124A525FD00C4CA81 /* DelimitedFile.m in Sources */ = {isa = PBXBuildFile; fileRef = CED6794B24A4F9D400C4CA81 /* DelimitedFile.m */; };
		CED6799224A5260100C4CA81 /* DiskBackedFile.m in Sources */ = {isa = PBXBuildFile; fileRef = CED6794E24A4F9D400C4CA81 /* DiskBackedFile.m */; };
		CED6799324A5260500C4CA81 /* JSONCodable.m in Sources */ = {isa = PBXBuildFile; fileRef = CED6791A24A4F88D00C4CA81 /* JSONCodable.m */; };
		CED6799424A5261000C4CA81 /* Archiver.m in Sources */ = {isa = PBXBuildFile; fileRef = CED6795424A4F9F100C4CA81 /* Archiver.m */; };
		CED6799524A5264C00C4CA81 /* RotatingFile.m in Sources */ = {isa = PBXBuildFile; fileRef = CED6795B24A4FA3200C4CA81 /* RotatingFile.m */; };
		CEED7835247703DD002D9D55 /* AppReceiptReducer.swift in Sources */ = {isa = PBXBuildFile; fileRef = CEED7834247703DD002D9D55 /* AppReceiptReducer.swift */; };
		EF4F1F3D206055F7006A40A1 /* RACSignal+Operations2.m in Sources */ = {isa = PBXBuildFile; fileRef = EF90D79F204F22C900228A63 /* RACSignal+Operations2.m */; };
		EF639C2F1F8FCE37009D6B42 /* PsiFeedbackLogger.m in Sources */ = {isa = PBXBuildFile; fileRef = EF639C2E1F8FCE2A009D6B42 /* PsiFeedbackLogger.m */; };
		EF639C301F8FCE37009D6B42 /* PsiFeedbackLogger.m in Sources */ = {isa = PBXBuildFile; fileRef = EF639C2E1F8FCE2A009D6B42 /* PsiFeedbackLogger.m */; };
		EF652CD11F352212002AFB48 /* main.m in Sources */ = {isa = PBXBuildFile; fileRef = EF652CD01F352212002AFB48 /* main.m */; };
		EF652CD61F35224C002AFB48 /* AppDelegate.m in Sources */ = {isa = PBXBuildFile; fileRef = EF652CD31F35224C002AFB48 /* AppDelegate.m */; };
		EF652CD71F35224C002AFB48 /* MainViewController.m in Sources */ = {isa = PBXBuildFile; fileRef = EF652CD51F35224C002AFB48 /* MainViewController.m */; };
		EF652CDA1F352271002AFB48 /* PacketTunnelProvider.m in Sources */ = {isa = PBXBuildFile; fileRef = EF652CD91F352271002AFB48 /* PacketTunnelProvider.m */; };
		EF6C1F521F59E46500709554 /* embedded_server_entries in Resources */ = {isa = PBXBuildFile; fileRef = EF6C1F501F59E46500709554 /* embedded_server_entries */; };
		EF6C1F531F59E46500709554 /* embedded_server_entries in Resources */ = {isa = PBXBuildFile; fileRef = EF6C1F501F59E46500709554 /* embedded_server_entries */; };
		EF6C1F541F59E46500709554 /* psiphon_config in Resources */ = {isa = PBXBuildFile; fileRef = EF6C1F511F59E46500709554 /* psiphon_config */; };
		EF6C1F551F59E46500709554 /* psiphon_config in Resources */ = {isa = PBXBuildFile; fileRef = EF6C1F511F59E46500709554 /* psiphon_config */; };
		EF743FCA1F99549000AC89A2 /* subscriptionProductIds.plist in Resources */ = {isa = PBXBuildFile; fileRef = EF743FC31F99549000AC89A2 /* subscriptionProductIds.plist */; };
		EF743FCB1F99549000AC89A2 /* subscriptionProductIds.plist in Resources */ = {isa = PBXBuildFile; fileRef = EF743FC31F99549000AC89A2 /* subscriptionProductIds.plist */; };
		EF90D7A1204F22C900228A63 /* timestamp_valid.c in Sources */ = {isa = PBXBuildFile; fileRef = EF90D78D204F22C900228A63 /* timestamp_valid.c */; };
		EF90D7A2204F22C900228A63 /* timestamp_compare.c in Sources */ = {isa = PBXBuildFile; fileRef = EF90D78E204F22C900228A63 /* timestamp_compare.c */; };
		EF90D7A3204F22C900228A63 /* timestamp_tm.c in Sources */ = {isa = PBXBuildFile; fileRef = EF90D78F204F22C900228A63 /* timestamp_tm.c */; };
		EF90D7A4204F22C900228A63 /* timestamp_format.c in Sources */ = {isa = PBXBuildFile; fileRef = EF90D790204F22C900228A63 /* timestamp_format.c */; };
		EF90D7A5204F22C900228A63 /* timestamp_parse.c in Sources */ = {isa = PBXBuildFile; fileRef = EF90D791204F22C900228A63 /* timestamp_parse.c */; };
		EF90D7A6204F22C900228A63 /* NSDate+Comparator.m in Sources */ = {isa = PBXBuildFile; fileRef = EF90D796204F22C900228A63 /* NSDate+Comparator.m */; };
		EF90D7A7204F22C900228A63 /* NSDate+PSIDateExtension.m in Sources */ = {isa = PBXBuildFile; fileRef = EF90D797204F22C900228A63 /* NSDate+PSIDateExtension.m */; };
		EF90D7A8204F22C900228A63 /* DispatchUtils.m in Sources */ = {isa = PBXBuildFile; fileRef = EF90D798204F22C900228A63 /* DispatchUtils.m */; };
		EF90D7A9204F22C900228A63 /* FileUtils.m in Sources */ = {isa = PBXBuildFile; fileRef = EF90D799204F22C900228A63 /* FileUtils.m */; };
		EF90D7AA204F22C900228A63 /* NSError+Convenience.m in Sources */ = {isa = PBXBuildFile; fileRef = EF90D79A204F22C900228A63 /* NSError+Convenience.m */; };
		EF90D7AF204F231900228A63 /* timestamp_valid.c in Sources */ = {isa = PBXBuildFile; fileRef = EF90D78D204F22C900228A63 /* timestamp_valid.c */; };
		EF90D7B0204F231B00228A63 /* timestamp_compare.c in Sources */ = {isa = PBXBuildFile; fileRef = EF90D78E204F22C900228A63 /* timestamp_compare.c */; };
		EF90D7B1204F231E00228A63 /* timestamp_tm.c in Sources */ = {isa = PBXBuildFile; fileRef = EF90D78F204F22C900228A63 /* timestamp_tm.c */; };
		EF90D7B2204F232100228A63 /* timestamp_format.c in Sources */ = {isa = PBXBuildFile; fileRef = EF90D790204F22C900228A63 /* timestamp_format.c */; };
		EF90D7B3204F232300228A63 /* timestamp_parse.c in Sources */ = {isa = PBXBuildFile; fileRef = EF90D791204F22C900228A63 /* timestamp_parse.c */; };
		EF90D7B4204F234100228A63 /* NSDate+Comparator.m in Sources */ = {isa = PBXBuildFile; fileRef = EF90D796204F22C900228A63 /* NSDate+Comparator.m */; };
		EF90D7B5204F234700228A63 /* NSDate+PSIDateExtension.m in Sources */ = {isa = PBXBuildFile; fileRef = EF90D797204F22C900228A63 /* NSDate+PSIDateExtension.m */; };
		EF90D7B6204F235100228A63 /* DispatchUtils.m in Sources */ = {isa = PBXBuildFile; fileRef = EF90D798204F22C900228A63 /* DispatchUtils.m */; };
		EF90D7B7204F235800228A63 /* FileUtils.m in Sources */ = {isa = PBXBuildFile; fileRef = EF90D799204F22C900228A63 /* FileUtils.m */; };
		EF90D7B8204F236400228A63 /* NSError+Convenience.m in Sources */ = {isa = PBXBuildFile; fileRef = EF90D79A204F22C900228A63 /* NSError+Convenience.m */; };
		EFC2F5B620226758007B52F9 /* PacketTunnelUtils.m in Sources */ = {isa = PBXBuildFile; fileRef = EFC2F5B420226757007B52F9 /* PacketTunnelUtils.m */; };
		EFC2F5C420226782007B52F9 /* RootContainerController.m in Sources */ = {isa = PBXBuildFile; fileRef = EFC2F5BB20226781007B52F9 /* RootContainerController.m */; };
		EFC2F5C720226782007B52F9 /* UIAlertController+Additions.m in Sources */ = {isa = PBXBuildFile; fileRef = EFC2F5C020226782007B52F9 /* UIAlertController+Additions.m */; };
		EFC2F5CB202267B1007B52F9 /* PsiphonConfigReader.m in Sources */ = {isa = PBXBuildFile; fileRef = EFC2F5CA202267B0007B52F9 /* PsiphonConfigReader.m */; };
		EFC2F5CC20226835007B52F9 /* PsiphonConfigReader.m in Sources */ = {isa = PBXBuildFile; fileRef = EFC2F5CA202267B0007B52F9 /* PsiphonConfigReader.m */; };
		F136C2951F62E3E1000D3EAB /* LaunchScreen.xib in Resources */ = {isa = PBXBuildFile; fileRef = F136C2941F62E3E1000D3EAB /* LaunchScreen.xib */; };
/* End PBXBuildFile section */

/* Begin PBXContainerItemProxy section */
		4E0D88261FA06B2400ADB61E /* PBXContainerItemProxy */ = {
			isa = PBXContainerItemProxy;
			containerPortal = CE26FC821BBDC7B700B83375 /* Project object */;
			proxyType = 1;
			remoteGlobalIDString = CE26FC891BBDC7B800B83375;
			remoteInfo = Psiphon;
		};
		CE26FCAA1BBDC85900B83375 /* PBXContainerItemProxy */ = {
			isa = PBXContainerItemProxy;
			containerPortal = CE26FC821BBDC7B700B83375 /* Project object */;
			proxyType = 1;
			remoteGlobalIDString = CE26FCA21BBDC85900B83375;
			remoteInfo = PsiphonVPN;
		};
		CEA1B77D249AA9A0006D9853 /* PBXContainerItemProxy */ = {
			isa = PBXContainerItemProxy;
			containerPortal = CE26FC821BBDC7B700B83375 /* Project object */;
			proxyType = 1;
			remoteGlobalIDString = CE26FC891BBDC7B800B83375;
			remoteInfo = Psiphon;
		};
/* End PBXContainerItemProxy section */

/* Begin PBXCopyFilesBuildPhase section */
		CE26FCB01BBDC85900B83375 /* Embed App Extensions */ = {
			isa = PBXCopyFilesBuildPhase;
			buildActionMask = 2147483647;
			dstPath = "";
			dstSubfolderSpec = 13;
			files = (
				CE26FCAC1BBDC85900B83375 /* PsiphonVPN.appex in Embed App Extensions */,
			);
			name = "Embed App Extensions";
			runOnlyForDeploymentPostprocessing = 0;
		};
		CE7B76421F54881600EA44BD /* CopyFiles */ = {
			isa = PBXCopyFilesBuildPhase;
			buildActionMask = 2147483647;
			dstPath = "";
			dstSubfolderSpec = 10;
			files = (
				529DE74925AD039200F82936 /* PsiphonTunnel.xcframework in CopyFiles */,
				29923FDB264EFC720078E8BB /* PsiCashLib.xcframework in CopyFiles */,
			);
			runOnlyForDeploymentPostprocessing = 0;
		};
/* End PBXCopyFilesBuildPhase section */

/* Begin PBXFileReference section */
		015255F2FAC67FC9CE25D8EC /* Pods-PsiApi-PsiApiTests.debug.xcconfig */ = {isa = PBXFileReference; includeInIndex = 1; lastKnownFileType = text.xcconfig; name = "Pods-PsiApi-PsiApiTests.debug.xcconfig"; path = "Pods/Target Support Files/Pods-PsiApi-PsiApiTests/Pods-PsiApi-PsiApiTests.debug.xcconfig"; sourceTree = "<group>"; };
		0241C17D583A4905634E85AA /* libPods-Testing.a */ = {isa = PBXFileReference; explicitFileType = archive.ar; includeInIndex = 0; path = "libPods-Testing.a"; sourceTree = BUILT_PRODUCTS_DIR; };
		0285C1D0D4B4D2A707D6FDEF /* libPods-Utilities-UtilitiesTests.a */ = {isa = PBXFileReference; explicitFileType = archive.ar; includeInIndex = 0; path = "libPods-Utilities-UtilitiesTests.a"; sourceTree = BUILT_PRODUCTS_DIR; };
		1787CA7A8FA75358E02689FB /* Pods-Psiphon-PsiApi-PsiApiTests.release.xcconfig */ = {isa = PBXFileReference; includeInIndex = 1; lastKnownFileType = text.xcconfig; name = "Pods-Psiphon-PsiApi-PsiApiTests.release.xcconfig"; path = "Pods/Target Support Files/Pods-Psiphon-PsiApi-PsiApiTests/Pods-Psiphon-PsiApi-PsiApiTests.release.xcconfig"; sourceTree = "<group>"; };
		1CF6F36D51088259B2AC450E /* Pods-PsiApi-Testing.release.xcconfig */ = {isa = PBXFileReference; includeInIndex = 1; lastKnownFileType = text.xcconfig; name = "Pods-PsiApi-Testing.release.xcconfig"; path = "Pods/Target Support Files/Pods-PsiApi-Testing/Pods-PsiApi-Testing.release.xcconfig"; sourceTree = "<group>"; };
		1FE4700126FC2AD287FCB45B /* Pods-PsiphonTests.release.xcconfig */ = {isa = PBXFileReference; includeInIndex = 1; lastKnownFileType = text.xcconfig; name = "Pods-PsiphonTests.release.xcconfig"; path = "Pods/Target Support Files/Pods-PsiphonTests/Pods-PsiphonTests.release.xcconfig"; sourceTree = "<group>"; };
		2911A792263D5DED001A0A4D /* ViewBuilderContainerView.swift */ = {isa = PBXFileReference; lastKnownFileType = sourcecode.swift; path = ViewBuilderContainerView.swift; sourceTree = "<group>"; };
		2911A794263D6C6D001A0A4D /* WebViewController.swift */ = {isa = PBXFileReference; lastKnownFileType = sourcecode.swift; path = WebViewController.swift; sourceTree = "<group>"; };
		2911A796263F1941001A0A4D /* BlockerView.swift */ = {isa = PBXFileReference; lastKnownFileType = sourcecode.swift; path = BlockerView.swift; sourceTree = "<group>"; };
		292B531D2620DFCB00C0C44A /* SettingsViewModel.swift */ = {isa = PBXFileReference; lastKnownFileType = sourcecode.swift; path = SettingsViewModel.swift; sourceTree = "<group>"; };
		296054A9265307770001E72D /* PsiCashAccountNameViewWrapper.swift */ = {isa = PBXFileReference; lastKnownFileType = sourcecode.swift; path = PsiCashAccountNameViewWrapper.swift; sourceTree = "<group>"; };
		296622B425E8A554004635A1 /* LaunchScreenViewController.swift */ = {isa = PBXFileReference; lastKnownFileType = sourcecode.swift; path = LaunchScreenViewController.swift; sourceTree = "<group>"; };
<<<<<<< HEAD
		296A1A88267A01E70068B115 /* CopyableLabel.swift */ = {isa = PBXFileReference; lastKnownFileType = sourcecode.swift; path = CopyableLabel.swift; sourceTree = "<group>"; };
		29923FD9264EFC720078E8BB /* PsiCashLib.xcframework */ = {isa = PBXFileReference; lastKnownFileType = wrapper.xcframework; name = PsiCashLib.xcframework; path = Frameworks/PsiCashLib.xcframework; sourceTree = "<group>"; };
=======
		29BA6D9F268630A9001445EA /* TunnelFileDescriptor.h */ = {isa = PBXFileReference; lastKnownFileType = sourcecode.c.h; path = TunnelFileDescriptor.h; sourceTree = "<group>"; };
		29BA6DA0268630A9001445EA /* TunnelFileDescriptor.m */ = {isa = PBXFileReference; lastKnownFileType = sourcecode.c.objc; path = TunnelFileDescriptor.m; sourceTree = "<group>"; };
>>>>>>> 5cb2ff2b
		29FE978F25C0C1CA00D9C09F /* HostAppProtocol.h */ = {isa = PBXFileReference; lastKnownFileType = sourcecode.c.h; path = HostAppProtocol.h; sourceTree = "<group>"; };
		29FE979025C0C1CA00D9C09F /* HostAppProtocol.m */ = {isa = PBXFileReference; lastKnownFileType = sourcecode.c.objc; path = HostAppProtocol.m; sourceTree = "<group>"; };
		2D1DAF6C9CAF197D05CDCFCF /* Pods-Testing-TestingTests.release.xcconfig */ = {isa = PBXFileReference; includeInIndex = 1; lastKnownFileType = text.xcconfig; name = "Pods-Testing-TestingTests.release.xcconfig"; path = "Pods/Target Support Files/Pods-Testing-TestingTests/Pods-Testing-TestingTests.release.xcconfig"; sourceTree = "<group>"; };
		2EAE1D54BEBC6BF081A5B8D3 /* Pods-Testing-TestingTests.debug.xcconfig */ = {isa = PBXFileReference; includeInIndex = 1; lastKnownFileType = text.xcconfig; name = "Pods-Testing-TestingTests.debug.xcconfig"; path = "Pods/Target Support Files/Pods-Testing-TestingTests/Pods-Testing-TestingTests.debug.xcconfig"; sourceTree = "<group>"; };
		364EDFAD32DACAD0E8259C6E /* Pods-Psiphon-PsiApi.debug.xcconfig */ = {isa = PBXFileReference; includeInIndex = 1; lastKnownFileType = text.xcconfig; name = "Pods-Psiphon-PsiApi.debug.xcconfig"; path = "Pods/Target Support Files/Pods-Psiphon-PsiApi/Pods-Psiphon-PsiApi.debug.xcconfig"; sourceTree = "<group>"; };
		36D715C03CCF23E685E94A40 /* Pods-PsiApi-Testing-Utilities.debug.xcconfig */ = {isa = PBXFileReference; includeInIndex = 1; lastKnownFileType = text.xcconfig; name = "Pods-PsiApi-Testing-Utilities.debug.xcconfig"; path = "Pods/Target Support Files/Pods-PsiApi-Testing-Utilities/Pods-PsiApi-Testing-Utilities.debug.xcconfig"; sourceTree = "<group>"; };
		38595BFE7626FC3E5C373BC9 /* Pods-Testing.debug.xcconfig */ = {isa = PBXFileReference; includeInIndex = 1; lastKnownFileType = text.xcconfig; name = "Pods-Testing.debug.xcconfig"; path = "Pods/Target Support Files/Pods-Testing/Pods-Testing.debug.xcconfig"; sourceTree = "<group>"; };
		3BBB25EFC24AA94133DA2104 /* Pods-PsiApi-Utilities-UtilitiesTests.debug.xcconfig */ = {isa = PBXFileReference; includeInIndex = 1; lastKnownFileType = text.xcconfig; name = "Pods-PsiApi-Utilities-UtilitiesTests.debug.xcconfig"; path = "Pods/Target Support Files/Pods-PsiApi-Utilities-UtilitiesTests/Pods-PsiApi-Utilities-UtilitiesTests.debug.xcconfig"; sourceTree = "<group>"; };
		3E7745DBA0A65C097BB74EB5 /* Pods-Testing.release.xcconfig */ = {isa = PBXFileReference; includeInIndex = 1; lastKnownFileType = text.xcconfig; name = "Pods-Testing.release.xcconfig"; path = "Pods/Target Support Files/Pods-Testing/Pods-Testing.release.xcconfig"; sourceTree = "<group>"; };
		3EEE97DA12A99CDA3F3DA635 /* Pods-Psiphon-Testing.debug.xcconfig */ = {isa = PBXFileReference; includeInIndex = 1; lastKnownFileType = text.xcconfig; name = "Pods-Psiphon-Testing.debug.xcconfig"; path = "Pods/Target Support Files/Pods-Psiphon-Testing/Pods-Psiphon-Testing.debug.xcconfig"; sourceTree = "<group>"; };
		440D75BD1F59E041005C603B /* StoreKit.framework */ = {isa = PBXFileReference; lastKnownFileType = wrapper.framework; name = StoreKit.framework; path = System/Library/Frameworks/StoreKit.framework; sourceTree = SDKROOT; };
		4435CC251F70566000F3A809 /* SettingsViewController.h */ = {isa = PBXFileReference; fileEncoding = 4; lastKnownFileType = sourcecode.c.h; path = SettingsViewController.h; sourceTree = "<group>"; };
		4435CC261F70566000F3A809 /* SettingsViewController.m */ = {isa = PBXFileReference; fileEncoding = 4; lastKnownFileType = sourcecode.c.objc; path = SettingsViewController.m; sourceTree = "<group>"; };
		445F239420E1817B00D004E9 /* AppStoreParsedReceiptData.h */ = {isa = PBXFileReference; fileEncoding = 4; lastKnownFileType = sourcecode.c.h; path = AppStoreParsedReceiptData.h; sourceTree = "<group>"; };
		445F239520E1817C00D004E9 /* AppStoreParsedReceiptData.m */ = {isa = PBXFileReference; fileEncoding = 4; lastKnownFileType = sourcecode.c.objc; path = AppStoreParsedReceiptData.m; sourceTree = "<group>"; };
		445F249820E1A5BA00D004E9 /* ReceiptAttributes.c */ = {isa = PBXFileReference; fileEncoding = 4; lastKnownFileType = sourcecode.c.c; path = ReceiptAttributes.c; sourceTree = "<group>"; };
		445F249920E1A5BA00D004E9 /* constr_TYPE.c */ = {isa = PBXFileReference; fileEncoding = 4; lastKnownFileType = sourcecode.c.c; path = constr_TYPE.c; sourceTree = "<group>"; };
		445F249A20E1A5BA00D004E9 /* asn_SET_OF.h */ = {isa = PBXFileReference; fileEncoding = 4; lastKnownFileType = sourcecode.c.h; path = asn_SET_OF.h; sourceTree = "<group>"; };
		445F249B20E1A5BA00D004E9 /* constr_SEQUENCE.h */ = {isa = PBXFileReference; fileEncoding = 4; lastKnownFileType = sourcecode.c.h; path = constr_SEQUENCE.h; sourceTree = "<group>"; };
		445F249C20E1A5BA00D004E9 /* OCTET_STRING.h */ = {isa = PBXFileReference; fileEncoding = 4; lastKnownFileType = sourcecode.c.h; path = OCTET_STRING.h; sourceTree = "<group>"; };
		445F249D20E1A5BA00D004E9 /* der_encoder.h */ = {isa = PBXFileReference; fileEncoding = 4; lastKnownFileType = sourcecode.c.h; path = der_encoder.h; sourceTree = "<group>"; };
		445F249E20E1A5BA00D004E9 /* xer_decoder.c */ = {isa = PBXFileReference; fileEncoding = 4; lastKnownFileType = sourcecode.c.c; path = xer_decoder.c; sourceTree = "<group>"; };
		445F249F20E1A5BA00D004E9 /* per_support.c */ = {isa = PBXFileReference; fileEncoding = 4; lastKnownFileType = sourcecode.c.c; path = per_support.c; sourceTree = "<group>"; };
		445F24A020E1A5BA00D004E9 /* asn_internal.h */ = {isa = PBXFileReference; fileEncoding = 4; lastKnownFileType = sourcecode.c.h; path = asn_internal.h; sourceTree = "<group>"; };
		445F24A120E1A5BA00D004E9 /* OBJECT_IDENTIFIER.c */ = {isa = PBXFileReference; fileEncoding = 4; lastKnownFileType = sourcecode.c.c; path = OBJECT_IDENTIFIER.c; sourceTree = "<group>"; };
		445F24A220E1A5BA00D004E9 /* ReceiptAttribute.h */ = {isa = PBXFileReference; fileEncoding = 4; lastKnownFileType = sourcecode.c.h; path = ReceiptAttribute.h; sourceTree = "<group>"; };
		445F24A320E1A5BA00D004E9 /* asn_system.h */ = {isa = PBXFileReference; fileEncoding = 4; lastKnownFileType = sourcecode.c.h; path = asn_system.h; sourceTree = "<group>"; };
		445F24A420E1A5BA00D004E9 /* xer_support.h */ = {isa = PBXFileReference; fileEncoding = 4; lastKnownFileType = sourcecode.c.h; path = xer_support.h; sourceTree = "<group>"; };
		445F24A520E1A5BA00D004E9 /* per_decoder.h */ = {isa = PBXFileReference; fileEncoding = 4; lastKnownFileType = sourcecode.c.h; path = per_decoder.h; sourceTree = "<group>"; };
		445F24A620E1A5BA00D004E9 /* BIT_STRING.c */ = {isa = PBXFileReference; fileEncoding = 4; lastKnownFileType = sourcecode.c.c; path = BIT_STRING.c; sourceTree = "<group>"; };
		445F24A720E1A5BA00D004E9 /* ber_tlv_length.h */ = {isa = PBXFileReference; fileEncoding = 4; lastKnownFileType = sourcecode.c.h; path = ber_tlv_length.h; sourceTree = "<group>"; };
		445F24A820E1A5BA00D004E9 /* constr_SET_OF.c */ = {isa = PBXFileReference; fileEncoding = 4; lastKnownFileType = sourcecode.c.c; path = constr_SET_OF.c; sourceTree = "<group>"; };
		445F24A920E1A5BA00D004E9 /* ber_decoder.c */ = {isa = PBXFileReference; fileEncoding = 4; lastKnownFileType = sourcecode.c.c; path = ber_decoder.c; sourceTree = "<group>"; };
		445F24AA20E1A5BA00D004E9 /* NativeInteger.c */ = {isa = PBXFileReference; fileEncoding = 4; lastKnownFileType = sourcecode.c.c; path = NativeInteger.c; sourceTree = "<group>"; };
		445F24AB20E1A5BA00D004E9 /* per_opentype.h */ = {isa = PBXFileReference; fileEncoding = 4; lastKnownFileType = sourcecode.c.h; path = per_opentype.h; sourceTree = "<group>"; };
		445F24AC20E1A5BA00D004E9 /* NativeEnumerated.h */ = {isa = PBXFileReference; fileEncoding = 4; lastKnownFileType = sourcecode.c.h; path = NativeEnumerated.h; sourceTree = "<group>"; };
		445F24AD20E1A5BA00D004E9 /* constraints.h */ = {isa = PBXFileReference; fileEncoding = 4; lastKnownFileType = sourcecode.c.h; path = constraints.h; sourceTree = "<group>"; };
		445F24AE20E1A5BA00D004E9 /* asn_codecs.h */ = {isa = PBXFileReference; fileEncoding = 4; lastKnownFileType = sourcecode.c.h; path = asn_codecs.h; sourceTree = "<group>"; };
		445F24AF20E1A5BA00D004E9 /* per_encoder.c */ = {isa = PBXFileReference; fileEncoding = 4; lastKnownFileType = sourcecode.c.c; path = per_encoder.c; sourceTree = "<group>"; };
		445F24B020E1A5BA00D004E9 /* asn_codecs_prim.h */ = {isa = PBXFileReference; fileEncoding = 4; lastKnownFileType = sourcecode.c.h; path = asn_codecs_prim.h; sourceTree = "<group>"; };
		445F24B120E1A5BA00D004E9 /* SignedData.h */ = {isa = PBXFileReference; fileEncoding = 4; lastKnownFileType = sourcecode.c.h; path = SignedData.h; sourceTree = "<group>"; };
		445F24B220E1A5BA00D004E9 /* pkcs7-signed-data-simplified.asn1 */ = {isa = PBXFileReference; fileEncoding = 4; lastKnownFileType = text; path = "pkcs7-signed-data-simplified.asn1"; sourceTree = "<group>"; };
		445F24B320E1A5BA00D004E9 /* ber_tlv_tag.h */ = {isa = PBXFileReference; fileEncoding = 4; lastKnownFileType = sourcecode.c.h; path = ber_tlv_tag.h; sourceTree = "<group>"; };
		445F24B420E1A5BA00D004E9 /* asn_application.h */ = {isa = PBXFileReference; fileEncoding = 4; lastKnownFileType = sourcecode.c.h; path = asn_application.h; sourceTree = "<group>"; };
		445F24B520E1A5BA00D004E9 /* ANY.c */ = {isa = PBXFileReference; fileEncoding = 4; lastKnownFileType = sourcecode.c.c; path = ANY.c; sourceTree = "<group>"; };
		445F24B620E1A5BA00D004E9 /* INTEGER.c */ = {isa = PBXFileReference; fileEncoding = 4; lastKnownFileType = sourcecode.c.c; path = INTEGER.c; sourceTree = "<group>"; };
		445F24B720E1A5BA00D004E9 /* xer_encoder.h */ = {isa = PBXFileReference; fileEncoding = 4; lastKnownFileType = sourcecode.c.h; path = xer_encoder.h; sourceTree = "<group>"; };
		445F24B820E1A5BA00D004E9 /* ReceiptAttribute.c */ = {isa = PBXFileReference; fileEncoding = 4; lastKnownFileType = sourcecode.c.c; path = ReceiptAttribute.c; sourceTree = "<group>"; };
		445F24B920E1A5BA00D004E9 /* OBJECT_IDENTIFIER.h */ = {isa = PBXFileReference; fileEncoding = 4; lastKnownFileType = sourcecode.c.h; path = OBJECT_IDENTIFIER.h; sourceTree = "<group>"; };
		445F24BA20E1A5BA00D004E9 /* per_support.h */ = {isa = PBXFileReference; fileEncoding = 4; lastKnownFileType = sourcecode.c.h; path = per_support.h; sourceTree = "<group>"; };
		445F24BB20E1A5BA00D004E9 /* xer_decoder.h */ = {isa = PBXFileReference; fileEncoding = 4; lastKnownFileType = sourcecode.c.h; path = xer_decoder.h; sourceTree = "<group>"; };
		445F24BC20E1A5BA00D004E9 /* der_encoder.c */ = {isa = PBXFileReference; fileEncoding = 4; lastKnownFileType = sourcecode.c.c; path = der_encoder.c; sourceTree = "<group>"; };
		445F24BD20E1A5BA00D004E9 /* OCTET_STRING.c */ = {isa = PBXFileReference; fileEncoding = 4; lastKnownFileType = sourcecode.c.c; path = OCTET_STRING.c; sourceTree = "<group>"; };
		445F24BE20E1A5BA00D004E9 /* ReceiptAttributes.h */ = {isa = PBXFileReference; fileEncoding = 4; lastKnownFileType = sourcecode.c.h; path = ReceiptAttributes.h; sourceTree = "<group>"; };
		445F24BF20E1A5BA00D004E9 /* constr_SEQUENCE.c */ = {isa = PBXFileReference; fileEncoding = 4; lastKnownFileType = sourcecode.c.c; path = constr_SEQUENCE.c; sourceTree = "<group>"; };
		445F24C020E1A5BA00D004E9 /* asn_SET_OF.c */ = {isa = PBXFileReference; fileEncoding = 4; lastKnownFileType = sourcecode.c.c; path = asn_SET_OF.c; sourceTree = "<group>"; };
		445F24C120E1A5BA00D004E9 /* constr_TYPE.h */ = {isa = PBXFileReference; fileEncoding = 4; lastKnownFileType = sourcecode.c.h; path = constr_TYPE.h; sourceTree = "<group>"; };
		445F24C220E1A5BA00D004E9 /* per_opentype.c */ = {isa = PBXFileReference; fileEncoding = 4; lastKnownFileType = sourcecode.c.c; path = per_opentype.c; sourceTree = "<group>"; };
		445F24C320E1A5BA00D004E9 /* pkcs7-signed-data.asn1 */ = {isa = PBXFileReference; fileEncoding = 4; lastKnownFileType = text; path = "pkcs7-signed-data.asn1"; sourceTree = "<group>"; };
		445F24C420E1A5BA00D004E9 /* NativeEnumerated.c */ = {isa = PBXFileReference; fileEncoding = 4; lastKnownFileType = sourcecode.c.c; path = NativeEnumerated.c; sourceTree = "<group>"; };
		445F24C520E1A5BA00D004E9 /* NativeInteger.h */ = {isa = PBXFileReference; fileEncoding = 4; lastKnownFileType = sourcecode.c.h; path = NativeInteger.h; sourceTree = "<group>"; };
		445F24C620E1A5BA00D004E9 /* ber_tlv_length.c */ = {isa = PBXFileReference; fileEncoding = 4; lastKnownFileType = sourcecode.c.c; path = ber_tlv_length.c; sourceTree = "<group>"; };
		445F24C720E1A5BA00D004E9 /* ber_decoder.h */ = {isa = PBXFileReference; fileEncoding = 4; lastKnownFileType = sourcecode.c.h; path = ber_decoder.h; sourceTree = "<group>"; };
		445F24C820E1A5BA00D004E9 /* constr_SET_OF.h */ = {isa = PBXFileReference; fileEncoding = 4; lastKnownFileType = sourcecode.c.h; path = constr_SET_OF.h; sourceTree = "<group>"; };
		445F24C920E1A5BA00D004E9 /* per_decoder.c */ = {isa = PBXFileReference; fileEncoding = 4; lastKnownFileType = sourcecode.c.c; path = per_decoder.c; sourceTree = "<group>"; };
		445F24CA20E1A5BA00D004E9 /* xer_support.c */ = {isa = PBXFileReference; fileEncoding = 4; lastKnownFileType = sourcecode.c.c; path = xer_support.c; sourceTree = "<group>"; };
		445F24CB20E1A5BA00D004E9 /* BIT_STRING.h */ = {isa = PBXFileReference; fileEncoding = 4; lastKnownFileType = sourcecode.c.h; path = BIT_STRING.h; sourceTree = "<group>"; };
		445F24CC20E1A5BA00D004E9 /* SignedData.c */ = {isa = PBXFileReference; fileEncoding = 4; lastKnownFileType = sourcecode.c.c; path = SignedData.c; sourceTree = "<group>"; };
		445F24CD20E1A5BA00D004E9 /* ber_tlv_tag.c */ = {isa = PBXFileReference; fileEncoding = 4; lastKnownFileType = sourcecode.c.c; path = ber_tlv_tag.c; sourceTree = "<group>"; };
		445F24CE20E1A5BA00D004E9 /* asn_codecs_prim.c */ = {isa = PBXFileReference; fileEncoding = 4; lastKnownFileType = sourcecode.c.c; path = asn_codecs_prim.c; sourceTree = "<group>"; };
		445F24CF20E1A5BA00D004E9 /* constraints.c */ = {isa = PBXFileReference; fileEncoding = 4; lastKnownFileType = sourcecode.c.c; path = constraints.c; sourceTree = "<group>"; };
		445F24D020E1A5BA00D004E9 /* per_encoder.h */ = {isa = PBXFileReference; fileEncoding = 4; lastKnownFileType = sourcecode.c.h; path = per_encoder.h; sourceTree = "<group>"; };
		445F24D120E1A5BA00D004E9 /* INTEGER.h */ = {isa = PBXFileReference; fileEncoding = 4; lastKnownFileType = sourcecode.c.h; path = INTEGER.h; sourceTree = "<group>"; };
		445F24D220E1A5BA00D004E9 /* xer_encoder.c */ = {isa = PBXFileReference; fileEncoding = 4; lastKnownFileType = sourcecode.c.c; path = xer_encoder.c; sourceTree = "<group>"; };
		445F24D320E1A5BA00D004E9 /* ANY.h */ = {isa = PBXFileReference; fileEncoding = 4; lastKnownFileType = sourcecode.c.h; path = ANY.h; sourceTree = "<group>"; };
		445F24F120E1A85C00D004E9 /* UTF8String.h */ = {isa = PBXFileReference; fileEncoding = 4; lastKnownFileType = sourcecode.c.h; path = UTF8String.h; sourceTree = "<group>"; };
		445F24F220E1A85C00D004E9 /* IA5String.c */ = {isa = PBXFileReference; fileEncoding = 4; lastKnownFileType = sourcecode.c.c; path = IA5String.c; sourceTree = "<group>"; };
		445F24F320E1A85C00D004E9 /* UTF8String.c */ = {isa = PBXFileReference; fileEncoding = 4; lastKnownFileType = sourcecode.c.c; path = UTF8String.c; sourceTree = "<group>"; };
		445F24F420E1A85C00D004E9 /* IA5String.h */ = {isa = PBXFileReference; fileEncoding = 4; lastKnownFileType = sourcecode.c.h; path = IA5String.h; sourceTree = "<group>"; };
		473176E0E92FDF7B9DD30F1E /* Pods-Psiphon.devrelease.xcconfig */ = {isa = PBXFileReference; includeInIndex = 1; lastKnownFileType = text.xcconfig; name = "Pods-Psiphon.devrelease.xcconfig"; path = "Pods/Target Support Files/Pods-Psiphon/Pods-Psiphon.devrelease.xcconfig"; sourceTree = "<group>"; };
		4969BEF6E56CA5C8402749D0 /* Pods-PsiApi-Utilities.release.xcconfig */ = {isa = PBXFileReference; includeInIndex = 1; lastKnownFileType = text.xcconfig; name = "Pods-PsiApi-Utilities.release.xcconfig"; path = "Pods/Target Support Files/Pods-PsiApi-Utilities/Pods-PsiApi-Utilities.release.xcconfig"; sourceTree = "<group>"; };
		49886790EED7F2868C4610A7 /* Pods-Psiphon-PsiApi-PsiApiTests.debug.xcconfig */ = {isa = PBXFileReference; includeInIndex = 1; lastKnownFileType = text.xcconfig; name = "Pods-Psiphon-PsiApi-PsiApiTests.debug.xcconfig"; path = "Pods/Target Support Files/Pods-Psiphon-PsiApi-PsiApiTests/Pods-Psiphon-PsiApi-PsiApiTests.debug.xcconfig"; sourceTree = "<group>"; };
		4E0774951F566ADA0097BC8C /* InAppSettings.bundle */ = {isa = PBXFileReference; lastKnownFileType = "wrapper.plug-in"; path = InAppSettings.bundle; sourceTree = "<group>"; };
		4E0A3667215AB7EE008A3D7B /* UIFont+Additions.h */ = {isa = PBXFileReference; lastKnownFileType = sourcecode.c.h; path = "UIFont+Additions.h"; sourceTree = "<group>"; };
		4E0A3668215AB7EE008A3D7B /* UIFont+Additions.m */ = {isa = PBXFileReference; lastKnownFileType = sourcecode.c.objc; path = "UIFont+Additions.m"; sourceTree = "<group>"; };
		4E0A366A21666B99008A3D7B /* NSString+Additions.h */ = {isa = PBXFileReference; lastKnownFileType = sourcecode.c.h; path = "NSString+Additions.h"; sourceTree = "<group>"; };
		4E0A366B21666B99008A3D7B /* NSString+Additions.m */ = {isa = PBXFileReference; lastKnownFileType = sourcecode.c.objc; path = "NSString+Additions.m"; sourceTree = "<group>"; };
		4E0D88211FA06B2400ADB61E /* PsiphonUITests.xctest */ = {isa = PBXFileReference; explicitFileType = wrapper.cfbundle; includeInIndex = 0; path = PsiphonUITests.xctest; sourceTree = BUILT_PRODUCTS_DIR; };
		4E0D88231FA06B2400ADB61E /* PsiphonUITests.swift */ = {isa = PBXFileReference; lastKnownFileType = sourcecode.swift; path = PsiphonUITests.swift; sourceTree = "<group>"; };
		4E0D88251FA06B2400ADB61E /* Info.plist */ = {isa = PBXFileReference; lastKnownFileType = text.plist.xml; path = Info.plist; sourceTree = "<group>"; };
		4E0DCB181F28481E00495781 /* PsiphonDataSharedDB.h */ = {isa = PBXFileReference; lastKnownFileType = sourcecode.c.h; path = PsiphonDataSharedDB.h; sourceTree = "<group>"; };
		4E0DCB191F28481E00495781 /* PsiphonDataSharedDB.m */ = {isa = PBXFileReference; lastKnownFileType = sourcecode.c.objc; path = PsiphonDataSharedDB.m; sourceTree = "<group>"; };
		4E10920620F3DA190033114B /* AppInfo.h */ = {isa = PBXFileReference; lastKnownFileType = sourcecode.c.h; path = AppInfo.h; sourceTree = "<group>"; };
		4E10920720F3DA190033114B /* AppInfo.m */ = {isa = PBXFileReference; lastKnownFileType = sourcecode.c.objc; path = AppInfo.m; sourceTree = "<group>"; };
		4E1FE1CA1FB213860031211C /* SnapshotHelper.swift */ = {isa = PBXFileReference; fileEncoding = 4; lastKnownFileType = sourcecode.swift; path = SnapshotHelper.swift; sourceTree = "<group>"; };
		4E5263B5207290360021FEF5 /* EmbeddedServerEntriesHelpers.h */ = {isa = PBXFileReference; fileEncoding = 4; lastKnownFileType = sourcecode.c.h; path = EmbeddedServerEntriesHelpers.h; sourceTree = "<group>"; };
		4E5263B6207290360021FEF5 /* EmbeddedServerEntriesHelpers.c */ = {isa = PBXFileReference; fileEncoding = 4; lastKnownFileType = sourcecode.c.c; path = EmbeddedServerEntriesHelpers.c; sourceTree = "<group>"; };
		4E5263BF207292920021FEF5 /* EmbeddedServerEntries.m */ = {isa = PBXFileReference; lastKnownFileType = sourcecode.c.objc; path = EmbeddedServerEntries.m; sourceTree = "<group>"; };
		4E5263C6207294550021FEF5 /* EmbeddedServerEntries.h */ = {isa = PBXFileReference; lastKnownFileType = sourcecode.c.h; path = EmbeddedServerEntries.h; sourceTree = "<group>"; };
		4E5263CA2072984D0021FEF5 /* IAPViewController.m */ = {isa = PBXFileReference; fileEncoding = 4; lastKnownFileType = sourcecode.c.objc; path = IAPViewController.m; sourceTree = "<group>"; };
		4E5263CB2072984D0021FEF5 /* IAPViewController.h */ = {isa = PBXFileReference; fileEncoding = 4; lastKnownFileType = sourcecode.c.h; path = IAPViewController.h; sourceTree = "<group>"; };
		4E5DAE6320A942A300E06342 /* UILabel+GetLabelHeight.h */ = {isa = PBXFileReference; fileEncoding = 4; lastKnownFileType = sourcecode.c.h; path = "UILabel+GetLabelHeight.h"; sourceTree = "<group>"; };
		4E5DAE6420A942A300E06342 /* UILabel+GetLabelHeight.m */ = {isa = PBXFileReference; fileEncoding = 4; lastKnownFileType = sourcecode.c.objc; path = "UILabel+GetLabelHeight.m"; sourceTree = "<group>"; };
		4EB846402151830600687344 /* AvailableServerRegions.h */ = {isa = PBXFileReference; lastKnownFileType = sourcecode.c.h; path = AvailableServerRegions.h; sourceTree = "<group>"; };
		4EB846412151830600687344 /* AvailableServerRegions.m */ = {isa = PBXFileReference; lastKnownFileType = sourcecode.c.objc; path = AvailableServerRegions.m; sourceTree = "<group>"; };
		4EC5526120AB8DB9000B4BEA /* Pastel.h */ = {isa = PBXFileReference; fileEncoding = 4; lastKnownFileType = sourcecode.c.h; path = Pastel.h; sourceTree = "<group>"; };
		4EC5526220AB8DBE000B4BEA /* Pastel.m */ = {isa = PBXFileReference; fileEncoding = 4; lastKnownFileType = sourcecode.c.objc; path = Pastel.m; sourceTree = "<group>"; };
		4EC5526420AB8DC7000B4BEA /* PastelView.h */ = {isa = PBXFileReference; fileEncoding = 4; lastKnownFileType = sourcecode.c.h; path = PastelView.h; sourceTree = "<group>"; };
		4EC5526520AB8DCD000B4BEA /* PastelView.m */ = {isa = PBXFileReference; fileEncoding = 4; lastKnownFileType = sourcecode.c.objc; path = PastelView.m; sourceTree = "<group>"; };
		4EC82F8E20C713DF004C2E9F /* hi */ = {isa = PBXFileReference; lastKnownFileType = text.plist.strings; name = hi; path = Strings/hi.lproj/Localizable.strings; sourceTree = "<group>"; };
		5202011C2360D34000D00C8E /* EitherView.swift */ = {isa = PBXFileReference; lastKnownFileType = sourcecode.swift; path = EitherView.swift; sourceTree = "<group>"; };
		52055D03230C823100244F9E /* GradientButton.swift */ = {isa = PBXFileReference; lastKnownFileType = sourcecode.swift; path = GradientButton.swift; sourceTree = "<group>"; };
		52055D05230C833700244F9E /* SpeedBoostButton.swift */ = {isa = PBXFileReference; lastKnownFileType = sourcecode.swift; path = SpeedBoostButton.swift; sourceTree = "<group>"; };
		521BD22825D1BC4F006944D9 /* GoogleAppMeasurement.xcframework */ = {isa = PBXFileReference; lastKnownFileType = wrapper.xcframework; name = GoogleAppMeasurement.xcframework; path = "Frameworks/GoogleMobileAdsSdkiOS-8.0.0/GoogleAppMeasurement.xcframework"; sourceTree = "<group>"; };
		521BD22925D1BC4F006944D9 /* nanopb.xcframework */ = {isa = PBXFileReference; lastKnownFileType = wrapper.xcframework; name = nanopb.xcframework; path = "Frameworks/GoogleMobileAdsSdkiOS-8.0.0/nanopb.xcframework"; sourceTree = "<group>"; };
		521BD22A25D1BC4F006944D9 /* GoogleMobileAds.xcframework */ = {isa = PBXFileReference; lastKnownFileType = wrapper.xcframework; name = GoogleMobileAds.xcframework; path = "Frameworks/GoogleMobileAdsSdkiOS-8.0.0/GoogleMobileAds.xcframework"; sourceTree = "<group>"; };
		521BD22B25D1BC4F006944D9 /* UserMessagingPlatform.xcframework */ = {isa = PBXFileReference; lastKnownFileType = wrapper.xcframework; name = UserMessagingPlatform.xcframework; path = "Frameworks/GoogleMobileAdsSdkiOS-8.0.0/UserMessagingPlatform.xcframework"; sourceTree = "<group>"; };
		521BD22C25D1BC4F006944D9 /* GoogleUtilities.xcframework */ = {isa = PBXFileReference; lastKnownFileType = wrapper.xcframework; name = GoogleUtilities.xcframework; path = "Frameworks/GoogleMobileAdsSdkiOS-8.0.0/GoogleUtilities.xcframework"; sourceTree = "<group>"; };
		521FD0F5219E0DDF00F748EC /* AppProfiler.h */ = {isa = PBXFileReference; fileEncoding = 4; lastKnownFileType = sourcecode.c.h; name = AppProfiler.h; path = Shared/Profiling/AppProfiler.h; sourceTree = SOURCE_ROOT; };
		521FD0F6219E0DDF00F748EC /* AppStats.m */ = {isa = PBXFileReference; fileEncoding = 4; lastKnownFileType = sourcecode.c.objc; name = AppStats.m; path = Shared/Profiling/AppStats.m; sourceTree = SOURCE_ROOT; };
		521FD0F7219E0DDF00F748EC /* AppStats.h */ = {isa = PBXFileReference; fileEncoding = 4; lastKnownFileType = sourcecode.c.h; name = AppStats.h; path = Shared/Profiling/AppStats.h; sourceTree = SOURCE_ROOT; };
		521FD0F8219E0DDF00F748EC /* AppProfiler.m */ = {isa = PBXFileReference; fileEncoding = 4; lastKnownFileType = sourcecode.c.objc; name = AppProfiler.m; path = Shared/Profiling/AppProfiler.m; sourceTree = SOURCE_ROOT; };
		521FD0FB219E0E0E00F748EC /* DebugUtils.m */ = {isa = PBXFileReference; fileEncoding = 4; lastKnownFileType = sourcecode.c.objc; path = DebugUtils.m; sourceTree = "<group>"; };
		521FD0FC219E0E0E00F748EC /* DebugUtils.h */ = {isa = PBXFileReference; fileEncoding = 4; lastKnownFileType = sourcecode.c.h; path = DebugUtils.h; sourceTree = "<group>"; };
		521FD101219E0E6300F748EC /* NotificationCenter.h */ = {isa = PBXFileReference; fileEncoding = 4; lastKnownFileType = sourcecode.c.h; path = NotificationCenter.h; sourceTree = "<group>"; };
		521FD102219E0E8400F748EC /* Annotations.h */ = {isa = PBXFileReference; fileEncoding = 4; lastKnownFileType = sourcecode.c.h; path = Annotations.h; sourceTree = "<group>"; };
		5245C5C82342A6840033EE13 /* UserDefaults.swift */ = {isa = PBXFileReference; lastKnownFileType = sourcecode.swift; path = UserDefaults.swift; sourceTree = "<group>"; };
		5246800622D51AA3009AEC6E /* PsiCashWidgetView.swift */ = {isa = PBXFileReference; lastKnownFileType = sourcecode.swift; path = PsiCashWidgetView.swift; sourceTree = "<group>"; };
		5246800822D51CE4009AEC6E /* PsiCashBalanceViewWrapper.swift */ = {isa = PBXFileReference; lastKnownFileType = sourcecode.swift; path = PsiCashBalanceViewWrapper.swift; sourceTree = "<group>"; };
		5246800C22D65926009AEC6E /* UIUtils.swift */ = {isa = PBXFileReference; lastKnownFileType = sourcecode.swift; path = UIUtils.swift; sourceTree = "<group>"; };
		5248B4CD23203781008C00D4 /* SwiftObjCBridges.swift */ = {isa = PBXFileReference; lastKnownFileType = sourcecode.swift; path = SwiftObjCBridges.swift; sourceTree = "<group>"; };
		524B4E692316F0E3004E9891 /* BorderedSubtitleButton.h */ = {isa = PBXFileReference; lastKnownFileType = sourcecode.c.h; path = BorderedSubtitleButton.h; sourceTree = "<group>"; };
		524B4E6A2316F0E3004E9891 /* BorderedSubtitleButton.m */ = {isa = PBXFileReference; lastKnownFileType = sourcecode.c.objc; path = BorderedSubtitleButton.m; sourceTree = "<group>"; };
		524B4E6C2316F27F004E9891 /* AnimatedControl.h */ = {isa = PBXFileReference; lastKnownFileType = sourcecode.c.h; path = AnimatedControl.h; sourceTree = "<group>"; };
		524B4E6D2316F27F004E9891 /* AnimatedControl.m */ = {isa = PBXFileReference; lastKnownFileType = sourcecode.c.objc; path = AnimatedControl.m; sourceTree = "<group>"; };
		5265B00125AFBD53006BD58C /* PsiCashLib.xcframework */ = {isa = PBXFileReference; lastKnownFileType = wrapper.xcframework; path = PsiCashLib.xcframework; sourceTree = "<group>"; };
		528D81322384823F00AA2D77 /* PsiCashMessageView.swift */ = {isa = PBXFileReference; lastKnownFileType = sourcecode.swift; path = PsiCashMessageView.swift; sourceTree = "<group>"; };
		529DE74725AD039200F82936 /* PsiphonTunnel.xcframework */ = {isa = PBXFileReference; lastKnownFileType = wrapper.xcframework; path = PsiphonTunnel.xcframework; sourceTree = "<group>"; };
		52A24658238C9AB700A01FF1 /* SpeedBoostPurchaseTable.swift */ = {isa = PBXFileReference; lastKnownFileType = sourcecode.swift; path = SpeedBoostPurchaseTable.swift; sourceTree = "<group>"; };
		52A2465D239081C100A01FF1 /* AppState.swift */ = {isa = PBXFileReference; lastKnownFileType = sourcecode.swift; path = AppState.swift; sourceTree = "<group>"; };
		52A24661239B07E000A01FF1 /* psiCashProductIds.plist */ = {isa = PBXFileReference; lastKnownFileType = text.plist.xml; path = psiCashProductIds.plist; sourceTree = "<group>"; };
		52A2466C23A172A800A01FF1 /* ViewBuilderViewController.swift */ = {isa = PBXFileReference; lastKnownFileType = sourcecode.swift; path = ViewBuilderViewController.swift; sourceTree = "<group>"; };
		52A2466E23A1769300A01FF1 /* PsiCashMessageViewUntunneled.swift */ = {isa = PBXFileReference; lastKnownFileType = sourcecode.swift; path = PsiCashMessageViewUntunneled.swift; sourceTree = "<group>"; };
		52A2467023A176BA00A01FF1 /* PurchasingAlertViewBuilder.swift */ = {isa = PBXFileReference; lastKnownFileType = sourcecode.swift; path = PurchasingAlertViewBuilder.swift; sourceTree = "<group>"; };
		52B3C54823DF99E8003F6B12 /* AppObservables.h */ = {isa = PBXFileReference; lastKnownFileType = sourcecode.c.h; path = AppObservables.h; sourceTree = "<group>"; };
		52B3C54923DF99E8003F6B12 /* AppObservables.m */ = {isa = PBXFileReference; lastKnownFileType = sourcecode.c.objc; path = AppObservables.m; sourceTree = "<group>"; };
		52B3C54B23E0E895003F6B12 /* ButtonBuilder.swift */ = {isa = PBXFileReference; lastKnownFileType = sourcecode.swift; path = ButtonBuilder.swift; sourceTree = "<group>"; };
		52C8F0AA237CA26200E5F9C0 /* ImageViewBuilder.swift */ = {isa = PBXFileReference; lastKnownFileType = sourcecode.swift; path = ImageViewBuilder.swift; sourceTree = "<group>"; };
		52C8F0AC237E145C00E5F9C0 /* PsiCashCoinPurchaseTable.swift */ = {isa = PBXFileReference; lastKnownFileType = sourcecode.swift; path = PsiCashCoinPurchaseTable.swift; sourceTree = "<group>"; };
		52CAC4302385D06600A92842 /* Spinner.swift */ = {isa = PBXFileReference; lastKnownFileType = sourcecode.swift; path = Spinner.swift; sourceTree = "<group>"; };
		52D2580F22BADE1900CA956A /* Psiphon-Bridging-Header.h */ = {isa = PBXFileReference; lastKnownFileType = sourcecode.c.h; path = "Psiphon-Bridging-Header.h"; sourceTree = "<group>"; };
		52D2581022BADE1900CA956A /* SwiftDelegate.swift */ = {isa = PBXFileReference; lastKnownFileType = sourcecode.swift; path = SwiftDelegate.swift; sourceTree = "<group>"; };
		52D363C8230DE215002C2221 /* PsiCashViewController.swift */ = {isa = PBXFileReference; lastKnownFileType = sourcecode.swift; path = PsiCashViewController.swift; sourceTree = "<group>"; };
		52D363CA230DEBED002C2221 /* CloseButton.swift */ = {isa = PBXFileReference; lastKnownFileType = sourcecode.swift; path = CloseButton.swift; sourceTree = "<group>"; };
		52D363CC230EEBAC002C2221 /* AnimatedUIButton.swift */ = {isa = PBXFileReference; lastKnownFileType = sourcecode.swift; path = AnimatedUIButton.swift; sourceTree = "<group>"; };
		52D363CE230F112E002C2221 /* TabControlViewWrapper.swift */ = {isa = PBXFileReference; lastKnownFileType = sourcecode.swift; path = TabControlViewWrapper.swift; sourceTree = "<group>"; };
		52DF5E9123C675EC00A1B067 /* ViewController+Additions.swift */ = {isa = PBXFileReference; lastKnownFileType = sourcecode.swift; path = "ViewController+Additions.swift"; sourceTree = "<group>"; };
		52DF5E9723CE5A8300A1B067 /* AppAction+ValuePaths.swift */ = {isa = PBXFileReference; lastKnownFileType = sourcecode.swift; path = "AppAction+ValuePaths.swift"; sourceTree = "<group>"; };
		52DF5E9923CE835100A1B067 /* UserStrings.swift */ = {isa = PBXFileReference; lastKnownFileType = sourcecode.swift; path = UserStrings.swift; sourceTree = "<group>"; };
		52DF5E9D23D0D01F00A1B067 /* BridgingTypes.swift */ = {isa = PBXFileReference; lastKnownFileType = sourcecode.swift; path = BridgingTypes.swift; sourceTree = "<group>"; };
		548DC13880329CCB9E0CD4B2 /* libPods-PsiApi.a */ = {isa = PBXFileReference; explicitFileType = archive.ar; includeInIndex = 0; path = "libPods-PsiApi.a"; sourceTree = BUILT_PRODUCTS_DIR; };
		571DC9418AF936E60179F07C /* Pods-Psiphon.release.xcconfig */ = {isa = PBXFileReference; includeInIndex = 1; lastKnownFileType = text.xcconfig; name = "Pods-Psiphon.release.xcconfig"; path = "Pods/Target Support Files/Pods-Psiphon/Pods-Psiphon.release.xcconfig"; sourceTree = "<group>"; };
		5A3C99559CAE18924C378029 /* Pods-PsiphonVPN.internal.xcconfig */ = {isa = PBXFileReference; includeInIndex = 1; lastKnownFileType = text.xcconfig; name = "Pods-PsiphonVPN.internal.xcconfig"; path = "Pods/Target Support Files/Pods-PsiphonVPN/Pods-PsiphonVPN.internal.xcconfig"; sourceTree = "<group>"; };
		657B68F7581AB2C5DFB33758 /* Pods-PsiApi-Testing-TestingTests.release.xcconfig */ = {isa = PBXFileReference; includeInIndex = 1; lastKnownFileType = text.xcconfig; name = "Pods-PsiApi-Testing-TestingTests.release.xcconfig"; path = "Pods/Target Support Files/Pods-PsiApi-Testing-TestingTests/Pods-PsiApi-Testing-TestingTests.release.xcconfig"; sourceTree = "<group>"; };
		65957584722BB1AA6B3B4825 /* Pods-PsiApi.release.xcconfig */ = {isa = PBXFileReference; includeInIndex = 1; lastKnownFileType = text.xcconfig; name = "Pods-PsiApi.release.xcconfig"; path = "Pods/Target Support Files/Pods-PsiApi/Pods-PsiApi.release.xcconfig"; sourceTree = "<group>"; };
		6615A5E91F58A95500026C98 /* en */ = {isa = PBXFileReference; lastKnownFileType = text.plist.strings; name = en; path = Strings/en.lproj/Localizable.strings; sourceTree = "<group>"; };
		6615A5EC1F58A95E00026C98 /* fr */ = {isa = PBXFileReference; lastKnownFileType = text.plist.strings; name = fr; path = Strings/fr.lproj/Localizable.strings; sourceTree = "<group>"; };
		661DA4B91F68391E00BB4B93 /* ar */ = {isa = PBXFileReference; lastKnownFileType = text.plist.strings; name = ar; path = Strings/ar.lproj/Localizable.strings; sourceTree = "<group>"; };
		661DA4BA1F68393200BB4B93 /* bo */ = {isa = PBXFileReference; lastKnownFileType = text.plist.strings; name = bo; path = Strings/bo.lproj/Localizable.strings; sourceTree = "<group>"; };
		661DA4BB1F68394E00BB4B93 /* de */ = {isa = PBXFileReference; lastKnownFileType = text.plist.strings; name = de; path = Strings/de.lproj/Localizable.strings; sourceTree = "<group>"; };
		661DA4BC1F68395900BB4B93 /* el */ = {isa = PBXFileReference; lastKnownFileType = text.plist.strings; name = el; path = Strings/el.lproj/Localizable.strings; sourceTree = "<group>"; };
		661DA4BD1F68396800BB4B93 /* es */ = {isa = PBXFileReference; lastKnownFileType = text.plist.strings; name = es; path = Strings/es.lproj/Localizable.strings; sourceTree = "<group>"; };
		661DA4BE1F68398200BB4B93 /* fa */ = {isa = PBXFileReference; lastKnownFileType = text.plist.strings; name = fa; path = Strings/fa.lproj/Localizable.strings; sourceTree = "<group>"; };
		661DA4BF1F68398D00BB4B93 /* fi */ = {isa = PBXFileReference; lastKnownFileType = text.plist.strings; name = fi; path = Strings/fi.lproj/Localizable.strings; sourceTree = "<group>"; };
		661DA4C01F68399D00BB4B93 /* hr */ = {isa = PBXFileReference; lastKnownFileType = text.plist.strings; name = hr; path = Strings/hr.lproj/Localizable.strings; sourceTree = "<group>"; };
		661DA4C11F6839A900BB4B93 /* id */ = {isa = PBXFileReference; lastKnownFileType = text.plist.strings; name = id; path = Strings/id.lproj/Localizable.strings; sourceTree = "<group>"; };
		661DA4C21F6839BA00BB4B93 /* km */ = {isa = PBXFileReference; lastKnownFileType = text.plist.strings; name = km; path = Strings/km.lproj/Localizable.strings; sourceTree = "<group>"; };
		661DA4C31F6839C300BB4B93 /* ko */ = {isa = PBXFileReference; lastKnownFileType = text.plist.strings; name = ko; path = Strings/ko.lproj/Localizable.strings; sourceTree = "<group>"; };
		661DA4C41F6839CC00BB4B93 /* nb */ = {isa = PBXFileReference; lastKnownFileType = text.plist.strings; name = nb; path = Strings/nb.lproj/Localizable.strings; sourceTree = "<group>"; };
		661DA4C51F6839D700BB4B93 /* nl */ = {isa = PBXFileReference; lastKnownFileType = text.plist.strings; name = nl; path = Strings/nl.lproj/Localizable.strings; sourceTree = "<group>"; };
		661DA4C61F6839E300BB4B93 /* pt-BR */ = {isa = PBXFileReference; lastKnownFileType = text.plist.strings; name = "pt-BR"; path = "Strings/pt-BR.lproj/Localizable.strings"; sourceTree = "<group>"; };
		661DA4C71F6839ED00BB4B93 /* pt-PT */ = {isa = PBXFileReference; lastKnownFileType = text.plist.strings; name = "pt-PT"; path = "Strings/pt-PT.lproj/Localizable.strings"; sourceTree = "<group>"; };
		661DA4C81F6839F600BB4B93 /* ru */ = {isa = PBXFileReference; lastKnownFileType = text.plist.strings; name = ru; path = Strings/ru.lproj/Localizable.strings; sourceTree = "<group>"; };
		661DA4C91F683A0300BB4B93 /* th */ = {isa = PBXFileReference; lastKnownFileType = text.plist.strings; name = th; path = Strings/th.lproj/Localizable.strings; sourceTree = "<group>"; };
		661DA4CA1F683A1A00BB4B93 /* tk */ = {isa = PBXFileReference; lastKnownFileType = text.plist.strings; name = tk; path = Strings/tk.lproj/Localizable.strings; sourceTree = "<group>"; };
		661DA4CB1F683A2400BB4B93 /* tr */ = {isa = PBXFileReference; lastKnownFileType = text.plist.strings; name = tr; path = Strings/tr.lproj/Localizable.strings; sourceTree = "<group>"; };
		661DA4CC1F683A2E00BB4B93 /* vi */ = {isa = PBXFileReference; lastKnownFileType = text.plist.strings; name = vi; path = Strings/vi.lproj/Localizable.strings; sourceTree = "<group>"; };
		661DA4CD1F683A3800BB4B93 /* zh-Hans */ = {isa = PBXFileReference; lastKnownFileType = text.plist.strings; name = "zh-Hans"; path = "Strings/zh-Hans.lproj/Localizable.strings"; sourceTree = "<group>"; };
		661DA4CE1F683A4000BB4B93 /* zh-Hant */ = {isa = PBXFileReference; lastKnownFileType = text.plist.strings; name = "zh-Hant"; path = "Strings/zh-Hant.lproj/Localizable.strings"; sourceTree = "<group>"; };
		663EEF3A1FAB857A0034A9E7 /* tg */ = {isa = PBXFileReference; lastKnownFileType = text.plist.strings; name = tg; path = Strings/tg.lproj/Localizable.strings; sourceTree = "<group>"; };
		664469C71F72C2F8005E995B /* am */ = {isa = PBXFileReference; lastKnownFileType = text.plist.strings; name = am; path = Strings/am.lproj/Localizable.strings; sourceTree = "<group>"; };
		664469C81F72C305005E995B /* be */ = {isa = PBXFileReference; lastKnownFileType = text.plist.strings; name = be; path = Strings/be.lproj/Localizable.strings; sourceTree = "<group>"; };
		6651BE001F6B11AA00D65633 /* az */ = {isa = PBXFileReference; lastKnownFileType = text.plist.strings; name = az; path = Strings/az.lproj/Localizable.strings; sourceTree = "<group>"; };
		6651BE011F6B131300D65633 /* uk */ = {isa = PBXFileReference; lastKnownFileType = text.plist.strings; name = uk; path = Strings/uk.lproj/Localizable.strings; sourceTree = "<group>"; };
		6651BE021F6B154C00D65633 /* uz */ = {isa = PBXFileReference; lastKnownFileType = text.plist.strings; name = uz; path = Strings/uz.lproj/Localizable.strings; sourceTree = "<group>"; };
		6651BE031F6B15A200D65633 /* ky */ = {isa = PBXFileReference; lastKnownFileType = text.plist.strings; name = ky; path = Strings/ky.lproj/Localizable.strings; sourceTree = "<group>"; };
		6651BE041F6B176500D65633 /* kk */ = {isa = PBXFileReference; lastKnownFileType = text.plist.strings; name = kk; path = Strings/kk.lproj/Localizable.strings; sourceTree = "<group>"; };
		6651BE051F6B177000D65633 /* my */ = {isa = PBXFileReference; lastKnownFileType = text.plist.strings; name = my; path = Strings/my.lproj/Localizable.strings; sourceTree = "<group>"; };
		668AF9BE1E92CBD3008CAAAA /* NetworkExtension.framework */ = {isa = PBXFileReference; lastKnownFileType = wrapper.framework; name = NetworkExtension.framework; path = System/Library/Frameworks/NetworkExtension.framework; sourceTree = SDKROOT; };
		672D77B7307F9CEE82EECCCC /* Pods-PsiApi.debug.xcconfig */ = {isa = PBXFileReference; includeInIndex = 1; lastKnownFileType = text.xcconfig; name = "Pods-PsiApi.debug.xcconfig"; path = "Pods/Target Support Files/Pods-PsiApi/Pods-PsiApi.debug.xcconfig"; sourceTree = "<group>"; };
		680755F1F7E5C4803F90D63C /* Pods-Psiphon.internal.xcconfig */ = {isa = PBXFileReference; includeInIndex = 1; lastKnownFileType = text.xcconfig; name = "Pods-Psiphon.internal.xcconfig"; path = "Pods/Target Support Files/Pods-Psiphon/Pods-Psiphon.internal.xcconfig"; sourceTree = "<group>"; };
		6EFA35869537D7B410191321 /* libPods-Utilities.a */ = {isa = PBXFileReference; explicitFileType = archive.ar; includeInIndex = 0; path = "libPods-Utilities.a"; sourceTree = BUILT_PRODUCTS_DIR; };
		7498D20B47C34B9D33BE95E4 /* Pods-PsiApi-Testing-TestingTests.debug.xcconfig */ = {isa = PBXFileReference; includeInIndex = 1; lastKnownFileType = text.xcconfig; name = "Pods-PsiApi-Testing-TestingTests.debug.xcconfig"; path = "Pods/Target Support Files/Pods-PsiApi-Testing-TestingTests/Pods-PsiApi-Testing-TestingTests.debug.xcconfig"; sourceTree = "<group>"; };
		78C6298EAA632CD41F06795D /* Pods-Utilities.debug.xcconfig */ = {isa = PBXFileReference; includeInIndex = 1; lastKnownFileType = text.xcconfig; name = "Pods-Utilities.debug.xcconfig"; path = "Pods/Target Support Files/Pods-Utilities/Pods-Utilities.debug.xcconfig"; sourceTree = "<group>"; };
		8167C01B4242F1B0217731A9 /* Pods-PsiApi-Testing.debug.xcconfig */ = {isa = PBXFileReference; includeInIndex = 1; lastKnownFileType = text.xcconfig; name = "Pods-PsiApi-Testing.debug.xcconfig"; path = "Pods/Target Support Files/Pods-PsiApi-Testing/Pods-PsiApi-Testing.debug.xcconfig"; sourceTree = "<group>"; };
		836B78D735F8B947A373FB00 /* Pods-Psiphon-PsiphonTests.release.xcconfig */ = {isa = PBXFileReference; includeInIndex = 1; lastKnownFileType = text.xcconfig; name = "Pods-Psiphon-PsiphonTests.release.xcconfig"; path = "Pods/Target Support Files/Pods-Psiphon-PsiphonTests/Pods-Psiphon-PsiphonTests.release.xcconfig"; sourceTree = "<group>"; };
		8422B782F6ACED7897FCAC25 /* libPods-PsiApi-PsiApiTests.a */ = {isa = PBXFileReference; explicitFileType = archive.ar; includeInIndex = 0; path = "libPods-PsiApi-PsiApiTests.a"; sourceTree = BUILT_PRODUCTS_DIR; };
		894580B71199444DBB2C3FA2 /* Pods-Psiphon-Testing.release.xcconfig */ = {isa = PBXFileReference; includeInIndex = 1; lastKnownFileType = text.xcconfig; name = "Pods-Psiphon-Testing.release.xcconfig"; path = "Pods/Target Support Files/Pods-Psiphon-Testing/Pods-Psiphon-Testing.release.xcconfig"; sourceTree = "<group>"; };
		8D0017D524DB233200EC3409 /* VPNStrings.h */ = {isa = PBXFileReference; lastKnownFileType = sourcecode.c.h; path = VPNStrings.h; sourceTree = "<group>"; };
		8D0017D624DB233200EC3409 /* VPNStrings.m */ = {isa = PBXFileReference; lastKnownFileType = sourcecode.c.objc; path = VPNStrings.m; sourceTree = "<group>"; };
		8D0017D824DB4B1200EC3409 /* OnboardingViewController.swift */ = {isa = PBXFileReference; lastKnownFileType = sourcecode.swift; path = OnboardingViewController.swift; sourceTree = "<group>"; };
		8D0017DA24DDD99A00EC3409 /* AppUpgrade.swift */ = {isa = PBXFileReference; lastKnownFileType = sourcecode.swift; path = AppUpgrade.swift; sourceTree = "<group>"; };
		8D13232E25310661005F83C8 /* SecretValueTextField.swift */ = {isa = PBXFileReference; lastKnownFileType = sourcecode.swift; path = SecretValueTextField.swift; sourceTree = "<group>"; };
		8D14CCB4BB61E10B351D20DC /* Pods-Psiphon-PsiApi.release.xcconfig */ = {isa = PBXFileReference; includeInIndex = 1; lastKnownFileType = text.xcconfig; name = "Pods-Psiphon-PsiApi.release.xcconfig"; path = "Pods/Target Support Files/Pods-Psiphon-PsiApi/Pods-Psiphon-PsiApi.release.xcconfig"; sourceTree = "<group>"; };
		8D1F62BD247DC1690028AFAF /* Receipt+AppStore.swift */ = {isa = PBXFileReference; lastKnownFileType = sourcecode.swift; path = "Receipt+AppStore.swift"; sourceTree = "<group>"; };
		8D1F62BF247DC3350028AFAF /* Authorization+Additions.swift */ = {isa = PBXFileReference; lastKnownFileType = sourcecode.swift; path = "Authorization+Additions.swift"; sourceTree = "<group>"; };
		8D1F62C1247DC4840028AFAF /* PsiCashEffects.swift */ = {isa = PBXFileReference; lastKnownFileType = sourcecode.swift; path = PsiCashEffects.swift; sourceTree = "<group>"; };
		8D255E2C24620E2900FD5D1C /* NoConnectionBannerView.swift */ = {isa = PBXFileReference; lastKnownFileType = sourcecode.swift; path = NoConnectionBannerView.swift; sourceTree = "<group>"; };
		8D26455E24D4842E000F46C0 /* DeepLinkingNavigator.swift */ = {isa = PBXFileReference; lastKnownFileType = sourcecode.swift; path = DeepLinkingNavigator.swift; sourceTree = "<group>"; };
		8D2CBAF42540D67C006822A2 /* AlertTypes.swift */ = {isa = PBXFileReference; lastKnownFileType = sourcecode.swift; path = AlertTypes.swift; sourceTree = "<group>"; };
		8D335A51251A929E005F62CA /* PsiCashAccountSignupOrLoginView.swift */ = {isa = PBXFileReference; lastKnownFileType = sourcecode.swift; path = PsiCashAccountSignupOrLoginView.swift; sourceTree = "<group>"; };
		8D335A56251A9B1D005F62CA /* PsiCashAccountViewController.swift */ = {isa = PBXFileReference; lastKnownFileType = sourcecode.swift; path = PsiCashAccountViewController.swift; sourceTree = "<group>"; };
		8D335A7A251BC789005F62CA /* DividerView.swift */ = {isa = PBXFileReference; lastKnownFileType = sourcecode.swift; path = DividerView.swift; sourceTree = "<group>"; };
		8D417E982411954A00FEE587 /* PsiCashReducer.swift */ = {isa = PBXFileReference; lastKnownFileType = sourcecode.swift; path = PsiCashReducer.swift; sourceTree = "<group>"; };
		8D417EB024147C6D00FEE587 /* LandingPage.swift */ = {isa = PBXFileReference; lastKnownFileType = sourcecode.swift; path = LandingPage.swift; sourceTree = "<group>"; };
		8D417EB224148C1E00FEE587 /* URLHandler.swift */ = {isa = PBXFileReference; lastKnownFileType = sourcecode.swift; path = URLHandler.swift; sourceTree = "<group>"; };
		8D417ED8241844FA00FEE587 /* FloatingPoint+Additions.swift */ = {isa = PBXFileReference; lastKnownFileType = sourcecode.swift; path = "FloatingPoint+Additions.swift"; sourceTree = "<group>"; };
		8D417EDC2419DBA100FEE587 /* ProductRequest.swift */ = {isa = PBXFileReference; lastKnownFileType = sourcecode.swift; path = ProductRequest.swift; sourceTree = "<group>"; };
		8D4ACD31247E3626008E404C /* AppStoreIAP+Additions.swift */ = {isa = PBXFileReference; lastKnownFileType = sourcecode.swift; path = "AppStoreIAP+Additions.swift"; sourceTree = "<group>"; };
		8D4EEA9524F761620057E32D /* ApplicationSupportFileStore.swift */ = {isa = PBXFileReference; lastKnownFileType = sourcecode.swift; path = ApplicationSupportFileStore.swift; sourceTree = "<group>"; };
		8D53C6A624C5EED8001E4E2D /* SessionConfigValues.h */ = {isa = PBXFileReference; lastKnownFileType = sourcecode.c.h; path = SessionConfigValues.h; sourceTree = "<group>"; };
		8D53C6A724C5EED8001E4E2D /* SessionConfigValues.m */ = {isa = PBXFileReference; lastKnownFileType = sourcecode.c.objc; path = SessionConfigValues.m; sourceTree = "<group>"; };
		8D5D8494247CE6420018A35B /* libPromisesObjC.a */ = {isa = PBXFileReference; explicitFileType = archive.ar; path = libPromisesObjC.a; sourceTree = BUILT_PRODUCTS_DIR; };
		8D5F08A5247DB21700F51A42 /* Testing */ = {isa = PBXFileReference; lastKnownFileType = folder; path = Testing; sourceTree = SOURCE_ROOT; };
		8D5F08A6247DB23A00F51A42 /* Utilities */ = {isa = PBXFileReference; lastKnownFileType = folder; path = Utilities; sourceTree = SOURCE_ROOT; };
		8D5F08A7247DB24C00F51A42 /* PsiApi */ = {isa = PBXFileReference; lastKnownFileType = folder; path = PsiApi; sourceTree = SOURCE_ROOT; };
		8D75EF6025264A7600D44101 /* ContainerView.swift */ = {isa = PBXFileReference; lastKnownFileType = sourcecode.swift; path = ContainerView.swift; sourceTree = "<group>"; };
		8D75EF6525265F3B00D44101 /* SpacerView.swift */ = {isa = PBXFileReference; lastKnownFileType = sourcecode.swift; path = SpacerView.swift; sourceTree = "<group>"; };
		8D7789B8247491CA0038BFDA /* PsiphonBundle.swift */ = {isa = PBXFileReference; lastKnownFileType = sourcecode.swift; path = PsiphonBundle.swift; sourceTree = "<group>"; };
		8D7789BC247493300038BFDA /* VPNState.swift */ = {isa = PBXFileReference; lastKnownFileType = sourcecode.swift; path = VPNState.swift; sourceTree = "<group>"; };
		8D7789C4247496F60038BFDA /* PsiCashLib.swift */ = {isa = PBXFileReference; lastKnownFileType = sourcecode.swift; path = PsiCashLib.swift; sourceTree = "<group>"; };
		8D7789C9247499110038BFDA /* Reachability+Additions.swift */ = {isa = PBXFileReference; lastKnownFileType = sourcecode.swift; path = "Reachability+Additions.swift"; sourceTree = "<group>"; };
		8D7789CF2474D53D0038BFDA /* PsiphonRotatingFileFeedbackLogger.swift */ = {isa = PBXFileReference; lastKnownFileType = sourcecode.swift; path = PsiphonRotatingFileFeedbackLogger.swift; sourceTree = "<group>"; };
		8D7E9B9C2425DF42006F3A2F /* AnimatedUIView.swift */ = {isa = PBXFileReference; lastKnownFileType = sourcecode.swift; path = AnimatedUIView.swift; sourceTree = "<group>"; };
		8D7E9B9E2425E053006F3A2F /* Animations.swift */ = {isa = PBXFileReference; lastKnownFileType = sourcecode.swift; path = Animations.swift; sourceTree = "<group>"; };
		8D7F5A55252D1F6800685CC4 /* SkyTextField.swift */ = {isa = PBXFileReference; lastKnownFileType = sourcecode.swift; path = SkyTextField.swift; sourceTree = "<group>"; };
		8D82F0DD2541FB4A002D37E7 /* PsiCashPurchasingConfirmViewBuilder.swift */ = {isa = PBXFileReference; lastKnownFileType = sourcecode.swift; path = PsiCashPurchasingConfirmViewBuilder.swift; sourceTree = "<group>"; };
		8D82F0E525420E21002D37E7 /* PsiCashViewReducer.swift */ = {isa = PBXFileReference; lastKnownFileType = sourcecode.swift; path = PsiCashViewReducer.swift; sourceTree = "<group>"; };
		8D82F1022542216C002D37E7 /* MainViewReducer.swift */ = {isa = PBXFileReference; lastKnownFileType = sourcecode.swift; path = MainViewReducer.swift; sourceTree = "<group>"; };
		8D90FD5524C748E000E11C66 /* FeedbackUtils.h */ = {isa = PBXFileReference; lastKnownFileType = sourcecode.c.h; path = FeedbackUtils.h; sourceTree = "<group>"; };
		8D90FD5624C748E000E11C66 /* FeedbackUtils.m */ = {isa = PBXFileReference; lastKnownFileType = sourcecode.c.objc; path = FeedbackUtils.m; sourceTree = "<group>"; };
		8D92A33024928E4900F75254 /* SubscriptionBarView.swift */ = {isa = PBXFileReference; lastKnownFileType = sourcecode.swift; path = SubscriptionBarView.swift; sourceTree = "<group>"; };
		8D9D9BCF247C6B910093220E /* HardCodedValues.swift */ = {isa = PBXFileReference; lastKnownFileType = sourcecode.swift; path = HardCodedValues.swift; sourceTree = "<group>"; };
		8D9D9C29247C77AB0093220E /* XCTest.framework */ = {isa = PBXFileReference; lastKnownFileType = wrapper.framework; name = XCTest.framework; path = Platforms/iPhoneOS.platform/Developer/Library/Frameworks/XCTest.framework; sourceTree = DEVELOPER_DIR; };
		8D9E602924364ED2003A46D8 /* VPNStateReducer.swift */ = {isa = PBXFileReference; lastKnownFileType = sourcecode.swift; path = VPNStateReducer.swift; sourceTree = "<group>"; };
		8D9E603424366D71003A46D8 /* Types+FeedbackDescription.swift */ = {isa = PBXFileReference; lastKnownFileType = sourcecode.swift; path = "Types+FeedbackDescription.swift"; sourceTree = "<group>"; };
		8DB0F5A624EC830F0051AF44 /* sw */ = {isa = PBXFileReference; lastKnownFileType = text.plist.strings; name = sw; path = Strings/sw.lproj/Localizable.strings; sourceTree = "<group>"; };
		8DB6C6352429080C005E2F4C /* PsiCashMessageWithRetryView.swift */ = {isa = PBXFileReference; lastKnownFileType = sourcecode.swift; path = PsiCashMessageWithRetryView.swift; sourceTree = "<group>"; };
		8DB6C637242A4D06005E2F4C /* DuskButton.swift */ = {isa = PBXFileReference; lastKnownFileType = sourcecode.swift; path = DuskButton.swift; sourceTree = "<group>"; };
		8DCA6863247C7CF8001D026E /* Bindable.swift */ = {isa = PBXFileReference; lastKnownFileType = sourcecode.swift; path = Bindable.swift; sourceTree = "<group>"; };
		8DCA686B247CC383001D026E /* libReactiveSwift.a */ = {isa = PBXFileReference; explicitFileType = archive.ar; path = libReactiveSwift.a; sourceTree = BUILT_PRODUCTS_DIR; };
		8DD642C0248AAD8A006C94D2 /* Utils.swift */ = {isa = PBXFileReference; lastKnownFileType = sourcecode.swift; path = Utils.swift; sourceTree = "<group>"; };
		8DD6E7E324591E270041DAC5 /* SubscriptionAuthCheck.h */ = {isa = PBXFileReference; lastKnownFileType = sourcecode.c.h; path = SubscriptionAuthCheck.h; sourceTree = "<group>"; };
		8DD6E7E424591E270041DAC5 /* SubscriptionAuthCheck.m */ = {isa = PBXFileReference; lastKnownFileType = sourcecode.c.objc; path = SubscriptionAuthCheck.m; sourceTree = "<group>"; };
		8DD6E7E62459C83B0041DAC5 /* StoredAuthorizations.h */ = {isa = PBXFileReference; lastKnownFileType = sourcecode.c.h; path = StoredAuthorizations.h; sourceTree = "<group>"; };
		8DD6E7E72459C83B0041DAC5 /* StoredAuthorizations.m */ = {isa = PBXFileReference; lastKnownFileType = sourcecode.c.objc; path = StoredAuthorizations.m; sourceTree = "<group>"; };
		8DDA60282425BB4800DBA8EC /* DebugStrings.swift */ = {isa = PBXFileReference; lastKnownFileType = sourcecode.swift; path = DebugStrings.swift; sourceTree = "<group>"; };
		8DE4E6D1244E97D000275362 /* Result+Codable.swift */ = {isa = PBXFileReference; lastKnownFileType = sourcecode.swift; path = "Result+Codable.swift"; sourceTree = "<group>"; };
		8DEEE12E252F757600B0A9EC /* SupportedLocalizations.swift */ = {isa = PBXFileReference; lastKnownFileType = sourcecode.swift; path = SupportedLocalizations.swift; sourceTree = "<group>"; };
		8DEEE136252FB4C900B0A9EC /* LanguageSelectionViewController.swift */ = {isa = PBXFileReference; lastKnownFileType = sourcecode.swift; path = LanguageSelectionViewController.swift; sourceTree = "<group>"; };
		9433F6FADEFD218CED8B343A /* Pods-PsiApi-PsiApiTests.release.xcconfig */ = {isa = PBXFileReference; includeInIndex = 1; lastKnownFileType = text.xcconfig; name = "Pods-PsiApi-PsiApiTests.release.xcconfig"; path = "Pods/Target Support Files/Pods-PsiApi-PsiApiTests/Pods-PsiApi-PsiApiTests.release.xcconfig"; sourceTree = "<group>"; };
		9876294EDE951EF39C9F97BE /* Pods-PsiApi-Testing-Utilities.release.xcconfig */ = {isa = PBXFileReference; includeInIndex = 1; lastKnownFileType = text.xcconfig; name = "Pods-PsiApi-Testing-Utilities.release.xcconfig"; path = "Pods/Target Support Files/Pods-PsiApi-Testing-Utilities/Pods-PsiApi-Testing-Utilities.release.xcconfig"; sourceTree = "<group>"; };
		9A06EEF4B515E4AE40E5CA93 /* Pods-PsiApi-Utilities-UtilitiesTests.release.xcconfig */ = {isa = PBXFileReference; includeInIndex = 1; lastKnownFileType = text.xcconfig; name = "Pods-PsiApi-Utilities-UtilitiesTests.release.xcconfig"; path = "Pods/Target Support Files/Pods-PsiApi-Utilities-UtilitiesTests/Pods-PsiApi-Utilities-UtilitiesTests.release.xcconfig"; sourceTree = "<group>"; };
		9BFEC0419AD3808370915E01 /* PsiphonConfigUserDefaults.h */ = {isa = PBXFileReference; fileEncoding = 4; lastKnownFileType = sourcecode.c.h; path = PsiphonConfigUserDefaults.h; sourceTree = "<group>"; };
		9BFEC1C9F506CE1DF07306D2 /* NEBridge.h */ = {isa = PBXFileReference; fileEncoding = 4; lastKnownFileType = sourcecode.c.h; path = NEBridge.h; sourceTree = "<group>"; };
		9BFEC220C067BBE75AF970C1 /* IAPHelpViewController.m */ = {isa = PBXFileReference; fileEncoding = 4; lastKnownFileType = sourcecode.c.objc; path = IAPHelpViewController.m; sourceTree = "<group>"; };
		9BFEC3165745A5D14C8C3C08 /* Notifier.h */ = {isa = PBXFileReference; fileEncoding = 4; lastKnownFileType = sourcecode.c.h; path = Notifier.h; sourceTree = "<group>"; };
		9BFEC31B61584FD2EAAF5DE6 /* Authorization.m */ = {isa = PBXFileReference; fileEncoding = 4; lastKnownFileType = sourcecode.c.objc; path = Authorization.m; sourceTree = "<group>"; };
		9BFEC4D609BFCD0DC812BDB3 /* Asserts.h */ = {isa = PBXFileReference; fileEncoding = 4; lastKnownFileType = sourcecode.c.h; path = Asserts.h; sourceTree = "<group>"; };
		9BFEC584519C408D9D6D3FF1 /* PsiphonConfigUserDefaults.m */ = {isa = PBXFileReference; fileEncoding = 4; lastKnownFileType = sourcecode.c.objc; path = PsiphonConfigUserDefaults.m; sourceTree = "<group>"; };
		9BFEC673CE5EA236279F07BD /* Authorization.h */ = {isa = PBXFileReference; fileEncoding = 4; lastKnownFileType = sourcecode.c.h; path = Authorization.h; sourceTree = "<group>"; };
		9BFEC72C282F6060193B2E87 /* UIColor+Additions.m */ = {isa = PBXFileReference; fileEncoding = 4; lastKnownFileType = sourcecode.c.objc; path = "UIColor+Additions.m"; sourceTree = "<group>"; };
		9BFEC8783D4222F2272E50E7 /* BasePacketTunnelProvider.h */ = {isa = PBXFileReference; fileEncoding = 4; lastKnownFileType = sourcecode.c.h; path = BasePacketTunnelProvider.h; sourceTree = "<group>"; };
		9BFEC91ED4A1C511520E9948 /* Notifier.m */ = {isa = PBXFileReference; fileEncoding = 4; lastKnownFileType = sourcecode.c.objc; path = Notifier.m; sourceTree = "<group>"; };
		9BFECB09D7F866F34551DBD4 /* IAPHelpViewController.h */ = {isa = PBXFileReference; fileEncoding = 4; lastKnownFileType = sourcecode.c.h; path = IAPHelpViewController.h; sourceTree = "<group>"; };
		9BFECC3FADE9C8A76A0913DE /* BasePacketTunnelProvider.m */ = {isa = PBXFileReference; fileEncoding = 4; lastKnownFileType = sourcecode.c.objc; path = BasePacketTunnelProvider.m; sourceTree = "<group>"; };
		9BFECC9B2B9F2BFBD4F8A47B /* UserDefaults.h */ = {isa = PBXFileReference; fileEncoding = 4; lastKnownFileType = sourcecode.c.h; path = UserDefaults.h; sourceTree = "<group>"; };
		9BFECCCF429898FD903B69A6 /* Nullity.m */ = {isa = PBXFileReference; fileEncoding = 4; lastKnownFileType = sourcecode.c.objc; path = Nullity.m; sourceTree = "<group>"; };
		9BFECE69F71F11C7B3A2D67E /* UIColor+Additions.h */ = {isa = PBXFileReference; fileEncoding = 4; lastKnownFileType = sourcecode.c.h; path = "UIColor+Additions.h"; sourceTree = "<group>"; };
		9BFECEEB971749A4E9705B15 /* Nullity.h */ = {isa = PBXFileReference; fileEncoding = 4; lastKnownFileType = sourcecode.c.h; path = Nullity.h; sourceTree = "<group>"; };
		A13608CD23499831149566BA /* Pods-Psiphon-Testing-TestingTests.release.xcconfig */ = {isa = PBXFileReference; includeInIndex = 1; lastKnownFileType = text.xcconfig; name = "Pods-Psiphon-Testing-TestingTests.release.xcconfig"; path = "Pods/Target Support Files/Pods-Psiphon-Testing-TestingTests/Pods-Psiphon-Testing-TestingTests.release.xcconfig"; sourceTree = "<group>"; };
		A840802C7AEFA7F375205DCB /* VPNStartAndStopButton.h */ = {isa = PBXFileReference; fileEncoding = 4; lastKnownFileType = sourcecode.c.h; path = VPNStartAndStopButton.h; sourceTree = "<group>"; };
		A84080E2A20C786DDAD17D48 /* RoyalSkyButton.h */ = {isa = PBXFileReference; fileEncoding = 4; lastKnownFileType = sourcecode.c.h; path = RoyalSkyButton.h; sourceTree = "<group>"; };
		A840816C0C9B0658776A8B91 /* RegionSelectionButton.h */ = {isa = PBXFileReference; fileEncoding = 4; lastKnownFileType = sourcecode.c.h; path = RegionSelectionButton.h; sourceTree = "<group>"; };
		A84081B66B02DF8283448409 /* AutoLayoutProtocol.h */ = {isa = PBXFileReference; fileEncoding = 4; lastKnownFileType = sourcecode.c.h; path = AutoLayoutProtocol.h; sourceTree = "<group>"; };
		A84081E39C751846A6009BEC /* CloudsView.m */ = {isa = PBXFileReference; fileEncoding = 4; lastKnownFileType = sourcecode.c.objc; path = CloudsView.m; sourceTree = "<group>"; };
		A840830557814D4234CFD86D /* ImageUtils.h */ = {isa = PBXFileReference; fileEncoding = 4; lastKnownFileType = sourcecode.c.h; path = ImageUtils.h; sourceTree = "<group>"; };
		A84083119A599C815D2D80F5 /* SkyButton.h */ = {isa = PBXFileReference; fileEncoding = 4; lastKnownFileType = sourcecode.c.h; path = SkyButton.h; sourceTree = "<group>"; };
		A8408319CD72511CABBE4CD4 /* ContainerDB.h */ = {isa = PBXFileReference; fileEncoding = 4; lastKnownFileType = sourcecode.c.h; path = ContainerDB.h; sourceTree = "<group>"; };
		A8408390A766C7C2C246797C /* PickerViewController.m */ = {isa = PBXFileReference; fileEncoding = 4; lastKnownFileType = sourcecode.c.objc; path = PickerViewController.m; sourceTree = "<group>"; };
		A84083974C8CF9DDFE7A341D /* Strings.m */ = {isa = PBXFileReference; fileEncoding = 4; lastKnownFileType = sourcecode.c.objc; path = Strings.m; sourceTree = "<group>"; };
		A840841151FC43C5E1658677 /* AlertDialogs.m */ = {isa = PBXFileReference; fileEncoding = 4; lastKnownFileType = sourcecode.c.objc; path = AlertDialogs.m; sourceTree = "<group>"; };
		A840842CECC0146241243488 /* ActivityIndicatorRoyalSkyButton.m */ = {isa = PBXFileReference; fileEncoding = 4; lastKnownFileType = sourcecode.c.objc; path = ActivityIndicatorRoyalSkyButton.m; sourceTree = "<group>"; };
		A8408454F205262BF90B55C1 /* UIImageView+Additions.h */ = {isa = PBXFileReference; fileEncoding = 4; lastKnownFileType = sourcecode.c.h; path = "UIImageView+Additions.h"; sourceTree = "<group>"; };
		A840845849B24AAA0E714664 /* LoadingCircleLayer.m */ = {isa = PBXFileReference; fileEncoding = 4; lastKnownFileType = sourcecode.c.objc; path = LoadingCircleLayer.m; sourceTree = "<group>"; };
		A84084C5C538AC8171021D2C /* UIView+Additions.m */ = {isa = PBXFileReference; fileEncoding = 4; lastKnownFileType = sourcecode.c.objc; path = "UIView+Additions.m"; sourceTree = "<group>"; };
		A840856AD6865619ACF78509 /* PsiphonProgressView.h */ = {isa = PBXFileReference; fileEncoding = 4; lastKnownFileType = sourcecode.c.h; path = PsiphonProgressView.h; sourceTree = "<group>"; };
		A840864BAA38AA3E4620EC35 /* PickerViewController.h */ = {isa = PBXFileReference; fileEncoding = 4; lastKnownFileType = sourcecode.c.h; path = PickerViewController.h; sourceTree = "<group>"; };
		A84086716D701D0F5B48E4C0 /* ContainerDB.m */ = {isa = PBXFileReference; fileEncoding = 4; lastKnownFileType = sourcecode.c.objc; path = ContainerDB.m; sourceTree = "<group>"; };
		A8408672FB2E1CD144A2BE7C /* SkyButton.m */ = {isa = PBXFileReference; fileEncoding = 4; lastKnownFileType = sourcecode.c.objc; path = SkyButton.m; sourceTree = "<group>"; };
		A840867F8062E477F0B355DD /* UIView+AutoLayoutViewGroup.m */ = {isa = PBXFileReference; fileEncoding = 4; lastKnownFileType = sourcecode.c.objc; path = "UIView+AutoLayoutViewGroup.m"; sourceTree = "<group>"; };
		A84086A6BF880CC20E5C57B4 /* LayerAutoResizeUIView.h */ = {isa = PBXFileReference; fileEncoding = 4; lastKnownFileType = sourcecode.c.h; path = LayerAutoResizeUIView.h; sourceTree = "<group>"; };
		A84086A9E122059FADA6F411 /* RingSkyButton.h */ = {isa = PBXFileReference; fileEncoding = 4; lastKnownFileType = sourcecode.c.h; path = RingSkyButton.h; sourceTree = "<group>"; };
		A84086B04CBC1A6A5481EDD4 /* RingSkyButton.m */ = {isa = PBXFileReference; fileEncoding = 4; lastKnownFileType = sourcecode.c.objc; path = RingSkyButton.m; sourceTree = "<group>"; };
		A84086DF1DDA5CC90C437009 /* RelaySubject.m */ = {isa = PBXFileReference; fileEncoding = 4; lastKnownFileType = sourcecode.c.objc; path = RelaySubject.m; sourceTree = "<group>"; };
		A84087B4F756C5DA76723EFC /* LoadingCircleLayer.h */ = {isa = PBXFileReference; fileEncoding = 4; lastKnownFileType = sourcecode.c.h; path = LoadingCircleLayer.h; sourceTree = "<group>"; };
		A84087C37CFC6977102EB09D /* AppVersionNumberView.m */ = {isa = PBXFileReference; fileEncoding = 4; lastKnownFileType = sourcecode.c.objc; path = AppVersionNumberView.m; sourceTree = "<group>"; };
		A84087C82AF3A54E6695EE60 /* UIView+AutoLayoutViewGroup.h */ = {isa = PBXFileReference; fileEncoding = 4; lastKnownFileType = sourcecode.c.h; path = "UIView+AutoLayoutViewGroup.h"; sourceTree = "<group>"; };
		A84087D31D8D9A1FD30337E4 /* SubscriptionStatusView.h */ = {isa = PBXFileReference; fileEncoding = 4; lastKnownFileType = sourcecode.c.h; path = SubscriptionStatusView.h; sourceTree = "<group>"; };
		A84087FA4B1BC2C725D900D9 /* PsiphonProgressView.m */ = {isa = PBXFileReference; fileEncoding = 4; lastKnownFileType = sourcecode.c.objc; path = PsiphonProgressView.m; sourceTree = "<group>"; };
		A840886E2E6D8EA82B0EC427 /* UIImageView+Additions.m */ = {isa = PBXFileReference; fileEncoding = 4; lastKnownFileType = sourcecode.c.objc; path = "UIImageView+Additions.m"; sourceTree = "<group>"; };
		A84088889983161FB859D8A9 /* OnboardingView.m */ = {isa = PBXFileReference; fileEncoding = 4; lastKnownFileType = sourcecode.c.objc; path = OnboardingView.m; sourceTree = "<group>"; };
		A8408902709B9D562B559532 /* CloudsView.h */ = {isa = PBXFileReference; fileEncoding = 4; lastKnownFileType = sourcecode.c.h; path = CloudsView.h; sourceTree = "<group>"; };
		A8408A0C4220563DA1FE3048 /* ImageUtils.m */ = {isa = PBXFileReference; fileEncoding = 4; lastKnownFileType = sourcecode.c.objc; path = ImageUtils.m; sourceTree = "<group>"; };
		A8408AAD421C096147E3FC8B /* Strings.h */ = {isa = PBXFileReference; fileEncoding = 4; lastKnownFileType = sourcecode.c.h; path = Strings.h; sourceTree = "<group>"; };
		A8408ABFCA9BBDD281E8A4FD /* SkyRegionSelectionViewController.h */ = {isa = PBXFileReference; fileEncoding = 4; lastKnownFileType = sourcecode.c.h; path = SkyRegionSelectionViewController.h; sourceTree = "<group>"; };
		A8408AD78B4EB15E3C8F33B2 /* AppVersionNumberView.h */ = {isa = PBXFileReference; fileEncoding = 4; lastKnownFileType = sourcecode.c.h; path = AppVersionNumberView.h; sourceTree = "<group>"; };
		A8408AEA2174955E85247913 /* ConnectionStatusView.h */ = {isa = PBXFileReference; fileEncoding = 4; lastKnownFileType = sourcecode.c.h; path = ConnectionStatusView.h; sourceTree = "<group>"; };
		A8408B98D73EB239C92FB450 /* WhiteSkyButton.h */ = {isa = PBXFileReference; fileEncoding = 4; lastKnownFileType = sourcecode.c.h; path = WhiteSkyButton.h; sourceTree = "<group>"; };
		A8408B9A66413A25FC1A2BE1 /* SwoopView.m */ = {isa = PBXFileReference; fileEncoding = 4; lastKnownFileType = sourcecode.c.objc; path = SwoopView.m; sourceTree = "<group>"; };
		A8408BA05DC0D983E6740558 /* SubscriptionStatusView.m */ = {isa = PBXFileReference; fileEncoding = 4; lastKnownFileType = sourcecode.c.objc; path = SubscriptionStatusView.m; sourceTree = "<group>"; };
		A8408BAC196A108FFE3A5957 /* AlertDialogs.h */ = {isa = PBXFileReference; fileEncoding = 4; lastKnownFileType = sourcecode.c.h; path = AlertDialogs.h; sourceTree = "<group>"; };
		A8408C3C21E6934EAE9C0977 /* RelaySubject.h */ = {isa = PBXFileReference; fileEncoding = 4; lastKnownFileType = sourcecode.c.h; path = RelaySubject.h; sourceTree = "<group>"; };
		A8408C84138113DE79F0DCD0 /* RegionSelectionButton.m */ = {isa = PBXFileReference; fileEncoding = 4; lastKnownFileType = sourcecode.c.objc; path = RegionSelectionButton.m; sourceTree = "<group>"; };
		A8408C8A7CA3C009F01FDA3B /* SkyRegionSelectionViewController.m */ = {isa = PBXFileReference; fileEncoding = 4; lastKnownFileType = sourcecode.c.objc; path = SkyRegionSelectionViewController.m; sourceTree = "<group>"; };
		A8408CEB0E34BC897F3FA7D6 /* OnboardingScrollableView.m */ = {isa = PBXFileReference; fileEncoding = 4; lastKnownFileType = sourcecode.c.objc; path = OnboardingScrollableView.m; sourceTree = "<group>"; };
		A8408D462EEE90AA7F2A8AFA /* SwoopView.h */ = {isa = PBXFileReference; fileEncoding = 4; lastKnownFileType = sourcecode.c.h; path = SwoopView.h; sourceTree = "<group>"; };
		A8408D7A1D96FE89B4FB49C1 /* ActivityIndicatorRoyalSkyButton.h */ = {isa = PBXFileReference; fileEncoding = 4; lastKnownFileType = sourcecode.c.h; path = ActivityIndicatorRoyalSkyButton.h; sourceTree = "<group>"; };
		A8408DB71B7BE2CF13F9CD04 /* UIView+Additions.h */ = {isa = PBXFileReference; fileEncoding = 4; lastKnownFileType = sourcecode.c.h; path = "UIView+Additions.h"; sourceTree = "<group>"; };
		A8408DBEEDCF56EC798536BF /* LayerAutoResizeUIView.m */ = {isa = PBXFileReference; fileEncoding = 4; lastKnownFileType = sourcecode.c.objc; path = LayerAutoResizeUIView.m; sourceTree = "<group>"; };
		A8408E0115540B5B2B305EAE /* ConnectionStatusView.m */ = {isa = PBXFileReference; fileEncoding = 4; lastKnownFileType = sourcecode.c.objc; path = ConnectionStatusView.m; sourceTree = "<group>"; };
		A8408E812B209E39BE1A36DF /* OnboardingScrollableView.h */ = {isa = PBXFileReference; fileEncoding = 4; lastKnownFileType = sourcecode.c.h; path = OnboardingScrollableView.h; sourceTree = "<group>"; };
		A8408EF0378D6C5C22CC3FE2 /* OnboardingView.h */ = {isa = PBXFileReference; fileEncoding = 4; lastKnownFileType = sourcecode.c.h; path = OnboardingView.h; sourceTree = "<group>"; };
		A8408F08BFF80A05CF46C00A /* RoyalSkyButton.m */ = {isa = PBXFileReference; fileEncoding = 4; lastKnownFileType = sourcecode.c.objc; path = RoyalSkyButton.m; sourceTree = "<group>"; };
		A8408F6123BCC98725932A59 /* VPNStartAndStopButton.m */ = {isa = PBXFileReference; fileEncoding = 4; lastKnownFileType = sourcecode.c.objc; path = VPNStartAndStopButton.m; sourceTree = "<group>"; };
		A8408FA077C517546DF6033C /* WhiteSkyButton.m */ = {isa = PBXFileReference; fileEncoding = 4; lastKnownFileType = sourcecode.c.objc; path = WhiteSkyButton.m; sourceTree = "<group>"; };
		AC42AE4003B8FEF4D7B8E863 /* Pods-Psiphon-Testing-TestingTests.debug.xcconfig */ = {isa = PBXFileReference; includeInIndex = 1; lastKnownFileType = text.xcconfig; name = "Pods-Psiphon-Testing-TestingTests.debug.xcconfig"; path = "Pods/Target Support Files/Pods-Psiphon-Testing-TestingTests/Pods-Psiphon-Testing-TestingTests.debug.xcconfig"; sourceTree = "<group>"; };
		AC50BC070A94E760D3F894F7 /* Pods-Utilities.release.xcconfig */ = {isa = PBXFileReference; includeInIndex = 1; lastKnownFileType = text.xcconfig; name = "Pods-Utilities.release.xcconfig"; path = "Pods/Target Support Files/Pods-Utilities/Pods-Utilities.release.xcconfig"; sourceTree = "<group>"; };
		AF86192758FCD49D1549C59F /* Pods-Psiphon-Utilities-UtilitiesTests.debug.xcconfig */ = {isa = PBXFileReference; includeInIndex = 1; lastKnownFileType = text.xcconfig; name = "Pods-Psiphon-Utilities-UtilitiesTests.debug.xcconfig"; path = "Pods/Target Support Files/Pods-Psiphon-Utilities-UtilitiesTests/Pods-Psiphon-Utilities-UtilitiesTests.debug.xcconfig"; sourceTree = "<group>"; };
		B0273A876290D2B26E433A82 /* Pods-Psiphon-Utilities.release.xcconfig */ = {isa = PBXFileReference; includeInIndex = 1; lastKnownFileType = text.xcconfig; name = "Pods-Psiphon-Utilities.release.xcconfig"; path = "Pods/Target Support Files/Pods-Psiphon-Utilities/Pods-Psiphon-Utilities.release.xcconfig"; sourceTree = "<group>"; };
		B46335F9F4EC10D8EC032F92 /* Pods-PsiApi-Psiphon.debug.xcconfig */ = {isa = PBXFileReference; includeInIndex = 1; lastKnownFileType = text.xcconfig; name = "Pods-PsiApi-Psiphon.debug.xcconfig"; path = "Pods/Target Support Files/Pods-PsiApi-Psiphon/Pods-PsiApi-Psiphon.debug.xcconfig"; sourceTree = "<group>"; };
		B52267F44F3BB11D4A7CD820 /* Pods-PsiApi-Testing-Utilities-UtilitiesTests.debug.xcconfig */ = {isa = PBXFileReference; includeInIndex = 1; lastKnownFileType = text.xcconfig; name = "Pods-PsiApi-Testing-Utilities-UtilitiesTests.debug.xcconfig"; path = "Pods/Target Support Files/Pods-PsiApi-Testing-Utilities-UtilitiesTests/Pods-PsiApi-Testing-Utilities-UtilitiesTests.debug.xcconfig"; sourceTree = "<group>"; };
		B5AC8D28B1AFC18A9DACA282 /* libPods-Testing-TestingTests.a */ = {isa = PBXFileReference; explicitFileType = archive.ar; includeInIndex = 0; path = "libPods-Testing-TestingTests.a"; sourceTree = BUILT_PRODUCTS_DIR; };
		BB07747B8DB3415288C426A9 /* Pods-Psiphon-PsiphonTests.debug.xcconfig */ = {isa = PBXFileReference; includeInIndex = 1; lastKnownFileType = text.xcconfig; name = "Pods-Psiphon-PsiphonTests.debug.xcconfig"; path = "Pods/Target Support Files/Pods-Psiphon-PsiphonTests/Pods-Psiphon-PsiphonTests.debug.xcconfig"; sourceTree = "<group>"; };
		BE85E028F71260A6BD3E48A0 /* Pods-Psiphon-Utilities-UtilitiesTests.release.xcconfig */ = {isa = PBXFileReference; includeInIndex = 1; lastKnownFileType = text.xcconfig; name = "Pods-Psiphon-Utilities-UtilitiesTests.release.xcconfig"; path = "Pods/Target Support Files/Pods-Psiphon-Utilities-UtilitiesTests/Pods-Psiphon-Utilities-UtilitiesTests.release.xcconfig"; sourceTree = "<group>"; };
		C9BDA0C779D86E722D8B8DB2 /* Pods-Utilities-UtilitiesTests.release.xcconfig */ = {isa = PBXFileReference; includeInIndex = 1; lastKnownFileType = text.xcconfig; name = "Pods-Utilities-UtilitiesTests.release.xcconfig"; path = "Pods/Target Support Files/Pods-Utilities-UtilitiesTests/Pods-Utilities-UtilitiesTests.release.xcconfig"; sourceTree = "<group>"; };
		CA0750CFBD1D93988672EBF5 /* libPods-Psiphon.a */ = {isa = PBXFileReference; explicitFileType = archive.ar; includeInIndex = 0; path = "libPods-Psiphon.a"; sourceTree = BUILT_PRODUCTS_DIR; };
		CE234A7324F439CB0007709A /* FeedbackReducer.swift */ = {isa = PBXFileReference; lastKnownFileType = sourcecode.swift; path = FeedbackReducer.swift; sourceTree = "<group>"; };
		CE234A7524F46AEC0007709A /* Feedback.swift */ = {isa = PBXFileReference; lastKnownFileType = sourcecode.swift; path = Feedback.swift; sourceTree = "<group>"; };
		CE26FC8A1BBDC7B800B83375 /* Psiphon.app */ = {isa = PBXFileReference; explicitFileType = wrapper.application; includeInIndex = 0; path = Psiphon.app; sourceTree = BUILT_PRODUCTS_DIR; };
		CE26FC941BBDC7B800B83375 /* Assets.xcassets */ = {isa = PBXFileReference; lastKnownFileType = folder.assetcatalog; path = Assets.xcassets; sourceTree = "<group>"; };
		CE26FC991BBDC7B800B83375 /* Info.plist */ = {isa = PBXFileReference; lastKnownFileType = text.plist.xml; path = Info.plist; sourceTree = "<group>"; };
		CE26FCA31BBDC85900B83375 /* PsiphonVPN.appex */ = {isa = PBXFileReference; explicitFileType = "wrapper.app-extension"; includeInIndex = 0; path = PsiphonVPN.appex; sourceTree = BUILT_PRODUCTS_DIR; };
		CE26FCA91BBDC85900B83375 /* Info.plist */ = {isa = PBXFileReference; lastKnownFileType = text.plist.xml; path = Info.plist; sourceTree = "<group>"; };
		CE4E9BBF1BBEECF30060FF8B /* Psiphon.entitlements */ = {isa = PBXFileReference; fileEncoding = 4; lastKnownFileType = text.xml; path = Psiphon.entitlements; sourceTree = "<group>"; };
		CE4E9BC11BBEECFC0060FF8B /* PsiphonVPN.entitlements */ = {isa = PBXFileReference; fileEncoding = 4; lastKnownFileType = text.plist.entitlements; path = PsiphonVPN.entitlements; sourceTree = "<group>"; };
		CE50A256246997250047D3FE /* he */ = {isa = PBXFileReference; lastKnownFileType = text.plist.strings; name = he; path = Strings/he.lproj/Localizable.strings; sourceTree = "<group>"; };
		CE50A25724699CD80047D3FE /* it */ = {isa = PBXFileReference; lastKnownFileType = text.plist.strings; name = it; path = Strings/it.lproj/Localizable.strings; sourceTree = "<group>"; };
		CE551C6924FBFB8E00011C51 /* PsiphonFeedback+FeedbackUploadProvider.swift */ = {isa = PBXFileReference; lastKnownFileType = sourcecode.swift; path = "PsiphonFeedback+FeedbackUploadProvider.swift"; sourceTree = "<group>"; };
		CE58B641251A31370081C73C /* AppState+Feedback.swift */ = {isa = PBXFileReference; lastKnownFileType = sourcecode.swift; path = "AppState+Feedback.swift"; sourceTree = "<group>"; };
		CE6C3F6824366AE1007A17F0 /* ClientMetadata.h */ = {isa = PBXFileReference; lastKnownFileType = sourcecode.c.h; path = ClientMetadata.h; sourceTree = "<group>"; };
		CE6C3F6924366AE1007A17F0 /* ClientMetadata.m */ = {isa = PBXFileReference; lastKnownFileType = sourcecode.c.objc; path = ClientMetadata.m; sourceTree = "<group>"; };
		CE84203D2522823D00796032 /* DebugViewController.m */ = {isa = PBXFileReference; fileEncoding = 4; lastKnownFileType = sourcecode.c.objc; path = DebugViewController.m; sourceTree = "<group>"; };
		CE84203E2522823D00796032 /* DebugTextViewController.h */ = {isa = PBXFileReference; fileEncoding = 4; lastKnownFileType = sourcecode.c.h; path = DebugTextViewController.h; sourceTree = "<group>"; };
		CE84203F2522823D00796032 /* DebugToolboxViewController.m */ = {isa = PBXFileReference; fileEncoding = 4; lastKnownFileType = sourcecode.c.objc; path = DebugToolboxViewController.m; sourceTree = "<group>"; };
		CE8420402522823D00796032 /* DebugLogViewController.h */ = {isa = PBXFileReference; fileEncoding = 4; lastKnownFileType = sourcecode.c.h; path = DebugLogViewController.h; sourceTree = "<group>"; };
		CE8420412522823D00796032 /* DebugDirectoryViewerViewController.h */ = {isa = PBXFileReference; fileEncoding = 4; lastKnownFileType = sourcecode.c.h; path = DebugDirectoryViewerViewController.h; sourceTree = "<group>"; };
		CE8420422522823D00796032 /* DebugToolboxViewController.h */ = {isa = PBXFileReference; fileEncoding = 4; lastKnownFileType = sourcecode.c.h; path = DebugToolboxViewController.h; sourceTree = "<group>"; };
		CE8420432522823D00796032 /* DebugTextViewController.m */ = {isa = PBXFileReference; fileEncoding = 4; lastKnownFileType = sourcecode.c.objc; path = DebugTextViewController.m; sourceTree = "<group>"; };
		CE8420442522823D00796032 /* DebugViewController.h */ = {isa = PBXFileReference; fileEncoding = 4; lastKnownFileType = sourcecode.c.h; path = DebugViewController.h; sourceTree = "<group>"; };
		CE8420452522823D00796032 /* DebugDirectoryViewerViewController.m */ = {isa = PBXFileReference; fileEncoding = 4; lastKnownFileType = sourcecode.c.objc; path = DebugDirectoryViewerViewController.m; sourceTree = "<group>"; };
		CE8420462522823D00796032 /* DebugLogViewController.m */ = {isa = PBXFileReference; fileEncoding = 4; lastKnownFileType = sourcecode.c.objc; path = DebugLogViewController.m; sourceTree = "<group>"; };
		CE8723EF252E54140016AF57 /* ti */ = {isa = PBXFileReference; lastKnownFileType = text.plist.strings; name = ti; path = Strings/ti.lproj/Localizable.strings; sourceTree = "<group>"; };
		CE93EE5424F55B92001F4EC9 /* SharedConstants.m */ = {isa = PBXFileReference; fileEncoding = 4; lastKnownFileType = sourcecode.c.objc; path = SharedConstants.m; sourceTree = "<group>"; };
		CEA1B778249AA9A0006D9853 /* PsiphonTests.xctest */ = {isa = PBXFileReference; explicitFileType = wrapper.cfbundle; includeInIndex = 0; path = PsiphonTests.xctest; sourceTree = BUILT_PRODUCTS_DIR; };
		CEA1B786249AAA13006D9853 /* EmbeddedServerEntriesTest.m */ = {isa = PBXFileReference; lastKnownFileType = sourcecode.c.objc; path = EmbeddedServerEntriesTest.m; sourceTree = "<group>"; };
		CEBA9C102481A5C80097D700 /* Notifier.swift */ = {isa = PBXFileReference; lastKnownFileType = sourcecode.swift; path = Notifier.swift; sourceTree = "<group>"; };
		CEBA9C122481AA9F0097D700 /* SharedDB.swift */ = {isa = PBXFileReference; lastKnownFileType = sourcecode.swift; path = SharedDB.swift; sourceTree = "<group>"; };
		CED6790424A4F82300C4CA81 /* JetsamTracking.m */ = {isa = PBXFileReference; fileEncoding = 4; lastKnownFileType = sourcecode.c.objc; path = JetsamTracking.m; sourceTree = "<group>"; };
		CED6790524A4F82300C4CA81 /* JetsamMetrics.h */ = {isa = PBXFileReference; fileEncoding = 4; lastKnownFileType = sourcecode.c.h; path = JetsamMetrics.h; sourceTree = "<group>"; };
		CED6790624A4F82400C4CA81 /* JetsamEvent.m */ = {isa = PBXFileReference; fileEncoding = 4; lastKnownFileType = sourcecode.c.objc; path = JetsamEvent.m; sourceTree = "<group>"; };
		CED6790724A4F82400C4CA81 /* JetsamTracking.h */ = {isa = PBXFileReference; fileEncoding = 4; lastKnownFileType = sourcecode.c.h; path = JetsamTracking.h; sourceTree = "<group>"; };
		CED6790824A4F82400C4CA81 /* JetsamMetrics.m */ = {isa = PBXFileReference; fileEncoding = 4; lastKnownFileType = sourcecode.c.objc; path = JetsamMetrics.m; sourceTree = "<group>"; };
		CED6790924A4F82400C4CA81 /* JetsamEvent.h */ = {isa = PBXFileReference; fileEncoding = 4; lastKnownFileType = sourcecode.c.h; path = JetsamEvent.h; sourceTree = "<group>"; };
		CED6790A24A4F82400C4CA81 /* JetsamPerAppVersionStat.h */ = {isa = PBXFileReference; fileEncoding = 4; lastKnownFileType = sourcecode.c.h; path = JetsamPerAppVersionStat.h; sourceTree = "<group>"; };
		CED6790B24A4F82400C4CA81 /* JetsamPerAppVersionStat.m */ = {isa = PBXFileReference; fileEncoding = 4; lastKnownFileType = sourcecode.c.objc; path = JetsamPerAppVersionStat.m; sourceTree = "<group>"; };
		CED6790C24A4F82400C4CA81 /* JetsamMetrics+Feedback.h */ = {isa = PBXFileReference; fileEncoding = 4; lastKnownFileType = sourcecode.c.h; path = "JetsamMetrics+Feedback.h"; sourceTree = "<group>"; };
		CED6790D24A4F82400C4CA81 /* JetsamMetrics+Feedback.m */ = {isa = PBXFileReference; fileEncoding = 4; lastKnownFileType = sourcecode.c.objc; path = "JetsamMetrics+Feedback.m"; sourceTree = "<group>"; };
		CED6791924A4F88D00C4CA81 /* JSONCodable.h */ = {isa = PBXFileReference; fileEncoding = 4; lastKnownFileType = sourcecode.c.h; path = JSONCodable.h; sourceTree = "<group>"; };
		CED6791A24A4F88D00C4CA81 /* JSONCodable.m */ = {isa = PBXFileReference; fileEncoding = 4; lastKnownFileType = sourcecode.c.objc; path = JSONCodable.m; sourceTree = "<group>"; };
		CED6793624A4F95D00C4CA81 /* RunningMinMax.h */ = {isa = PBXFileReference; fileEncoding = 4; lastKnownFileType = sourcecode.c.h; path = RunningMinMax.h; sourceTree = "<group>"; };
		CED6793724A4F95D00C4CA81 /* RunningStat.h */ = {isa = PBXFileReference; fileEncoding = 4; lastKnownFileType = sourcecode.c.h; path = RunningStat.h; sourceTree = "<group>"; };
		CED6793824A4F95D00C4CA81 /* RunningStdev.h */ = {isa = PBXFileReference; fileEncoding = 4; lastKnownFileType = sourcecode.c.h; path = RunningStdev.h; sourceTree = "<group>"; };
		CED6793924A4F95D00C4CA81 /* RunningBins.h */ = {isa = PBXFileReference; fileEncoding = 4; lastKnownFileType = sourcecode.c.h; path = RunningBins.h; sourceTree = "<group>"; };
		CED6793A24A4F95D00C4CA81 /* stats.c */ = {isa = PBXFileReference; fileEncoding = 4; lastKnownFileType = sourcecode.c.c; path = stats.c; sourceTree = "<group>"; };
		CED6793B24A4F95D00C4CA81 /* RunningStdev.m */ = {isa = PBXFileReference; fileEncoding = 4; lastKnownFileType = sourcecode.c.objc; path = RunningStdev.m; sourceTree = "<group>"; };
		CED6793C24A4F95D00C4CA81 /* RunningStat.m */ = {isa = PBXFileReference; fileEncoding = 4; lastKnownFileType = sourcecode.c.objc; path = RunningStat.m; sourceTree = "<group>"; };
		CED6793D24A4F95D00C4CA81 /* RunningMinMax.m */ = {isa = PBXFileReference; fileEncoding = 4; lastKnownFileType = sourcecode.c.objc; path = RunningMinMax.m; sourceTree = "<group>"; };
		CED6793E24A4F95D00C4CA81 /* RunningBins.m */ = {isa = PBXFileReference; fileEncoding = 4; lastKnownFileType = sourcecode.c.objc; path = RunningBins.m; sourceTree = "<group>"; };
		CED6793F24A4F95D00C4CA81 /* stats.h */ = {isa = PBXFileReference; fileEncoding = 4; lastKnownFileType = sourcecode.c.h; path = stats.h; sourceTree = "<group>"; };
		CED6794B24A4F9D400C4CA81 /* DelimitedFile.m */ = {isa = PBXFileReference; fileEncoding = 4; lastKnownFileType = sourcecode.c.objc; path = DelimitedFile.m; sourceTree = "<group>"; };
		CED6794C24A4F9D400C4CA81 /* DelimitedFile.h */ = {isa = PBXFileReference; fileEncoding = 4; lastKnownFileType = sourcecode.c.h; path = DelimitedFile.h; sourceTree = "<group>"; };
		CED6794D24A4F9D400C4CA81 /* DiskBackedFile.h */ = {isa = PBXFileReference; fileEncoding = 4; lastKnownFileType = sourcecode.c.h; path = DiskBackedFile.h; sourceTree = "<group>"; };
		CED6794E24A4F9D400C4CA81 /* DiskBackedFile.m */ = {isa = PBXFileReference; fileEncoding = 4; lastKnownFileType = sourcecode.c.objc; path = DiskBackedFile.m; sourceTree = "<group>"; };
		CED6795324A4F9F100C4CA81 /* Archiver.h */ = {isa = PBXFileReference; fileEncoding = 4; lastKnownFileType = sourcecode.c.h; path = Archiver.h; sourceTree = "<group>"; };
		CED6795424A4F9F100C4CA81 /* Archiver.m */ = {isa = PBXFileReference; fileEncoding = 4; lastKnownFileType = sourcecode.c.objc; path = Archiver.m; sourceTree = "<group>"; };
		CED6795724A4FA1200C4CA81 /* FileRegistry.h */ = {isa = PBXFileReference; fileEncoding = 4; lastKnownFileType = sourcecode.c.h; path = FileRegistry.h; sourceTree = "<group>"; };
		CED6795824A4FA1200C4CA81 /* FileRegistry.m */ = {isa = PBXFileReference; fileEncoding = 4; lastKnownFileType = sourcecode.c.objc; path = FileRegistry.m; sourceTree = "<group>"; };
		CED6795B24A4FA3200C4CA81 /* RotatingFile.m */ = {isa = PBXFileReference; fileEncoding = 4; lastKnownFileType = sourcecode.c.objc; path = RotatingFile.m; sourceTree = "<group>"; };
		CED6795C24A4FA3200C4CA81 /* RotatingFile.h */ = {isa = PBXFileReference; fileEncoding = 4; lastKnownFileType = sourcecode.c.h; path = RotatingFile.h; sourceTree = "<group>"; };
		CED6795F24A4FA6C00C4CA81 /* ExtensionContainerFile.h */ = {isa = PBXFileReference; fileEncoding = 4; lastKnownFileType = sourcecode.c.h; path = ExtensionContainerFile.h; sourceTree = "<group>"; };
		CED6796024A4FA6C00C4CA81 /* ExtensionContainerFile.m */ = {isa = PBXFileReference; fileEncoding = 4; lastKnownFileType = sourcecode.c.objc; path = ExtensionContainerFile.m; sourceTree = "<group>"; };
		CED6796424A4FAA700C4CA81 /* ExtensionDataStore.m */ = {isa = PBXFileReference; fileEncoding = 4; lastKnownFileType = sourcecode.c.objc; path = ExtensionDataStore.m; sourceTree = "<group>"; };
		CED6796524A4FAA700C4CA81 /* ExtensionDataStoreKeys.m */ = {isa = PBXFileReference; fileEncoding = 4; lastKnownFileType = sourcecode.c.objc; path = ExtensionDataStoreKeys.m; sourceTree = "<group>"; };
		CED6796624A4FAA700C4CA81 /* ExtensionDataStore.h */ = {isa = PBXFileReference; fileEncoding = 4; lastKnownFileType = sourcecode.c.h; path = ExtensionDataStore.h; sourceTree = "<group>"; };
		CED6796724A4FAA700C4CA81 /* ExtensionDataStoreKeys.h */ = {isa = PBXFileReference; fileEncoding = 4; lastKnownFileType = sourcecode.c.h; path = ExtensionDataStoreKeys.h; sourceTree = "<group>"; };
		CED6796D24A4FAF400C4CA81 /* NSUserDefaults+KeyedDataStore.m */ = {isa = PBXFileReference; fileEncoding = 4; lastKnownFileType = sourcecode.c.objc; path = "NSUserDefaults+KeyedDataStore.m"; sourceTree = "<group>"; };
		CED6796E24A4FAF400C4CA81 /* KeyedDataStore.h */ = {isa = PBXFileReference; fileEncoding = 4; lastKnownFileType = sourcecode.c.h; path = KeyedDataStore.h; sourceTree = "<group>"; };
		CED6796F24A4FAF400C4CA81 /* NSUserDefaults+KeyedDataStore.h */ = {isa = PBXFileReference; fileEncoding = 4; lastKnownFileType = sourcecode.c.h; path = "NSUserDefaults+KeyedDataStore.h"; sourceTree = "<group>"; };
		CED6797324A4FF2800C4CA81 /* RotatingFileTest.m */ = {isa = PBXFileReference; fileEncoding = 4; lastKnownFileType = sourcecode.c.objc; path = RotatingFileTest.m; sourceTree = "<group>"; };
		CED6797524A4FF2800C4CA81 /* RunningStatsTest.m */ = {isa = PBXFileReference; fileEncoding = 4; lastKnownFileType = sourcecode.c.objc; path = RunningStatsTest.m; sourceTree = "<group>"; };
		CED6797624A4FF2800C4CA81 /* RunningBinsTest.m */ = {isa = PBXFileReference; fileEncoding = 4; lastKnownFileType = sourcecode.c.objc; path = RunningBinsTest.m; sourceTree = "<group>"; };
		CED6797724A4FF2800C4CA81 /* DelimitedFileTest.m */ = {isa = PBXFileReference; fileEncoding = 4; lastKnownFileType = sourcecode.c.objc; path = DelimitedFileTest.m; sourceTree = "<group>"; };
		CED6797824A4FF2800C4CA81 /* FileRegistryTest.m */ = {isa = PBXFileReference; fileEncoding = 4; lastKnownFileType = sourcecode.c.objc; path = FileRegistryTest.m; sourceTree = "<group>"; };
		CED6797924A4FF2800C4CA81 /* ExtensionContainerFileTest.m */ = {isa = PBXFileReference; fileEncoding = 4; lastKnownFileType = sourcecode.c.objc; path = ExtensionContainerFileTest.m; sourceTree = "<group>"; };
		CED6797B24A4FF2800C4CA81 /* JetsamTrackingTest.m */ = {isa = PBXFileReference; fileEncoding = 4; lastKnownFileType = sourcecode.c.objc; path = JetsamTrackingTest.m; sourceTree = "<group>"; };
		CED6797C24A4FF2800C4CA81 /* JetsamEventTest.m */ = {isa = PBXFileReference; fileEncoding = 4; lastKnownFileType = sourcecode.c.objc; path = JetsamEventTest.m; sourceTree = "<group>"; };
		CED6797D24A4FF2800C4CA81 /* JetsamMetricsTest.m */ = {isa = PBXFileReference; fileEncoding = 4; lastKnownFileType = sourcecode.c.objc; path = JetsamMetricsTest.m; sourceTree = "<group>"; };
		CEE5765E249AA01D00744C38 /* Info.plist */ = {isa = PBXFileReference; lastKnownFileType = text.plist.xml; path = Info.plist; sourceTree = "<group>"; };
		CEED7834247703DD002D9D55 /* AppReceiptReducer.swift */ = {isa = PBXFileReference; lastKnownFileType = sourcecode.swift; path = AppReceiptReducer.swift; sourceTree = "<group>"; };
		CF62E51A6A76190276A6FF94 /* Pods-PsiApi-Utilities.debug.xcconfig */ = {isa = PBXFileReference; includeInIndex = 1; lastKnownFileType = text.xcconfig; name = "Pods-PsiApi-Utilities.debug.xcconfig"; path = "Pods/Target Support Files/Pods-PsiApi-Utilities/Pods-PsiApi-Utilities.debug.xcconfig"; sourceTree = "<group>"; };
		E4619DE60D098E874B40B6F6 /* Pods-PsiApi-Psiphon.release.xcconfig */ = {isa = PBXFileReference; includeInIndex = 1; lastKnownFileType = text.xcconfig; name = "Pods-PsiApi-Psiphon.release.xcconfig"; path = "Pods/Target Support Files/Pods-PsiApi-Psiphon/Pods-PsiApi-Psiphon.release.xcconfig"; sourceTree = "<group>"; };
		E61DE98A991FFAF35BA880D9 /* Pods-PsiApi-Testing-Utilities-UtilitiesTests.release.xcconfig */ = {isa = PBXFileReference; includeInIndex = 1; lastKnownFileType = text.xcconfig; name = "Pods-PsiApi-Testing-Utilities-UtilitiesTests.release.xcconfig"; path = "Pods/Target Support Files/Pods-PsiApi-Testing-Utilities-UtilitiesTests/Pods-PsiApi-Testing-Utilities-UtilitiesTests.release.xcconfig"; sourceTree = "<group>"; };
		EDB109A2FBFB32D821FF121D /* Pods-Psiphon.debug.xcconfig */ = {isa = PBXFileReference; includeInIndex = 1; lastKnownFileType = text.xcconfig; name = "Pods-Psiphon.debug.xcconfig"; path = "Pods/Target Support Files/Pods-Psiphon/Pods-Psiphon.debug.xcconfig"; sourceTree = "<group>"; };
		EE41ADB8BC0EA8DDC6F697E6 /* libPods-Psiphon-PsiphonTests.a */ = {isa = PBXFileReference; explicitFileType = archive.ar; includeInIndex = 0; path = "libPods-Psiphon-PsiphonTests.a"; sourceTree = BUILT_PRODUCTS_DIR; };
		EF639C2D1F8FCE2A009D6B42 /* PsiFeedbackLogger.h */ = {isa = PBXFileReference; lastKnownFileType = sourcecode.c.h; path = PsiFeedbackLogger.h; sourceTree = "<group>"; };
		EF639C2E1F8FCE2A009D6B42 /* PsiFeedbackLogger.m */ = {isa = PBXFileReference; lastKnownFileType = sourcecode.c.objc; path = PsiFeedbackLogger.m; sourceTree = "<group>"; };
		EF652CD01F352212002AFB48 /* main.m */ = {isa = PBXFileReference; fileEncoding = 4; lastKnownFileType = sourcecode.c.objc; path = main.m; sourceTree = "<group>"; };
		EF652CD21F35224C002AFB48 /* AppDelegate.h */ = {isa = PBXFileReference; fileEncoding = 4; lastKnownFileType = sourcecode.c.h; path = AppDelegate.h; sourceTree = "<group>"; };
		EF652CD31F35224C002AFB48 /* AppDelegate.m */ = {isa = PBXFileReference; fileEncoding = 4; lastKnownFileType = sourcecode.c.objc; path = AppDelegate.m; sourceTree = "<group>"; usesTabs = 0; };
		EF652CD41F35224C002AFB48 /* MainViewController.h */ = {isa = PBXFileReference; fileEncoding = 4; lastKnownFileType = sourcecode.c.h; path = MainViewController.h; sourceTree = "<group>"; };
		EF652CD51F35224C002AFB48 /* MainViewController.m */ = {isa = PBXFileReference; fileEncoding = 4; lastKnownFileType = sourcecode.c.objc; path = MainViewController.m; sourceTree = "<group>"; };
		EF652CD81F352271002AFB48 /* PacketTunnelProvider.h */ = {isa = PBXFileReference; fileEncoding = 4; lastKnownFileType = sourcecode.c.h; path = PacketTunnelProvider.h; sourceTree = "<group>"; };
		EF652CD91F352271002AFB48 /* PacketTunnelProvider.m */ = {isa = PBXFileReference; fileEncoding = 4; lastKnownFileType = sourcecode.c.objc; path = PacketTunnelProvider.m; sourceTree = "<group>"; };
		EF652CDB1F365B8C002AFB48 /* SharedConstants.h */ = {isa = PBXFileReference; fileEncoding = 4; lastKnownFileType = sourcecode.c.h; path = SharedConstants.h; sourceTree = "<group>"; };
		EF6C1F501F59E46500709554 /* embedded_server_entries */ = {isa = PBXFileReference; fileEncoding = 4; lastKnownFileType = text; path = embedded_server_entries; sourceTree = "<group>"; };
		EF6C1F511F59E46500709554 /* psiphon_config */ = {isa = PBXFileReference; fileEncoding = 4; lastKnownFileType = text; path = psiphon_config; sourceTree = "<group>"; };
		EF743FC31F99549000AC89A2 /* subscriptionProductIds.plist */ = {isa = PBXFileReference; fileEncoding = 4; lastKnownFileType = text.plist.xml; path = subscriptionProductIds.plist; sourceTree = "<group>"; };
		EF90D78D204F22C900228A63 /* timestamp_valid.c */ = {isa = PBXFileReference; fileEncoding = 4; lastKnownFileType = sourcecode.c.c; path = timestamp_valid.c; sourceTree = "<group>"; };
		EF90D78E204F22C900228A63 /* timestamp_compare.c */ = {isa = PBXFileReference; fileEncoding = 4; lastKnownFileType = sourcecode.c.c; path = timestamp_compare.c; sourceTree = "<group>"; };
		EF90D78F204F22C900228A63 /* timestamp_tm.c */ = {isa = PBXFileReference; fileEncoding = 4; lastKnownFileType = sourcecode.c.c; path = timestamp_tm.c; sourceTree = "<group>"; };
		EF90D790204F22C900228A63 /* timestamp_format.c */ = {isa = PBXFileReference; fileEncoding = 4; lastKnownFileType = sourcecode.c.c; path = timestamp_format.c; sourceTree = "<group>"; };
		EF90D791204F22C900228A63 /* timestamp_parse.c */ = {isa = PBXFileReference; fileEncoding = 4; lastKnownFileType = sourcecode.c.c; path = timestamp_parse.c; sourceTree = "<group>"; };
		EF90D792204F22C900228A63 /* timestamp.h */ = {isa = PBXFileReference; fileEncoding = 4; lastKnownFileType = sourcecode.c.h; path = timestamp.h; sourceTree = "<group>"; };
		EF90D794204F22C900228A63 /* FileUtils.h */ = {isa = PBXFileReference; fileEncoding = 4; lastKnownFileType = sourcecode.c.h; path = FileUtils.h; sourceTree = "<group>"; };
		EF90D795204F22C900228A63 /* NSError+Convenience.h */ = {isa = PBXFileReference; fileEncoding = 4; lastKnownFileType = sourcecode.c.h; path = "NSError+Convenience.h"; sourceTree = "<group>"; };
		EF90D796204F22C900228A63 /* NSDate+Comparator.m */ = {isa = PBXFileReference; fileEncoding = 4; lastKnownFileType = sourcecode.c.objc; path = "NSDate+Comparator.m"; sourceTree = "<group>"; };
		EF90D797204F22C900228A63 /* NSDate+PSIDateExtension.m */ = {isa = PBXFileReference; fileEncoding = 4; lastKnownFileType = sourcecode.c.objc; path = "NSDate+PSIDateExtension.m"; sourceTree = "<group>"; };
		EF90D798204F22C900228A63 /* DispatchUtils.m */ = {isa = PBXFileReference; fileEncoding = 4; lastKnownFileType = sourcecode.c.objc; path = DispatchUtils.m; sourceTree = "<group>"; };
		EF90D799204F22C900228A63 /* FileUtils.m */ = {isa = PBXFileReference; fileEncoding = 4; lastKnownFileType = sourcecode.c.objc; path = FileUtils.m; sourceTree = "<group>"; };
		EF90D79A204F22C900228A63 /* NSError+Convenience.m */ = {isa = PBXFileReference; fileEncoding = 4; lastKnownFileType = sourcecode.c.objc; path = "NSError+Convenience.m"; sourceTree = "<group>"; };
		EF90D79B204F22C900228A63 /* DispatchUtils.h */ = {isa = PBXFileReference; fileEncoding = 4; lastKnownFileType = sourcecode.c.h; path = DispatchUtils.h; sourceTree = "<group>"; };
		EF90D79C204F22C900228A63 /* NSDate+PSIDateExtension.h */ = {isa = PBXFileReference; fileEncoding = 4; lastKnownFileType = sourcecode.c.h; path = "NSDate+PSIDateExtension.h"; sourceTree = "<group>"; };
		EF90D79D204F22C900228A63 /* NSDate+Comparator.h */ = {isa = PBXFileReference; fileEncoding = 4; lastKnownFileType = sourcecode.c.h; path = "NSDate+Comparator.h"; sourceTree = "<group>"; };
		EF90D79F204F22C900228A63 /* RACSignal+Operations2.m */ = {isa = PBXFileReference; fileEncoding = 4; lastKnownFileType = sourcecode.c.objc; path = "RACSignal+Operations2.m"; sourceTree = "<group>"; };
		EF90D7A0204F22C900228A63 /* RACSignal+Operations2.h */ = {isa = PBXFileReference; fileEncoding = 4; lastKnownFileType = sourcecode.c.h; path = "RACSignal+Operations2.h"; sourceTree = "<group>"; };
		EFB3E62D1F66F23F004AAE8C /* Logging.h */ = {isa = PBXFileReference; fileEncoding = 4; lastKnownFileType = sourcecode.c.h; path = Logging.h; sourceTree = "<group>"; };
		EFC2F5B420226757007B52F9 /* PacketTunnelUtils.m */ = {isa = PBXFileReference; fileEncoding = 4; lastKnownFileType = sourcecode.c.objc; path = PacketTunnelUtils.m; sourceTree = "<group>"; };
		EFC2F5B520226758007B52F9 /* PacketTunnelUtils.h */ = {isa = PBXFileReference; fileEncoding = 4; lastKnownFileType = sourcecode.c.h; path = PacketTunnelUtils.h; sourceTree = "<group>"; };
		EFC2F5B720226780007B52F9 /* UIAlertController+Additions.h */ = {isa = PBXFileReference; fileEncoding = 4; lastKnownFileType = sourcecode.c.h; path = "UIAlertController+Additions.h"; sourceTree = "<group>"; };
		EFC2F5BB20226781007B52F9 /* RootContainerController.m */ = {isa = PBXFileReference; fileEncoding = 4; lastKnownFileType = sourcecode.c.objc; path = RootContainerController.m; sourceTree = "<group>"; };
		EFC2F5C020226782007B52F9 /* UIAlertController+Additions.m */ = {isa = PBXFileReference; fileEncoding = 4; lastKnownFileType = sourcecode.c.objc; path = "UIAlertController+Additions.m"; sourceTree = "<group>"; };
		EFC2F5C120226782007B52F9 /* RootContainerController.h */ = {isa = PBXFileReference; fileEncoding = 4; lastKnownFileType = sourcecode.c.h; path = RootContainerController.h; sourceTree = "<group>"; };
		EFC2F5C9202267B0007B52F9 /* PsiphonConfigReader.h */ = {isa = PBXFileReference; fileEncoding = 4; lastKnownFileType = sourcecode.c.h; path = PsiphonConfigReader.h; sourceTree = "<group>"; };
		EFC2F5CA202267B0007B52F9 /* PsiphonConfigReader.m */ = {isa = PBXFileReference; fileEncoding = 4; lastKnownFileType = sourcecode.c.objc; path = PsiphonConfigReader.m; sourceTree = "<group>"; };
		EFF94F005129FBF0532001B5 /* Pods-Utilities-UtilitiesTests.debug.xcconfig */ = {isa = PBXFileReference; includeInIndex = 1; lastKnownFileType = text.xcconfig; name = "Pods-Utilities-UtilitiesTests.debug.xcconfig"; path = "Pods/Target Support Files/Pods-Utilities-UtilitiesTests/Pods-Utilities-UtilitiesTests.debug.xcconfig"; sourceTree = "<group>"; };
		F136C2941F62E3E1000D3EAB /* LaunchScreen.xib */ = {isa = PBXFileReference; fileEncoding = 4; lastKnownFileType = file.xib; path = LaunchScreen.xib; sourceTree = "<group>"; };
		F4C4D7C3B9D998539C1D57FE /* Pods-Psiphon-Utilities.debug.xcconfig */ = {isa = PBXFileReference; includeInIndex = 1; lastKnownFileType = text.xcconfig; name = "Pods-Psiphon-Utilities.debug.xcconfig"; path = "Pods/Target Support Files/Pods-Psiphon-Utilities/Pods-Psiphon-Utilities.debug.xcconfig"; sourceTree = "<group>"; };
		F8FCDC22ED21515D276CE274 /* Pods-PsiphonTests.debug.xcconfig */ = {isa = PBXFileReference; includeInIndex = 1; lastKnownFileType = text.xcconfig; name = "Pods-PsiphonTests.debug.xcconfig"; path = "Pods/Target Support Files/Pods-PsiphonTests/Pods-PsiphonTests.debug.xcconfig"; sourceTree = "<group>"; };
/* End PBXFileReference section */

/* Begin PBXFrameworksBuildPhase section */
		4E0D881E1FA06B2400ADB61E /* Frameworks */ = {
			isa = PBXFrameworksBuildPhase;
			buildActionMask = 2147483647;
			files = (
			);
			runOnlyForDeploymentPostprocessing = 0;
		};
		CE26FC871BBDC7B800B83375 /* Frameworks */ = {
			isa = PBXFrameworksBuildPhase;
			buildActionMask = 2147483647;
			files = (
				29923FDA264EFC720078E8BB /* PsiCashLib.xcframework in Frameworks */,
				8D1F62BC247DBB130028AFAF /* PsiApi in Frameworks */,
				668AF9C01E92CBE0008CAAAA /* NetworkExtension.framework in Frameworks */,
				8D1F62BA247DBB0D0028AFAF /* Utilities in Frameworks */,
				529DE74825AD039200F82936 /* PsiphonTunnel.xcframework in Frameworks */,
				440D75BE1F59E041005C603B /* StoreKit.framework in Frameworks */,
				474C2778BC8FAFDB749E5DC3 /* libPods-Psiphon.a in Frameworks */,
			);
			runOnlyForDeploymentPostprocessing = 0;
		};
		CE26FCA01BBDC85900B83375 /* Frameworks */ = {
			isa = PBXFrameworksBuildPhase;
			buildActionMask = 2147483647;
			files = (
				668AF9BF1E92CBD3008CAAAA /* NetworkExtension.framework in Frameworks */,
				529DE74A25AD039C00F82936 /* PsiphonTunnel.xcframework in Frameworks */,
			);
			runOnlyForDeploymentPostprocessing = 0;
		};
		CEA1B775249AA9A0006D9853 /* Frameworks */ = {
			isa = PBXFrameworksBuildPhase;
			buildActionMask = 2147483647;
			files = (
			);
			runOnlyForDeploymentPostprocessing = 0;
		};
/* End PBXFrameworksBuildPhase section */

/* Begin PBXGroup section */
		292B531C2620DFC000C0C44A /* Settings */ = {
			isa = PBXGroup;
			children = (
				292B531D2620DFCB00C0C44A /* SettingsViewModel.swift */,
			);
			path = Settings;
			sourceTree = "<group>";
		};
		2968042125F2D3A200D04B7F /* Recovered References */ = {
			isa = PBXGroup;
			children = (
				5265B00125AFBD53006BD58C /* PsiCashLib.xcframework */,
			);
			name = "Recovered References";
			sourceTree = "<group>";
		};
		445F249720E1A5BA00D004E9 /* asn1c */ = {
			isa = PBXGroup;
			children = (
				445F24F220E1A85C00D004E9 /* IA5String.c */,
				445F24F420E1A85C00D004E9 /* IA5String.h */,
				445F24F320E1A85C00D004E9 /* UTF8String.c */,
				445F24F120E1A85C00D004E9 /* UTF8String.h */,
				445F249820E1A5BA00D004E9 /* ReceiptAttributes.c */,
				445F249920E1A5BA00D004E9 /* constr_TYPE.c */,
				445F249A20E1A5BA00D004E9 /* asn_SET_OF.h */,
				445F249B20E1A5BA00D004E9 /* constr_SEQUENCE.h */,
				445F249C20E1A5BA00D004E9 /* OCTET_STRING.h */,
				445F249D20E1A5BA00D004E9 /* der_encoder.h */,
				445F249E20E1A5BA00D004E9 /* xer_decoder.c */,
				445F249F20E1A5BA00D004E9 /* per_support.c */,
				445F24A020E1A5BA00D004E9 /* asn_internal.h */,
				445F24A120E1A5BA00D004E9 /* OBJECT_IDENTIFIER.c */,
				445F24A220E1A5BA00D004E9 /* ReceiptAttribute.h */,
				445F24A320E1A5BA00D004E9 /* asn_system.h */,
				445F24A420E1A5BA00D004E9 /* xer_support.h */,
				445F24A520E1A5BA00D004E9 /* per_decoder.h */,
				445F24A620E1A5BA00D004E9 /* BIT_STRING.c */,
				445F24A720E1A5BA00D004E9 /* ber_tlv_length.h */,
				445F24A820E1A5BA00D004E9 /* constr_SET_OF.c */,
				445F24A920E1A5BA00D004E9 /* ber_decoder.c */,
				445F24AA20E1A5BA00D004E9 /* NativeInteger.c */,
				445F24AB20E1A5BA00D004E9 /* per_opentype.h */,
				445F24AC20E1A5BA00D004E9 /* NativeEnumerated.h */,
				445F24AD20E1A5BA00D004E9 /* constraints.h */,
				445F24AE20E1A5BA00D004E9 /* asn_codecs.h */,
				445F24AF20E1A5BA00D004E9 /* per_encoder.c */,
				445F24B020E1A5BA00D004E9 /* asn_codecs_prim.h */,
				445F24B120E1A5BA00D004E9 /* SignedData.h */,
				445F24B220E1A5BA00D004E9 /* pkcs7-signed-data-simplified.asn1 */,
				445F24B320E1A5BA00D004E9 /* ber_tlv_tag.h */,
				445F24B420E1A5BA00D004E9 /* asn_application.h */,
				445F24B520E1A5BA00D004E9 /* ANY.c */,
				445F24B620E1A5BA00D004E9 /* INTEGER.c */,
				445F24B720E1A5BA00D004E9 /* xer_encoder.h */,
				445F24B820E1A5BA00D004E9 /* ReceiptAttribute.c */,
				445F24B920E1A5BA00D004E9 /* OBJECT_IDENTIFIER.h */,
				445F24BA20E1A5BA00D004E9 /* per_support.h */,
				445F24BB20E1A5BA00D004E9 /* xer_decoder.h */,
				445F24BC20E1A5BA00D004E9 /* der_encoder.c */,
				445F24BD20E1A5BA00D004E9 /* OCTET_STRING.c */,
				445F24BE20E1A5BA00D004E9 /* ReceiptAttributes.h */,
				445F24BF20E1A5BA00D004E9 /* constr_SEQUENCE.c */,
				445F24C020E1A5BA00D004E9 /* asn_SET_OF.c */,
				445F24C120E1A5BA00D004E9 /* constr_TYPE.h */,
				445F24C220E1A5BA00D004E9 /* per_opentype.c */,
				445F24C320E1A5BA00D004E9 /* pkcs7-signed-data.asn1 */,
				445F24C420E1A5BA00D004E9 /* NativeEnumerated.c */,
				445F24C520E1A5BA00D004E9 /* NativeInteger.h */,
				445F24C620E1A5BA00D004E9 /* ber_tlv_length.c */,
				445F24C720E1A5BA00D004E9 /* ber_decoder.h */,
				445F24C820E1A5BA00D004E9 /* constr_SET_OF.h */,
				445F24C920E1A5BA00D004E9 /* per_decoder.c */,
				445F24CA20E1A5BA00D004E9 /* xer_support.c */,
				445F24CB20E1A5BA00D004E9 /* BIT_STRING.h */,
				445F24CC20E1A5BA00D004E9 /* SignedData.c */,
				445F24CD20E1A5BA00D004E9 /* ber_tlv_tag.c */,
				445F24CE20E1A5BA00D004E9 /* asn_codecs_prim.c */,
				445F24CF20E1A5BA00D004E9 /* constraints.c */,
				445F24D020E1A5BA00D004E9 /* per_encoder.h */,
				445F24D120E1A5BA00D004E9 /* INTEGER.h */,
				445F24D220E1A5BA00D004E9 /* xer_encoder.c */,
				445F24D320E1A5BA00D004E9 /* ANY.h */,
			);
			path = asn1c;
			sourceTree = "<group>";
		};
		448AD86C1F5DC89000316BA9 /* IAP */ = {
			isa = PBXGroup;
			children = (
				52A24661239B07E000A01FF1 /* psiCashProductIds.plist */,
				445F249720E1A5BA00D004E9 /* asn1c */,
				CEED78232476F9BF002D9D55 /* Subscriptions */,
				CEED7834247703DD002D9D55 /* AppReceiptReducer.swift */,
				445F239420E1817B00D004E9 /* AppStoreParsedReceiptData.h */,
				445F239520E1817C00D004E9 /* AppStoreParsedReceiptData.m */,
				4E5263CB2072984D0021FEF5 /* IAPViewController.h */,
				4E5263CA2072984D0021FEF5 /* IAPViewController.m */,
				9BFEC220C067BBE75AF970C1 /* IAPHelpViewController.m */,
				9BFECB09D7F866F34551DBD4 /* IAPHelpViewController.h */,
				8D417EDC2419DBA100FEE587 /* ProductRequest.swift */,
				8D1F62BD247DC1690028AFAF /* Receipt+AppStore.swift */,
				8D4ACD31247E3626008E404C /* AppStoreIAP+Additions.swift */,
			);
			name = IAP;
			sourceTree = "<group>";
		};
		4E0D88221FA06B2400ADB61E /* PsiphonUITests */ = {
			isa = PBXGroup;
			children = (
				4E0D88231FA06B2400ADB61E /* PsiphonUITests.swift */,
				4E1FE1CA1FB213860031211C /* SnapshotHelper.swift */,
				4E0D88251FA06B2400ADB61E /* Info.plist */,
			);
			path = PsiphonUITests;
			sourceTree = "<group>";
		};
		4E0DCB101F28458100495781 /* Shared */ = {
			isa = PBXGroup;
			children = (
				4E10920620F3DA190033114B /* AppInfo.h */,
				4E10920720F3DA190033114B /* AppInfo.m */,
				CED6791824A4F82A00C4CA81 /* JetsamMetrics */,
				521FD102219E0E8400F748EC /* Annotations.h */,
				521FD101219E0E6300F748EC /* NotificationCenter.h */,
				521FD0F4219E0DC300F748EC /* Profiling */,
				EF6C1F501F59E46500709554 /* embedded_server_entries */,
				EF6C1F511F59E46500709554 /* psiphon_config */,
				EF90D78B204F22C900228A63 /* External */,
				669A10B61F58A74E00EE831F /* Strings */,
				EF90D793204F22C900228A63 /* Util */,
				9BFEC4D609BFCD0DC812BDB3 /* Asserts.h */,
				CED6795F24A4FA6C00C4CA81 /* ExtensionContainerFile.h */,
				CED6796024A4FA6C00C4CA81 /* ExtensionContainerFile.m */,
				EFB3E62D1F66F23F004AAE8C /* Logging.h */,
				9BFEC3165745A5D14C8C3C08 /* Notifier.h */,
				9BFEC91ED4A1C511520E9948 /* Notifier.m */,
				CEBA9C102481A5C80097D700 /* Notifier.swift */,
				EF639C2D1F8FCE2A009D6B42 /* PsiFeedbackLogger.h */,
				EF639C2E1F8FCE2A009D6B42 /* PsiFeedbackLogger.m */,
				EFC2F5C9202267B0007B52F9 /* PsiphonConfigReader.h */,
				EFC2F5CA202267B0007B52F9 /* PsiphonConfigReader.m */,
				9BFEC0419AD3808370915E01 /* PsiphonConfigUserDefaults.h */,
				9BFEC584519C408D9D6D3FF1 /* PsiphonConfigUserDefaults.m */,
				4E0DCB181F28481E00495781 /* PsiphonDataSharedDB.h */,
				4E0DCB191F28481E00495781 /* PsiphonDataSharedDB.m */,
				EF652CDB1F365B8C002AFB48 /* SharedConstants.h */,
				CE93EE5424F55B92001F4EC9 /* SharedConstants.m */,
				CEBA9C122481AA9F0097D700 /* SharedDB.swift */,
				9BFECC9B2B9F2BFBD4F8A47B /* UserDefaults.h */,
				A84083974C8CF9DDFE7A341D /* Strings.m */,
				A8408AAD421C096147E3FC8B /* Strings.h */,
			);
			path = Shared;
			sourceTree = "<group>";
		};
		4E5BD4F62061982C00AD4724 /* Feedback */ = {
			isa = PBXGroup;
			children = (
				CE234A7524F46AEC0007709A /* Feedback.swift */,
				CE234A7324F439CB0007709A /* FeedbackReducer.swift */,
				CE551C6924FBFB8E00011C51 /* PsiphonFeedback+FeedbackUploadProvider.swift */,
			);
			name = Feedback;
			sourceTree = "<group>";
		};
		4EC5526720AB8DF1000B4BEA /* Pastel */ = {
			isa = PBXGroup;
			children = (
				4EC5526120AB8DB9000B4BEA /* Pastel.h */,
				4EC5526220AB8DBE000B4BEA /* Pastel.m */,
				4EC5526420AB8DC7000B4BEA /* PastelView.h */,
				4EC5526520AB8DCD000B4BEA /* PastelView.m */,
			);
			name = Pastel;
			sourceTree = "<group>";
		};
		4ED48C05215056E800B1A9A5 /* ViewControllers */ = {
			isa = PBXGroup;
			children = (
				EF652CD41F35224C002AFB48 /* MainViewController.h */,
				EF652CD51F35224C002AFB48 /* MainViewController.m */,
				EFC2F5C120226782007B52F9 /* RootContainerController.h */,
				EFC2F5BB20226781007B52F9 /* RootContainerController.m */,
				4435CC251F70566000F3A809 /* SettingsViewController.h */,
				4435CC261F70566000F3A809 /* SettingsViewController.m */,
				EFC2F5B720226780007B52F9 /* UIAlertController+Additions.h */,
				EFC2F5C020226782007B52F9 /* UIAlertController+Additions.m */,
				A8408C3BCEFC35B4744B684E /* Views */,
				A840841151FC43C5E1658677 /* AlertDialogs.m */,
				A8408BAC196A108FFE3A5957 /* AlertDialogs.h */,
				A8408390A766C7C2C246797C /* PickerViewController.m */,
				A840864BAA38AA3E4620EC35 /* PickerViewController.h */,
				A8408C8A7CA3C009F01FDA3B /* SkyRegionSelectionViewController.m */,
				A8408ABFCA9BBDD281E8A4FD /* SkyRegionSelectionViewController.h */,
				52D363C8230DE215002C2221 /* PsiCashViewController.swift */,
				52A2466C23A172A800A01FF1 /* ViewBuilderViewController.swift */,
				8D0017D824DB4B1200EC3409 /* OnboardingViewController.swift */,
				8D335A56251A9B1D005F62CA /* PsiCashAccountViewController.swift */,
				8DEEE136252FB4C900B0A9EC /* LanguageSelectionViewController.swift */,
				296622B425E8A554004635A1 /* LaunchScreenViewController.swift */,
				8D2CBAF42540D67C006822A2 /* AlertTypes.swift */,
				2911A794263D6C6D001A0A4D /* WebViewController.swift */,
			);
			path = ViewControllers;
			sourceTree = "<group>";
		};
		4ED48C06215058C900B1A9A5 /* Util */ = {
			isa = PBXGroup;
			children = (
				5248B4CD23203781008C00D4 /* SwiftObjCBridges.swift */,
				9BFECE69F71F11C7B3A2D67E /* UIColor+Additions.h */,
				9BFEC72C282F6060193B2E87 /* UIColor+Additions.m */,
				4E0A3667215AB7EE008A3D7B /* UIFont+Additions.h */,
				4E0A3668215AB7EE008A3D7B /* UIFont+Additions.m */,
				4E5DAE6320A942A300E06342 /* UILabel+GetLabelHeight.h */,
				4E5DAE6420A942A300E06342 /* UILabel+GetLabelHeight.m */,
				4E0A366A21666B99008A3D7B /* NSString+Additions.h */,
				4E0A366B21666B99008A3D7B /* NSString+Additions.m */,
				A8408A0C4220563DA1FE3048 /* ImageUtils.m */,
				A840830557814D4234CFD86D /* ImageUtils.h */,
				52DF5E9123C675EC00A1B067 /* ViewController+Additions.swift */,
				8D417ED8241844FA00FEE587 /* FloatingPoint+Additions.swift */,
				8DDA60282425BB4800DBA8EC /* DebugStrings.swift */,
				8DE4E6D1244E97D000275362 /* Result+Codable.swift */,
				8DD642C0248AAD8A006C94D2 /* Utils.swift */,
			);
			path = Util;
			sourceTree = "<group>";
		};
		4EFAAF1C2034CDA600EC0536 /* PsiCash */ = {
			isa = PBXGroup;
			children = (
				8D417E982411954A00FEE587 /* PsiCashReducer.swift */,
				8D7789C4247496F60038BFDA /* PsiCashLib.swift */,
			);
			path = PsiCash;
			sourceTree = "<group>";
		};
		52055D02230C821200244F9E /* View */ = {
			isa = PBXGroup;
			children = (
				5246800522D51A81009AEC6E /* PsiCashView */,
				5246800C22D65926009AEC6E /* UIUtils.swift */,
				52055D03230C823100244F9E /* GradientButton.swift */,
				52D363CA230DEBED002C2221 /* CloseButton.swift */,
				52D363CC230EEBAC002C2221 /* AnimatedUIButton.swift */,
				52D363CE230F112E002C2221 /* TabControlViewWrapper.swift */,
				5202011C2360D34000D00C8E /* EitherView.swift */,
				52C8F0AA237CA26200E5F9C0 /* ImageViewBuilder.swift */,
				52CAC4302385D06600A92842 /* Spinner.swift */,
				52B3C54B23E0E895003F6B12 /* ButtonBuilder.swift */,
				8D7E9B9C2425DF42006F3A2F /* AnimatedUIView.swift */,
				8D7E9B9E2425E053006F3A2F /* Animations.swift */,
				8DB6C637242A4D06005E2F4C /* DuskButton.swift */,
				8D255E2C24620E2900FD5D1C /* NoConnectionBannerView.swift */,
				8D92A33024928E4900F75254 /* SubscriptionBarView.swift */,
				8D335A7A251BC789005F62CA /* DividerView.swift */,
				8D75EF6025264A7600D44101 /* ContainerView.swift */,
				8D75EF6525265F3B00D44101 /* SpacerView.swift */,
				8D7F5A55252D1F6800685CC4 /* SkyTextField.swift */,
				8D13232E25310661005F83C8 /* SecretValueTextField.swift */,
				2911A792263D5DED001A0A4D /* ViewBuilderContainerView.swift */,
				296A1A88267A01E70068B115 /* CopyableLabel.swift */,
			);
			path = View;
			sourceTree = "<group>";
		};
		521FD0F4219E0DC300F748EC /* Profiling */ = {
			isa = PBXGroup;
			children = (
				521FD0F5219E0DDF00F748EC /* AppProfiler.h */,
				521FD0F8219E0DDF00F748EC /* AppProfiler.m */,
				521FD0F7219E0DDF00F748EC /* AppStats.h */,
				521FD0F6219E0DDF00F748EC /* AppStats.m */,
			);
			name = Profiling;
			path = "New Group";
			sourceTree = "<group>";
		};
		5246800522D51A81009AEC6E /* PsiCashView */ = {
			isa = PBXGroup;
			children = (
				5246800622D51AA3009AEC6E /* PsiCashWidgetView.swift */,
				5246800822D51CE4009AEC6E /* PsiCashBalanceViewWrapper.swift */,
				52055D05230C833700244F9E /* SpeedBoostButton.swift */,
				52C8F0AC237E145C00E5F9C0 /* PsiCashCoinPurchaseTable.swift */,
				528D81322384823F00AA2D77 /* PsiCashMessageView.swift */,
				52A24658238C9AB700A01FF1 /* SpeedBoostPurchaseTable.swift */,
				52A2466E23A1769300A01FF1 /* PsiCashMessageViewUntunneled.swift */,
				52A2467023A176BA00A01FF1 /* PurchasingAlertViewBuilder.swift */,
				8DB6C6352429080C005E2F4C /* PsiCashMessageWithRetryView.swift */,
				8D335A51251A929E005F62CA /* PsiCashAccountSignupOrLoginView.swift */,
				8D82F0DD2541FB4A002D37E7 /* PsiCashPurchasingConfirmViewBuilder.swift */,
				296054A9265307770001E72D /* PsiCashAccountNameViewWrapper.swift */,
			);
			path = PsiCashView;
			sourceTree = "<group>";
		};
		668AF9B81E92CB60008CAAAA /* Frameworks */ = {
			isa = PBXGroup;
			children = (
				29923FD9264EFC720078E8BB /* PsiCashLib.xcframework */,
				521BD22825D1BC4F006944D9 /* GoogleAppMeasurement.xcframework */,
				521BD22A25D1BC4F006944D9 /* GoogleMobileAds.xcframework */,
				521BD22C25D1BC4F006944D9 /* GoogleUtilities.xcframework */,
				521BD22925D1BC4F006944D9 /* nanopb.xcframework */,
				521BD22B25D1BC4F006944D9 /* UserMessagingPlatform.xcframework */,
				529DE74725AD039200F82936 /* PsiphonTunnel.xcframework */,
				8D5D8494247CE6420018A35B /* libPromisesObjC.a */,
				8DCA686B247CC383001D026E /* libReactiveSwift.a */,
				8D9D9C29247C77AB0093220E /* XCTest.framework */,
				440D75BD1F59E041005C603B /* StoreKit.framework */,
				668AF9BE1E92CBD3008CAAAA /* NetworkExtension.framework */,
				548DC13880329CCB9E0CD4B2 /* libPods-PsiApi.a */,
				8422B782F6ACED7897FCAC25 /* libPods-PsiApi-PsiApiTests.a */,
				CA0750CFBD1D93988672EBF5 /* libPods-Psiphon.a */,
				0241C17D583A4905634E85AA /* libPods-Testing.a */,
				B5AC8D28B1AFC18A9DACA282 /* libPods-Testing-TestingTests.a */,
				6EFA35869537D7B410191321 /* libPods-Utilities.a */,
				0285C1D0D4B4D2A707D6FDEF /* libPods-Utilities-UtilitiesTests.a */,
				EE41ADB8BC0EA8DDC6F697E6 /* libPods-Psiphon-PsiphonTests.a */,
			);
			name = Frameworks;
			sourceTree = "<group>";
		};
		669A10B61F58A74E00EE831F /* Strings */ = {
			isa = PBXGroup;
			children = (
				6615A5E81F58A95500026C98 /* Localizable.strings */,
			);
			name = Strings;
			sourceTree = "<group>";
		};
		A8408C3BCEFC35B4744B684E /* Views */ = {
			isa = PBXGroup;
			children = (
				A8408AD78B4EB15E3C8F33B2 /* AppVersionNumberView.h */,
				A84087C37CFC6977102EB09D /* AppVersionNumberView.m */,
				A8408AEA2174955E85247913 /* ConnectionStatusView.h */,
				A8408E0115540B5B2B305EAE /* ConnectionStatusView.m */,
				A84087B4F756C5DA76723EFC /* LoadingCircleLayer.h */,
				A840845849B24AAA0E714664 /* LoadingCircleLayer.m */,
				A8408B98D73EB239C92FB450 /* WhiteSkyButton.h */,
				A8408FA077C517546DF6033C /* WhiteSkyButton.m */,
				A840856AD6865619ACF78509 /* PsiphonProgressView.h */,
				A84087FA4B1BC2C725D900D9 /* PsiphonProgressView.m */,
				A840816C0C9B0658776A8B91 /* RegionSelectionButton.h */,
				A8408C84138113DE79F0DCD0 /* RegionSelectionButton.m */,
				A84087D31D8D9A1FD30337E4 /* SubscriptionStatusView.h */,
				A8408BA05DC0D983E6740558 /* SubscriptionStatusView.m */,
				A8408D462EEE90AA7F2A8AFA /* SwoopView.h */,
				A8408B9A66413A25FC1A2BE1 /* SwoopView.m */,
				A840802C7AEFA7F375205DCB /* VPNStartAndStopButton.h */,
				A8408F6123BCC98725932A59 /* VPNStartAndStopButton.m */,
				A840867F8062E477F0B355DD /* UIView+AutoLayoutViewGroup.m */,
				A84087C82AF3A54E6695EE60 /* UIView+AutoLayoutViewGroup.h */,
				A84088889983161FB859D8A9 /* OnboardingView.m */,
				A8408EF0378D6C5C22CC3FE2 /* OnboardingView.h */,
				A8408F08BFF80A05CF46C00A /* RoyalSkyButton.m */,
				A84080E2A20C786DDAD17D48 /* RoyalSkyButton.h */,
				A8408DBEEDCF56EC798536BF /* LayerAutoResizeUIView.m */,
				A84086A6BF880CC20E5C57B4 /* LayerAutoResizeUIView.h */,
				A8408672FB2E1CD144A2BE7C /* SkyButton.m */,
				A84083119A599C815D2D80F5 /* SkyButton.h */,
				A84081B66B02DF8283448409 /* AutoLayoutProtocol.h */,
				A84086B04CBC1A6A5481EDD4 /* RingSkyButton.m */,
				A84086A9E122059FADA6F411 /* RingSkyButton.h */,
				A8408CEB0E34BC897F3FA7D6 /* OnboardingScrollableView.m */,
				A8408E812B209E39BE1A36DF /* OnboardingScrollableView.h */,
				A84084C5C538AC8171021D2C /* UIView+Additions.m */,
				A8408DB71B7BE2CF13F9CD04 /* UIView+Additions.h */,
				A84081E39C751846A6009BEC /* CloudsView.m */,
				A8408902709B9D562B559532 /* CloudsView.h */,
				A840886E2E6D8EA82B0EC427 /* UIImageView+Additions.m */,
				A8408454F205262BF90B55C1 /* UIImageView+Additions.h */,
				A840842CECC0146241243488 /* ActivityIndicatorRoyalSkyButton.m */,
				A8408D7A1D96FE89B4FB49C1 /* ActivityIndicatorRoyalSkyButton.h */,
				524B4E692316F0E3004E9891 /* BorderedSubtitleButton.h */,
				524B4E6A2316F0E3004E9891 /* BorderedSubtitleButton.m */,
				524B4E6C2316F27F004E9891 /* AnimatedControl.h */,
				524B4E6D2316F27F004E9891 /* AnimatedControl.m */,
				2911A796263F1941001A0A4D /* BlockerView.swift */,
			);
			path = Views;
			sourceTree = "<group>";
		};
		CE26FC811BBDC7B700B83375 = {
			isa = PBXGroup;
			children = (
				8D5F08A7247DB24C00F51A42 /* PsiApi */,
				8D5F08A6247DB23A00F51A42 /* Utilities */,
				8D5F08A5247DB21700F51A42 /* Testing */,
				4E0DCB101F28458100495781 /* Shared */,
				CE26FC8C1BBDC7B800B83375 /* Psiphon */,
				CE26FCA41BBDC85900B83375 /* PsiphonVPN */,
				CEE5765B249AA01D00744C38 /* PsiphonTests */,
				4E0D88221FA06B2400ADB61E /* PsiphonUITests */,
				CE26FC8B1BBDC7B800B83375 /* Products */,
				668AF9B81E92CB60008CAAAA /* Frameworks */,
				FF0DC6191C07A3FC5D6EE10A /* Pods */,
				2968042125F2D3A200D04B7F /* Recovered References */,
			);
			sourceTree = "<group>";
		};
		CE26FC8B1BBDC7B800B83375 /* Products */ = {
			isa = PBXGroup;
			children = (
				CE26FC8A1BBDC7B800B83375 /* Psiphon.app */,
				CE26FCA31BBDC85900B83375 /* PsiphonVPN.appex */,
				4E0D88211FA06B2400ADB61E /* PsiphonUITests.xctest */,
				CEA1B778249AA9A0006D9853 /* PsiphonTests.xctest */,
			);
			name = Products;
			sourceTree = "<group>";
		};
		CE26FC8C1BBDC7B800B83375 /* Psiphon */ = {
			isa = PBXGroup;
			children = (
				292B531C2620DFC000C0C44A /* Settings */,
				EF90D79E204F22C900228A63 /* ReactiveExtensions */,
				52055D02230C821200244F9E /* View */,
				CE84203C2522823D00796032 /* Debug */,
				CE4E9BBF1BBEECF30060FF8B /* Psiphon.entitlements */,
				CE26FC991BBDC7B800B83375 /* Info.plist */,
				4E0774951F566ADA0097BC8C /* InAppSettings.bundle */,
				4E5BD4F62061982C00AD4724 /* Feedback */,
				448AD86C1F5DC89000316BA9 /* IAP */,
				4EC5526720AB8DF1000B4BEA /* Pastel */,
				4EFAAF1C2034CDA600EC0536 /* PsiCash */,
				F136C2981F62E81F000D3EAB /* Resource */,
				EF652CCF1F3521F8002AFB48 /* Supporting Files */,
				4ED48C06215058C900B1A9A5 /* Util */,
				4ED48C05215056E800B1A9A5 /* ViewControllers */,
				4EB846402151830600687344 /* AvailableServerRegions.h */,
				4EB846412151830600687344 /* AvailableServerRegions.m */,
				EF652CD21F35224C002AFB48 /* AppDelegate.h */,
				EF652CD31F35224C002AFB48 /* AppDelegate.m */,
				4E5263C6207294550021FEF5 /* EmbeddedServerEntries.h */,
				4E5263BF207292920021FEF5 /* EmbeddedServerEntries.m */,
				4E5263B5207290360021FEF5 /* EmbeddedServerEntriesHelpers.h */,
				4E5263B6207290360021FEF5 /* EmbeddedServerEntriesHelpers.c */,
				A84086716D701D0F5B48E4C0 /* ContainerDB.m */,
				A8408319CD72511CABBE4CD4 /* ContainerDB.h */,
				52D2581022BADE1900CA956A /* SwiftDelegate.swift */,
				52D2580F22BADE1900CA956A /* Psiphon-Bridging-Header.h */,
				5245C5C82342A6840033EE13 /* UserDefaults.swift */,
				52A2465D239081C100A01FF1 /* AppState.swift */,
				CE58B641251A31370081C73C /* AppState+Feedback.swift */,
				52DF5E9723CE5A8300A1B067 /* AppAction+ValuePaths.swift */,
				52DF5E9923CE835100A1B067 /* UserStrings.swift */,
				52DF5E9D23D0D01F00A1B067 /* BridgingTypes.swift */,
				52B3C54823DF99E8003F6B12 /* AppObservables.h */,
				52B3C54923DF99E8003F6B12 /* AppObservables.m */,
				8D417EB024147C6D00FEE587 /* LandingPage.swift */,
				8D417EB224148C1E00FEE587 /* URLHandler.swift */,
				8D9E602924364ED2003A46D8 /* VPNStateReducer.swift */,
				8D9E603424366D71003A46D8 /* Types+FeedbackDescription.swift */,
				8D7789B8247491CA0038BFDA /* PsiphonBundle.swift */,
				8D7789BC247493300038BFDA /* VPNState.swift */,
				8D7789C9247499110038BFDA /* Reachability+Additions.swift */,
				8D7789CF2474D53D0038BFDA /* PsiphonRotatingFileFeedbackLogger.swift */,
				8D9D9BCF247C6B910093220E /* HardCodedValues.swift */,
				8DCA6863247C7CF8001D026E /* Bindable.swift */,
				8D1F62BF247DC3350028AFAF /* Authorization+Additions.swift */,
				8D1F62C1247DC4840028AFAF /* PsiCashEffects.swift */,
				8D26455E24D4842E000F46C0 /* DeepLinkingNavigator.swift */,
				8D0017DA24DDD99A00EC3409 /* AppUpgrade.swift */,
				8D4EEA9524F761620057E32D /* ApplicationSupportFileStore.swift */,
				8DEEE12E252F757600B0A9EC /* SupportedLocalizations.swift */,
				8D82F0E525420E21002D37E7 /* PsiCashViewReducer.swift */,
				8D82F1022542216C002D37E7 /* MainViewReducer.swift */,
			);
			path = Psiphon;
			sourceTree = "<group>";
		};
		CE26FCA41BBDC85900B83375 /* PsiphonVPN */ = {
			isa = PBXGroup;
			children = (
				CE4E9BC11BBEECFC0060FF8B /* PsiphonVPN.entitlements */,
				CE26FCA91BBDC85900B83375 /* Info.plist */,
				EF743FC11F99546B00AC89A2 /* IAP */,
				CED6796324A4FAA700C4CA81 /* LocalDatastore */,
				CED6796C24A4FAF400C4CA81 /* Utils */,
				9BFECC3FADE9C8A76A0913DE /* BasePacketTunnelProvider.m */,
				9BFEC8783D4222F2272E50E7 /* BasePacketTunnelProvider.h */,
				EF652CD81F352271002AFB48 /* PacketTunnelProvider.h */,
				EF652CD91F352271002AFB48 /* PacketTunnelProvider.m */,
				EFC2F5B520226758007B52F9 /* PacketTunnelUtils.h */,
				EFC2F5B420226757007B52F9 /* PacketTunnelUtils.m */,
				9BFEC1C9F506CE1DF07306D2 /* NEBridge.h */,
				8D53C6A624C5EED8001E4E2D /* SessionConfigValues.h */,
				8D53C6A724C5EED8001E4E2D /* SessionConfigValues.m */,
				8D0017D524DB233200EC3409 /* VPNStrings.h */,
				8D0017D624DB233200EC3409 /* VPNStrings.m */,
				29BA6D9F268630A9001445EA /* TunnelFileDescriptor.h */,
				29BA6DA0268630A9001445EA /* TunnelFileDescriptor.m */,
			);
			path = PsiphonVPN;
			sourceTree = "<group>";
		};
		CE84203C2522823D00796032 /* Debug */ = {
			isa = PBXGroup;
			children = (
				CE84203D2522823D00796032 /* DebugViewController.m */,
				CE84203E2522823D00796032 /* DebugTextViewController.h */,
				CE84203F2522823D00796032 /* DebugToolboxViewController.m */,
				CE8420402522823D00796032 /* DebugLogViewController.h */,
				CE8420412522823D00796032 /* DebugDirectoryViewerViewController.h */,
				CE8420422522823D00796032 /* DebugToolboxViewController.h */,
				CE8420432522823D00796032 /* DebugTextViewController.m */,
				CE8420442522823D00796032 /* DebugViewController.h */,
				CE8420452522823D00796032 /* DebugDirectoryViewerViewController.m */,
				CE8420462522823D00796032 /* DebugLogViewController.m */,
			);
			path = Debug;
			sourceTree = "<group>";
		};
		CED6791824A4F82A00C4CA81 /* JetsamMetrics */ = {
			isa = PBXGroup;
			children = (
				CED6790924A4F82400C4CA81 /* JetsamEvent.h */,
				CED6790624A4F82400C4CA81 /* JetsamEvent.m */,
				CED6790524A4F82300C4CA81 /* JetsamMetrics.h */,
				CED6790824A4F82400C4CA81 /* JetsamMetrics.m */,
				CED6790C24A4F82400C4CA81 /* JetsamMetrics+Feedback.h */,
				CED6790D24A4F82400C4CA81 /* JetsamMetrics+Feedback.m */,
				CED6790A24A4F82400C4CA81 /* JetsamPerAppVersionStat.h */,
				CED6790B24A4F82400C4CA81 /* JetsamPerAppVersionStat.m */,
				CED6790724A4F82400C4CA81 /* JetsamTracking.h */,
				CED6790424A4F82300C4CA81 /* JetsamTracking.m */,
			);
			path = JetsamMetrics;
			sourceTree = "<group>";
		};
		CED6793524A4F95D00C4CA81 /* Math */ = {
			isa = PBXGroup;
			children = (
				CED6793924A4F95D00C4CA81 /* RunningBins.h */,
				CED6793E24A4F95D00C4CA81 /* RunningBins.m */,
				CED6793624A4F95D00C4CA81 /* RunningMinMax.h */,
				CED6793D24A4F95D00C4CA81 /* RunningMinMax.m */,
				CED6793724A4F95D00C4CA81 /* RunningStat.h */,
				CED6793C24A4F95D00C4CA81 /* RunningStat.m */,
				CED6793824A4F95D00C4CA81 /* RunningStdev.h */,
				CED6793B24A4F95D00C4CA81 /* RunningStdev.m */,
				CED6793F24A4F95D00C4CA81 /* stats.h */,
				CED6793A24A4F95D00C4CA81 /* stats.c */,
			);
			path = Math;
			sourceTree = "<group>";
		};
		CED6796324A4FAA700C4CA81 /* LocalDatastore */ = {
			isa = PBXGroup;
			children = (
				CED6796624A4FAA700C4CA81 /* ExtensionDataStore.h */,
				CED6796424A4FAA700C4CA81 /* ExtensionDataStore.m */,
				CED6796724A4FAA700C4CA81 /* ExtensionDataStoreKeys.h */,
				CED6796524A4FAA700C4CA81 /* ExtensionDataStoreKeys.m */,
			);
			path = LocalDatastore;
			sourceTree = "<group>";
		};
		CED6796C24A4FAF400C4CA81 /* Utils */ = {
			isa = PBXGroup;
			children = (
				CED6796D24A4FAF400C4CA81 /* NSUserDefaults+KeyedDataStore.m */,
				CED6796E24A4FAF400C4CA81 /* KeyedDataStore.h */,
				CED6796F24A4FAF400C4CA81 /* NSUserDefaults+KeyedDataStore.h */,
				8D90FD5524C748E000E11C66 /* FeedbackUtils.h */,
				8D90FD5624C748E000E11C66 /* FeedbackUtils.m */,
				29FE978F25C0C1CA00D9C09F /* HostAppProtocol.h */,
				29FE979025C0C1CA00D9C09F /* HostAppProtocol.m */,
			);
			path = Utils;
			sourceTree = "<group>";
		};
		CED6797124A4FF2800C4CA81 /* Shared */ = {
			isa = PBXGroup;
			children = (
				CED6797924A4FF2800C4CA81 /* ExtensionContainerFileTest.m */,
				CED6797A24A4FF2800C4CA81 /* JetsamTracking */,
				CED6797224A4FF2800C4CA81 /* Util */,
			);
			path = Shared;
			sourceTree = "<group>";
		};
		CED6797224A4FF2800C4CA81 /* Util */ = {
			isa = PBXGroup;
			children = (
				CED6797324A4FF2800C4CA81 /* RotatingFileTest.m */,
				CED6797424A4FF2800C4CA81 /* Math */,
				CED6797724A4FF2800C4CA81 /* DelimitedFileTest.m */,
				CED6797824A4FF2800C4CA81 /* FileRegistryTest.m */,
			);
			path = Util;
			sourceTree = "<group>";
		};
		CED6797424A4FF2800C4CA81 /* Math */ = {
			isa = PBXGroup;
			children = (
				CED6797524A4FF2800C4CA81 /* RunningStatsTest.m */,
				CED6797624A4FF2800C4CA81 /* RunningBinsTest.m */,
			);
			path = Math;
			sourceTree = "<group>";
		};
		CED6797A24A4FF2800C4CA81 /* JetsamTracking */ = {
			isa = PBXGroup;
			children = (
				CED6797B24A4FF2800C4CA81 /* JetsamTrackingTest.m */,
				CED6797C24A4FF2800C4CA81 /* JetsamEventTest.m */,
				CED6797D24A4FF2800C4CA81 /* JetsamMetricsTest.m */,
			);
			path = JetsamTracking;
			sourceTree = "<group>";
		};
		CEE5765B249AA01D00744C38 /* PsiphonTests */ = {
			isa = PBXGroup;
			children = (
				CEE5765E249AA01D00744C38 /* Info.plist */,
				CEA1B786249AAA13006D9853 /* EmbeddedServerEntriesTest.m */,
				CED6797124A4FF2800C4CA81 /* Shared */,
			);
			path = PsiphonTests;
			sourceTree = "<group>";
		};
		CEED78232476F9BF002D9D55 /* Subscriptions */ = {
			isa = PBXGroup;
			children = (
				EF743FC31F99549000AC89A2 /* subscriptionProductIds.plist */,
			);
			path = Subscriptions;
			sourceTree = "<group>";
		};
		EF652CCF1F3521F8002AFB48 /* Supporting Files */ = {
			isa = PBXGroup;
			children = (
				EF652CD01F352212002AFB48 /* main.m */,
			);
			name = "Supporting Files";
			sourceTree = "<group>";
		};
		EF743FC11F99546B00AC89A2 /* IAP */ = {
			isa = PBXGroup;
			children = (
				9BFEC673CE5EA236279F07BD /* Authorization.h */,
				9BFEC31B61584FD2EAAF5DE6 /* Authorization.m */,
				8DD6E7E324591E270041DAC5 /* SubscriptionAuthCheck.h */,
				8DD6E7E424591E270041DAC5 /* SubscriptionAuthCheck.m */,
				8DD6E7E62459C83B0041DAC5 /* StoredAuthorizations.h */,
				8DD6E7E72459C83B0041DAC5 /* StoredAuthorizations.m */,
			);
			path = IAP;
			sourceTree = "<group>";
		};
		EF90D78B204F22C900228A63 /* External */ = {
			isa = PBXGroup;
			children = (
				EF90D78C204F22C900228A63 /* c-timestamp */,
			);
			path = External;
			sourceTree = "<group>";
		};
		EF90D78C204F22C900228A63 /* c-timestamp */ = {
			isa = PBXGroup;
			children = (
				EF90D78D204F22C900228A63 /* timestamp_valid.c */,
				EF90D78E204F22C900228A63 /* timestamp_compare.c */,
				EF90D78F204F22C900228A63 /* timestamp_tm.c */,
				EF90D790204F22C900228A63 /* timestamp_format.c */,
				EF90D791204F22C900228A63 /* timestamp_parse.c */,
				EF90D792204F22C900228A63 /* timestamp.h */,
			);
			path = "c-timestamp";
			sourceTree = "<group>";
		};
		EF90D793204F22C900228A63 /* Util */ = {
			isa = PBXGroup;
			children = (
				CED6793524A4F95D00C4CA81 /* Math */,
				CED6795324A4F9F100C4CA81 /* Archiver.h */,
				CED6795424A4F9F100C4CA81 /* Archiver.m */,
				CE6C3F6824366AE1007A17F0 /* ClientMetadata.h */,
				CE6C3F6924366AE1007A17F0 /* ClientMetadata.m */,
				521FD0FC219E0E0E00F748EC /* DebugUtils.h */,
				521FD0FB219E0E0E00F748EC /* DebugUtils.m */,
				CED6794C24A4F9D400C4CA81 /* DelimitedFile.h */,
				CED6794B24A4F9D400C4CA81 /* DelimitedFile.m */,
				CED6794D24A4F9D400C4CA81 /* DiskBackedFile.h */,
				CED6794E24A4F9D400C4CA81 /* DiskBackedFile.m */,
				EF90D79B204F22C900228A63 /* DispatchUtils.h */,
				EF90D798204F22C900228A63 /* DispatchUtils.m */,
				CED6795724A4FA1200C4CA81 /* FileRegistry.h */,
				CED6795824A4FA1200C4CA81 /* FileRegistry.m */,
				EF90D794204F22C900228A63 /* FileUtils.h */,
				EF90D799204F22C900228A63 /* FileUtils.m */,
				CED6791924A4F88D00C4CA81 /* JSONCodable.h */,
				CED6791A24A4F88D00C4CA81 /* JSONCodable.m */,
				EF90D795204F22C900228A63 /* NSError+Convenience.h */,
				EF90D79A204F22C900228A63 /* NSError+Convenience.m */,
				EF90D79D204F22C900228A63 /* NSDate+Comparator.h */,
				EF90D796204F22C900228A63 /* NSDate+Comparator.m */,
				EF90D79C204F22C900228A63 /* NSDate+PSIDateExtension.h */,
				EF90D797204F22C900228A63 /* NSDate+PSIDateExtension.m */,
				9BFECCCF429898FD903B69A6 /* Nullity.m */,
				9BFECEEB971749A4E9705B15 /* Nullity.h */,
				CED6795C24A4FA3200C4CA81 /* RotatingFile.h */,
				CED6795B24A4FA3200C4CA81 /* RotatingFile.m */,
			);
			path = Util;
			sourceTree = "<group>";
		};
		EF90D79E204F22C900228A63 /* ReactiveExtensions */ = {
			isa = PBXGroup;
			children = (
				EF90D79F204F22C900228A63 /* RACSignal+Operations2.m */,
				EF90D7A0204F22C900228A63 /* RACSignal+Operations2.h */,
				A84086DF1DDA5CC90C437009 /* RelaySubject.m */,
				A8408C3C21E6934EAE9C0977 /* RelaySubject.h */,
			);
			path = ReactiveExtensions;
			sourceTree = "<group>";
		};
		F136C2981F62E81F000D3EAB /* Resource */ = {
			isa = PBXGroup;
			children = (
				CE26FC941BBDC7B800B83375 /* Assets.xcassets */,
				F136C2941F62E3E1000D3EAB /* LaunchScreen.xib */,
			);
			name = Resource;
			sourceTree = "<group>";
		};
		FF0DC6191C07A3FC5D6EE10A /* Pods */ = {
			isa = PBXGroup;
			children = (
				EDB109A2FBFB32D821FF121D /* Pods-Psiphon.debug.xcconfig */,
				571DC9418AF936E60179F07C /* Pods-Psiphon.release.xcconfig */,
				F8FCDC22ED21515D276CE274 /* Pods-PsiphonTests.debug.xcconfig */,
				1FE4700126FC2AD287FCB45B /* Pods-PsiphonTests.release.xcconfig */,
				672D77B7307F9CEE82EECCCC /* Pods-PsiApi.debug.xcconfig */,
				65957584722BB1AA6B3B4825 /* Pods-PsiApi.release.xcconfig */,
				38595BFE7626FC3E5C373BC9 /* Pods-Testing.debug.xcconfig */,
				3E7745DBA0A65C097BB74EB5 /* Pods-Testing.release.xcconfig */,
				2EAE1D54BEBC6BF081A5B8D3 /* Pods-Testing-TestingTests.debug.xcconfig */,
				2D1DAF6C9CAF197D05CDCFCF /* Pods-Testing-TestingTests.release.xcconfig */,
				78C6298EAA632CD41F06795D /* Pods-Utilities.debug.xcconfig */,
				AC50BC070A94E760D3F894F7 /* Pods-Utilities.release.xcconfig */,
				EFF94F005129FBF0532001B5 /* Pods-Utilities-UtilitiesTests.debug.xcconfig */,
				C9BDA0C779D86E722D8B8DB2 /* Pods-Utilities-UtilitiesTests.release.xcconfig */,
				015255F2FAC67FC9CE25D8EC /* Pods-PsiApi-PsiApiTests.debug.xcconfig */,
				9433F6FADEFD218CED8B343A /* Pods-PsiApi-PsiApiTests.release.xcconfig */,
				364EDFAD32DACAD0E8259C6E /* Pods-Psiphon-PsiApi.debug.xcconfig */,
				8D14CCB4BB61E10B351D20DC /* Pods-Psiphon-PsiApi.release.xcconfig */,
				49886790EED7F2868C4610A7 /* Pods-Psiphon-PsiApi-PsiApiTests.debug.xcconfig */,
				1787CA7A8FA75358E02689FB /* Pods-Psiphon-PsiApi-PsiApiTests.release.xcconfig */,
				3EEE97DA12A99CDA3F3DA635 /* Pods-Psiphon-Testing.debug.xcconfig */,
				894580B71199444DBB2C3FA2 /* Pods-Psiphon-Testing.release.xcconfig */,
				AC42AE4003B8FEF4D7B8E863 /* Pods-Psiphon-Testing-TestingTests.debug.xcconfig */,
				A13608CD23499831149566BA /* Pods-Psiphon-Testing-TestingTests.release.xcconfig */,
				F4C4D7C3B9D998539C1D57FE /* Pods-Psiphon-Utilities.debug.xcconfig */,
				B0273A876290D2B26E433A82 /* Pods-Psiphon-Utilities.release.xcconfig */,
				AF86192758FCD49D1549C59F /* Pods-Psiphon-Utilities-UtilitiesTests.debug.xcconfig */,
				BE85E028F71260A6BD3E48A0 /* Pods-Psiphon-Utilities-UtilitiesTests.release.xcconfig */,
				B46335F9F4EC10D8EC032F92 /* Pods-PsiApi-Psiphon.debug.xcconfig */,
				E4619DE60D098E874B40B6F6 /* Pods-PsiApi-Psiphon.release.xcconfig */,
				8167C01B4242F1B0217731A9 /* Pods-PsiApi-Testing.debug.xcconfig */,
				1CF6F36D51088259B2AC450E /* Pods-PsiApi-Testing.release.xcconfig */,
				7498D20B47C34B9D33BE95E4 /* Pods-PsiApi-Testing-TestingTests.debug.xcconfig */,
				657B68F7581AB2C5DFB33758 /* Pods-PsiApi-Testing-TestingTests.release.xcconfig */,
				CF62E51A6A76190276A6FF94 /* Pods-PsiApi-Utilities.debug.xcconfig */,
				4969BEF6E56CA5C8402749D0 /* Pods-PsiApi-Utilities.release.xcconfig */,
				3BBB25EFC24AA94133DA2104 /* Pods-PsiApi-Utilities-UtilitiesTests.debug.xcconfig */,
				9A06EEF4B515E4AE40E5CA93 /* Pods-PsiApi-Utilities-UtilitiesTests.release.xcconfig */,
				36D715C03CCF23E685E94A40 /* Pods-PsiApi-Testing-Utilities.debug.xcconfig */,
				9876294EDE951EF39C9F97BE /* Pods-PsiApi-Testing-Utilities.release.xcconfig */,
				B52267F44F3BB11D4A7CD820 /* Pods-PsiApi-Testing-Utilities-UtilitiesTests.debug.xcconfig */,
				E61DE98A991FFAF35BA880D9 /* Pods-PsiApi-Testing-Utilities-UtilitiesTests.release.xcconfig */,
				BB07747B8DB3415288C426A9 /* Pods-Psiphon-PsiphonTests.debug.xcconfig */,
				836B78D735F8B947A373FB00 /* Pods-Psiphon-PsiphonTests.release.xcconfig */,
				680755F1F7E5C4803F90D63C /* Pods-Psiphon.internal.xcconfig */,
				5A3C99559CAE18924C378029 /* Pods-PsiphonVPN.internal.xcconfig */,
				473176E0E92FDF7B9DD30F1E /* Pods-Psiphon.devrelease.xcconfig */,
			);
			name = Pods;
			sourceTree = "<group>";
		};
/* End PBXGroup section */

/* Begin PBXNativeTarget section */
		4E0D88201FA06B2400ADB61E /* PsiphonUITests */ = {
			isa = PBXNativeTarget;
			buildConfigurationList = 4E0D882A1FA06B2400ADB61E /* Build configuration list for PBXNativeTarget "PsiphonUITests" */;
			buildPhases = (
				4E0D881D1FA06B2400ADB61E /* Sources */,
				4E0D881E1FA06B2400ADB61E /* Frameworks */,
				4E0D881F1FA06B2400ADB61E /* Resources */,
			);
			buildRules = (
			);
			dependencies = (
				4E0D88271FA06B2400ADB61E /* PBXTargetDependency */,
			);
			name = PsiphonUITests;
			productName = PsiphonUITests;
			productReference = 4E0D88211FA06B2400ADB61E /* PsiphonUITests.xctest */;
			productType = "com.apple.product-type.bundle.ui-testing";
		};
		CE26FC891BBDC7B800B83375 /* Psiphon */ = {
			isa = PBXNativeTarget;
			buildConfigurationList = CE26FC9C1BBDC7B800B83375 /* Build configuration list for PBXNativeTarget "Psiphon" */;
			buildPhases = (
				68C760D8B13A9BB7EA40BC08 /* [CP] Check Pods Manifest.lock */,
				CE26FC861BBDC7B800B83375 /* Sources */,
				CE26FC871BBDC7B800B83375 /* Frameworks */,
				CE26FC881BBDC7B800B83375 /* Resources */,
				CE26FCB01BBDC85900B83375 /* Embed App Extensions */,
				CE7B76421F54881600EA44BD /* CopyFiles */,
				CE7B76441F54882300EA44BD /* ShellScript */,
				21155824791FFB36F5A49A19 /* [CP] Copy Pods Resources */,
			);
			buildRules = (
			);
			dependencies = (
				CE26FCAB1BBDC85900B83375 /* PBXTargetDependency */,
			);
			name = Psiphon;
			packageProductDependencies = (
				8D1F62B9247DBB0D0028AFAF /* Utilities */,
				8D1F62BB247DBB130028AFAF /* PsiApi */,
			);
			productName = Psiphon;
			productReference = CE26FC8A1BBDC7B800B83375 /* Psiphon.app */;
			productType = "com.apple.product-type.application";
		};
		CE26FCA21BBDC85900B83375 /* PsiphonVPN */ = {
			isa = PBXNativeTarget;
			buildConfigurationList = CE26FCAD1BBDC85900B83375 /* Build configuration list for PBXNativeTarget "PsiphonVPN" */;
			buildPhases = (
				CE26FC9F1BBDC85900B83375 /* Sources */,
				CE26FCA01BBDC85900B83375 /* Frameworks */,
				CE26FCA11BBDC85900B83375 /* Resources */,
			);
			buildRules = (
			);
			dependencies = (
			);
			name = PsiphonVPN;
			productName = PsiphonVPN;
			productReference = CE26FCA31BBDC85900B83375 /* PsiphonVPN.appex */;
			productType = "com.apple.product-type.app-extension";
		};
		CEA1B777249AA9A0006D9853 /* PsiphonTests */ = {
			isa = PBXNativeTarget;
			buildConfigurationList = CEA1B77F249AA9A0006D9853 /* Build configuration list for PBXNativeTarget "PsiphonTests" */;
			buildPhases = (
				CEA1B774249AA9A0006D9853 /* Sources */,
				CEA1B775249AA9A0006D9853 /* Frameworks */,
				CEA1B776249AA9A0006D9853 /* Resources */,
			);
			buildRules = (
			);
			dependencies = (
				CEA1B77E249AA9A0006D9853 /* PBXTargetDependency */,
			);
			name = PsiphonTests;
			productName = PsiphonTests;
			productReference = CEA1B778249AA9A0006D9853 /* PsiphonTests.xctest */;
			productType = "com.apple.product-type.bundle.unit-test";
		};
/* End PBXNativeTarget section */

/* Begin PBXProject section */
		CE26FC821BBDC7B700B83375 /* Project object */ = {
			isa = PBXProject;
			attributes = {
				LastSwiftUpdateCheck = 1150;
				LastUpgradeCheck = 1130;
				ORGANIZATIONNAME = "Psiphon Inc.";
				TargetAttributes = {
					4E0D88201FA06B2400ADB61E = {
						CreatedOnToolsVersion = 9.1;
						DevelopmentTeam = Q6HLNEX92A;
						LastSwiftMigration = 1110;
						ProvisioningStyle = Automatic;
						TestTargetID = CE26FC891BBDC7B800B83375;
					};
					CE26FC891BBDC7B800B83375 = {
						CreatedOnToolsVersion = 7.0;
						DevelopmentTeam = Q6HLNEX92A;
						LastSwiftMigration = 1100;
						ProvisioningStyle = Automatic;
						SystemCapabilities = {
							com.apple.ApplicationGroups.iOS = {
								enabled = 1;
							};
							com.apple.InAppPurchase = {
								enabled = 1;
							};
							com.apple.Keychain = {
								enabled = 0;
							};
							com.apple.VPNLite = {
								enabled = 1;
							};
						};
					};
					CE26FCA21BBDC85900B83375 = {
						CreatedOnToolsVersion = 7.0;
						DevelopmentTeam = Q6HLNEX92A;
						LastSwiftMigration = 0820;
						ProvisioningStyle = Automatic;
						SystemCapabilities = {
							com.apple.ApplicationGroups.iOS = {
								enabled = 1;
							};
							com.apple.VPNLite = {
								enabled = 1;
							};
						};
					};
					CEA1B777249AA9A0006D9853 = {
						CreatedOnToolsVersion = 11.5;
					};
				};
			};
			buildConfigurationList = CE26FC851BBDC7B700B83375 /* Build configuration list for PBXProject "Psiphon" */;
			compatibilityVersion = "Xcode 3.2";
			developmentRegion = English;
			hasScannedForEncodings = 0;
			knownRegions = (
				English,
				en,
				fr,
				ar,
				bo,
				de,
				el,
				es,
				fa,
				fi,
				hr,
				id,
				km,
				ko,
				nb,
				nl,
				"pt-BR",
				"pt-PT",
				ru,
				th,
				tk,
				tr,
				vi,
				"zh-Hans",
				"zh-Hant",
				az,
				uk,
				uz,
				ky,
				kk,
				my,
				am,
				be,
				tg,
				hi,
				he,
				it,
				sw,
				ti,
			);
			mainGroup = CE26FC811BBDC7B700B83375;
			productRefGroup = CE26FC8B1BBDC7B800B83375 /* Products */;
			projectDirPath = "";
			projectRoot = "";
			targets = (
				CE26FC891BBDC7B800B83375 /* Psiphon */,
				CE26FCA21BBDC85900B83375 /* PsiphonVPN */,
				CEA1B777249AA9A0006D9853 /* PsiphonTests */,
				4E0D88201FA06B2400ADB61E /* PsiphonUITests */,
			);
		};
/* End PBXProject section */

/* Begin PBXResourcesBuildPhase section */
		4E0D881F1FA06B2400ADB61E /* Resources */ = {
			isa = PBXResourcesBuildPhase;
			buildActionMask = 2147483647;
			files = (
			);
			runOnlyForDeploymentPostprocessing = 0;
		};
		CE26FC881BBDC7B800B83375 /* Resources */ = {
			isa = PBXResourcesBuildPhase;
			buildActionMask = 2147483647;
			files = (
				6615A5EA1F58A95500026C98 /* Localizable.strings in Resources */,
				EF6C1F521F59E46500709554 /* embedded_server_entries in Resources */,
				52A24662239B07E000A01FF1 /* psiCashProductIds.plist in Resources */,
				EF6C1F541F59E46500709554 /* psiphon_config in Resources */,
				4E0774961F566B040097BC8C /* InAppSettings.bundle in Resources */,
				CE26FC951BBDC7B800B83375 /* Assets.xcassets in Resources */,
				445F24E720E1A5BA00D004E9 /* pkcs7-signed-data.asn1 in Resources */,
				F136C2951F62E3E1000D3EAB /* LaunchScreen.xib in Resources */,
				445F24DE20E1A5BA00D004E9 /* pkcs7-signed-data-simplified.asn1 in Resources */,
				EF743FCA1F99549000AC89A2 /* subscriptionProductIds.plist in Resources */,
			);
			runOnlyForDeploymentPostprocessing = 0;
		};
		CE26FCA11BBDC85900B83375 /* Resources */ = {
			isa = PBXResourcesBuildPhase;
			buildActionMask = 2147483647;
			files = (
				EF6C1F551F59E46500709554 /* psiphon_config in Resources */,
				6615A5EB1F58A95B00026C98 /* Localizable.strings in Resources */,
				EF6C1F531F59E46500709554 /* embedded_server_entries in Resources */,
				EF743FCB1F99549000AC89A2 /* subscriptionProductIds.plist in Resources */,
			);
			runOnlyForDeploymentPostprocessing = 0;
		};
		CEA1B776249AA9A0006D9853 /* Resources */ = {
			isa = PBXResourcesBuildPhase;
			buildActionMask = 2147483647;
			files = (
				CEA1B78B249AB959006D9853 /* embedded_server_entries in Resources */,
			);
			runOnlyForDeploymentPostprocessing = 0;
		};
/* End PBXResourcesBuildPhase section */

/* Begin PBXShellScriptBuildPhase section */
		21155824791FFB36F5A49A19 /* [CP] Copy Pods Resources */ = {
			isa = PBXShellScriptBuildPhase;
			buildActionMask = 2147483647;
			files = (
			);
			inputPaths = (
				"${PODS_ROOT}/Target Support Files/Pods-Psiphon/Pods-Psiphon-resources.sh",
				"${PODS_CONFIGURATION_BUILD_DIR}/InAppSettingsKit/InAppSettingsKit.bundle",
				"${PODS_CONFIGURATION_BUILD_DIR}/PsiphonClientCommonLibrary/PsiphonClientCommonLibrary.bundle",
				"${PODS_ROOT}/SVProgressHUD/SVProgressHUD/SVProgressHUD.bundle",
			);
			name = "[CP] Copy Pods Resources";
			outputPaths = (
				"${TARGET_BUILD_DIR}/${UNLOCALIZED_RESOURCES_FOLDER_PATH}/InAppSettingsKit.bundle",
				"${TARGET_BUILD_DIR}/${UNLOCALIZED_RESOURCES_FOLDER_PATH}/PsiphonClientCommonLibrary.bundle",
				"${TARGET_BUILD_DIR}/${UNLOCALIZED_RESOURCES_FOLDER_PATH}/SVProgressHUD.bundle",
			);
			runOnlyForDeploymentPostprocessing = 0;
			shellPath = /bin/sh;
			shellScript = "\"${PODS_ROOT}/Target Support Files/Pods-Psiphon/Pods-Psiphon-resources.sh\"\n";
			showEnvVarsInLog = 0;
		};
		68C760D8B13A9BB7EA40BC08 /* [CP] Check Pods Manifest.lock */ = {
			isa = PBXShellScriptBuildPhase;
			buildActionMask = 2147483647;
			files = (
			);
			inputPaths = (
				"${PODS_PODFILE_DIR_PATH}/Podfile.lock",
				"${PODS_ROOT}/Manifest.lock",
			);
			name = "[CP] Check Pods Manifest.lock";
			outputPaths = (
				"$(DERIVED_FILE_DIR)/Pods-Psiphon-checkManifestLockResult.txt",
			);
			runOnlyForDeploymentPostprocessing = 0;
			shellPath = /bin/sh;
			shellScript = "diff \"${PODS_PODFILE_DIR_PATH}/Podfile.lock\" \"${PODS_ROOT}/Manifest.lock\" > /dev/null\nif [ $? != 0 ] ; then\n    # print error to STDERR\n    echo \"error: The sandbox is not in sync with the Podfile.lock. Run 'pod install' or update your CocoaPods installation.\" >&2\n    exit 1\nfi\n# This output is used by Xcode 'outputs' to avoid re-running this script phase.\necho \"SUCCESS\" > \"${SCRIPT_OUTPUT_FILE_0}\"\n";
			showEnvVarsInLog = 0;
		};
		CE7B76441F54882300EA44BD /* ShellScript */ = {
			isa = PBXShellScriptBuildPhase;
			buildActionMask = 2147483647;
			files = (
			);
			inputPaths = (
			);
			outputPaths = (
			);
			runOnlyForDeploymentPostprocessing = 0;
			shellPath = /bin/sh;
			shellScript = "/usr/bin/env python \"./genstrings.py\"\nif [ $? != 0 ] ; then\n    exit 1\nfi\n";
		};
/* End PBXShellScriptBuildPhase section */

/* Begin PBXSourcesBuildPhase section */
		4E0D881D1FA06B2400ADB61E /* Sources */ = {
			isa = PBXSourcesBuildPhase;
			buildActionMask = 2147483647;
			files = (
				4E0D88241FA06B2400ADB61E /* PsiphonUITests.swift in Sources */,
				4E1FE1CB1FB213860031211C /* SnapshotHelper.swift in Sources */,
			);
			runOnlyForDeploymentPostprocessing = 0;
		};
		CE26FC861BBDC7B800B83375 /* Sources */ = {
			isa = PBXSourcesBuildPhase;
			buildActionMask = 2147483647;
			files = (
				8D778978247469FE0038BFDA /* AppInfo.h in Sources */,
				52A2465E239081C100A01FF1 /* AppState.swift in Sources */,
				8D255E2D24620E2900FD5D1C /* NoConnectionBannerView.swift in Sources */,
				EF90D7A6204F22C900228A63 /* NSDate+Comparator.m in Sources */,
				CED6791424A4F82400C4CA81 /* JetsamPerAppVersionStat.m in Sources */,
				4EB846422151830600687344 /* AvailableServerRegions.m in Sources */,
				8D7789CA247499110038BFDA /* Reachability+Additions.swift in Sources */,
				5246800922D51CE4009AEC6E /* PsiCashBalanceViewWrapper.swift in Sources */,
				8DD642C1248AAD8A006C94D2 /* Utils.swift in Sources */,
				52D363CF230F112E002C2221 /* TabControlViewWrapper.swift in Sources */,
				292B531E2620DFCB00C0C44A /* SettingsViewModel.swift in Sources */,
				445F24D620E1A5BA00D004E9 /* xer_decoder.c in Sources */,
				EF652CD71F35224C002AFB48 /* MainViewController.m in Sources */,
				EF90D7A4204F22C900228A63 /* timestamp_format.c in Sources */,
				8D1F62C2247DC4840028AFAF /* PsiCashEffects.swift in Sources */,
				CEBA9C112481A5C80097D700 /* Notifier.swift in Sources */,
				445F24E920E1A5BA00D004E9 /* ber_tlv_length.c in Sources */,
				CEED7835247703DD002D9D55 /* AppReceiptReducer.swift in Sources */,
				4E0DCB1A1F28481E00495781 /* PsiphonDataSharedDB.m in Sources */,
				4435CC271F70566000F3A809 /* SettingsViewController.m in Sources */,
				EF4F1F3D206055F7006A40A1 /* RACSignal+Operations2.m in Sources */,
				445F24F020E1A5BA00D004E9 /* xer_encoder.c in Sources */,
				445F24D520E1A5BA00D004E9 /* constr_TYPE.c in Sources */,
				CED6791224A4F82400C4CA81 /* JetsamMetrics.m in Sources */,
				445F24E220E1A5BA00D004E9 /* der_encoder.c in Sources */,
				445F24DC20E1A5BA00D004E9 /* NativeInteger.c in Sources */,
				8D7E9B9F2425E053006F3A2F /* Animations.swift in Sources */,
				EF90D7A9204F22C900228A63 /* FileUtils.m in Sources */,
				EF90D7A1204F22C900228A63 /* timestamp_valid.c in Sources */,
				445F24DF20E1A5BA00D004E9 /* ANY.c in Sources */,
				296622B525E8A554004635A1 /* LaunchScreenViewController.swift in Sources */,
				52A2466F23A1769300A01FF1 /* PsiCashMessageViewUntunneled.swift in Sources */,
				8D0017D924DB4B1200EC3409 /* OnboardingViewController.swift in Sources */,
				EFC2F5C420226782007B52F9 /* RootContainerController.m in Sources */,
				EF90D7A5204F22C900228A63 /* timestamp_parse.c in Sources */,
				EF652CD11F352212002AFB48 /* main.m in Sources */,
				445F24EB20E1A5BA00D004E9 /* xer_support.c in Sources */,
				4E5DAE6520A942A300E06342 /* UILabel+GetLabelHeight.m in Sources */,
				EFC2F5CB202267B1007B52F9 /* PsiphonConfigReader.m in Sources */,
				EF90D7A7204F22C900228A63 /* NSDate+PSIDateExtension.m in Sources */,
				CE8420482522823D00796032 /* DebugToolboxViewController.m in Sources */,
				8D82F0DE2541FB4A002D37E7 /* PsiCashPurchasingConfirmViewBuilder.swift in Sources */,
				8DCA6864247C7CF8001D026E /* Bindable.swift in Sources */,
				CED6795D24A4FA3200C4CA81 /* RotatingFile.m in Sources */,
				8D7F5A56252D1F6800685CC4 /* SkyTextField.swift in Sources */,
				445F239620E1817C00D004E9 /* AppStoreParsedReceiptData.m in Sources */,
				8D0017DB24DDD99A00EC3409 /* AppUpgrade.swift in Sources */,
				445F24E420E1A5BA00D004E9 /* constr_SEQUENCE.c in Sources */,
				CEBA9C132481AA9F0097D700 /* SharedDB.swift in Sources */,
				EF652CD61F35224C002AFB48 /* AppDelegate.m in Sources */,
				EFC2F5C720226782007B52F9 /* UIAlertController+Additions.m in Sources */,
				8DEEE137252FB4C900B0A9EC /* LanguageSelectionViewController.swift in Sources */,
				4E0A366C21666B99008A3D7B /* NSString+Additions.m in Sources */,
				CE84204B2522823D00796032 /* DebugLogViewController.m in Sources */,
				EF639C2F1F8FCE37009D6B42 /* PsiFeedbackLogger.m in Sources */,
				445F24DA20E1A5BA00D004E9 /* constr_SET_OF.c in Sources */,
				8D417EB124147C6D00FEE587 /* LandingPage.swift in Sources */,
				445F24E520E1A5BA00D004E9 /* asn_SET_OF.c in Sources */,
				9BFEC4F02A47FF8265635803 /* Notifier.m in Sources */,
				2911A795263D6C6D001A0A4D /* WebViewController.swift in Sources */,
				4EC5526620AB8DCD000B4BEA /* PastelView.m in Sources */,
				4E5263C7207294600021FEF5 /* EmbeddedServerEntries.m in Sources */,
				52A2466D23A172A800A01FF1 /* ViewBuilderViewController.swift in Sources */,
				5246800D22D65926009AEC6E /* UIUtils.swift in Sources */,
				9BFECFEB3BC9F10542C1A416 /* PsiphonConfigUserDefaults.m in Sources */,
				4E5263CD2072984D0021FEF5 /* IAPViewController.m in Sources */,
				8D7789B9247491CA0038BFDA /* PsiphonBundle.swift in Sources */,
				445F24D720E1A5BA00D004E9 /* per_support.c in Sources */,
				8D82F0E625420E21002D37E7 /* PsiCashViewReducer.swift in Sources */,
				EF90D7AA204F22C900228A63 /* NSError+Convenience.m in Sources */,
				296054AA265307770001E72D /* PsiCashAccountNameViewWrapper.swift in Sources */,
				52DF5E9823CE5A8300A1B067 /* AppAction+ValuePaths.swift in Sources */,
				CE234A7424F439CB0007709A /* FeedbackReducer.swift in Sources */,
				8D335A7B251BC789005F62CA /* DividerView.swift in Sources */,
				4E0A3669215AB7EE008A3D7B /* UIFont+Additions.m in Sources */,
				5246800722D51AA3009AEC6E /* PsiCashWidgetView.swift in Sources */,
				52D363C9230DE215002C2221 /* PsiCashViewController.swift in Sources */,
				528D81332384823F00AA2D77 /* PsiCashMessageView.swift in Sources */,
				EF90D7A8204F22C900228A63 /* DispatchUtils.m in Sources */,
				445F24D820E1A5BA00D004E9 /* OBJECT_IDENTIFIER.c in Sources */,
				445F24D920E1A5BA00D004E9 /* BIT_STRING.c in Sources */,
				445F24E820E1A5BA00D004E9 /* NativeEnumerated.c in Sources */,
				CE8420492522823D00796032 /* DebugTextViewController.m in Sources */,
				8D417EB324148C1E00FEE587 /* URLHandler.swift in Sources */,
				445F24E320E1A5BA00D004E9 /* OCTET_STRING.c in Sources */,
				445F24E120E1A5BA00D004E9 /* ReceiptAttribute.c in Sources */,
				EF90D7A2204F22C900228A63 /* timestamp_compare.c in Sources */,
				52A24659238C9AB700A01FF1 /* SpeedBoostPurchaseTable.swift in Sources */,
				CE234A7624F46AEC0007709A /* Feedback.swift in Sources */,
				8D9E602A24364ED2003A46D8 /* VPNStateReducer.swift in Sources */,
				EF90D7A3204F22C900228A63 /* timestamp_tm.c in Sources */,
				52D363CD230EEBAC002C2221 /* AnimatedUIButton.swift in Sources */,
				445F24E020E1A5BA00D004E9 /* INTEGER.c in Sources */,
				445F24DD20E1A5BA00D004E9 /* per_encoder.c in Sources */,
				8DB6C638242A4D06005E2F4C /* DuskButton.swift in Sources */,
				4EC5526320AB8DBE000B4BEA /* Pastel.m in Sources */,
				52DF5E9223C675EC00A1B067 /* ViewController+Additions.swift in Sources */,
				8D2CBAF52540D67C006822A2 /* AlertTypes.swift in Sources */,
				CED6796124A4FA6D00C4CA81 /* ExtensionContainerFile.m in Sources */,
				52C8F0AB237CA26200E5F9C0 /* ImageViewBuilder.swift in Sources */,
				8D75EF6125264A7600D44101 /* ContainerView.swift in Sources */,
				445F24F620E1A85D00D004E9 /* UTF8String.c in Sources */,
				445F24ED20E1A5BA00D004E9 /* ber_tlv_tag.c in Sources */,
				4E5263B7207290360021FEF5 /* EmbeddedServerEntriesHelpers.c in Sources */,
				8D7789C5247496F60038BFDA /* PsiCashLib.swift in Sources */,
				CE84204A2522823D00796032 /* DebugDirectoryViewerViewController.m in Sources */,
				4E10920820F3DA190033114B /* AppInfo.m in Sources */,
				445F24EE20E1A5BA00D004E9 /* asn_codecs_prim.c in Sources */,
				521FD0FA219E0DDF00F748EC /* AppProfiler.m in Sources */,
				CED6794624A4F95D00C4CA81 /* RunningMinMax.m in Sources */,
				8D75EF6625265F3C00D44101 /* SpacerView.swift in Sources */,
				445F24E620E1A5BA00D004E9 /* per_opentype.c in Sources */,
				445F24EC20E1A5BA00D004E9 /* SignedData.c in Sources */,
				9BFEC2458D1346F537E9089E /* Nullity.m in Sources */,
				445F24D420E1A5BA00D004E9 /* ReceiptAttributes.c in Sources */,
				524B4E6E2316F27F004E9891 /* AnimatedControl.m in Sources */,
				445F24EA20E1A5BA00D004E9 /* per_decoder.c in Sources */,
				445F24F520E1A85D00D004E9 /* IA5String.c in Sources */,
				CED6794824A4F95D00C4CA81 /* RunningBins.m in Sources */,
				CED6795924A4FA1200C4CA81 /* FileRegistry.m in Sources */,
				52DF5E9E23D0D01F00A1B067 /* BridgingTypes.swift in Sources */,
				9BFECD2FAA1FCDA88A7D432E /* UIColor+Additions.m in Sources */,
				2911A797263F1941001A0A4D /* BlockerView.swift in Sources */,
				8D4EEA9624F761630057E32D /* ApplicationSupportFileStore.swift in Sources */,
				521FD0F9219E0DDF00F748EC /* AppStats.m in Sources */,
				8D417E992411954A00FEE587 /* PsiCashReducer.swift in Sources */,
				8D7789BD247493300038BFDA /* VPNState.swift in Sources */,
				9BFECD174E254989EC97A437 /* IAPHelpViewController.m in Sources */,
				52055D04230C823100244F9E /* GradientButton.swift in Sources */,
				8D9D9BCC247C6A9D0093220E /* PsiphonRotatingFileFeedbackLogger.swift in Sources */,
				52CAC4312385D06600A92842 /* Spinner.swift in Sources */,
				445F24EF20E1A5BA00D004E9 /* constraints.c in Sources */,
				CED6794224A4F95D00C4CA81 /* RunningStdev.m in Sources */,
				8D82F1032542216C002D37E7 /* MainViewReducer.swift in Sources */,
				CE8420472522823D00796032 /* DebugViewController.m in Sources */,
				5248B4CE23203781008C00D4 /* SwiftObjCBridges.swift in Sources */,
				52D363CB230DEBED002C2221 /* CloseButton.swift in Sources */,
				445F24DB20E1A5BA00D004E9 /* ber_decoder.c in Sources */,
				CED6790E24A4F82400C4CA81 /* JetsamTracking.m in Sources */,
				52D2581122BADE1900CA956A /* SwiftDelegate.swift in Sources */,
				5202011D2360D34000D00C8E /* EitherView.swift in Sources */,
				52DF5E9A23CE835100A1B067 /* UserStrings.swift in Sources */,
				CED6791624A4F82400C4CA81 /* JetsamMetrics+Feedback.m in Sources */,
				CED6795124A4F9D400C4CA81 /* DiskBackedFile.m in Sources */,
				8DDA60292425BB4800DBA8EC /* DebugStrings.swift in Sources */,
				52C8F0AD237E145C00E5F9C0 /* PsiCashCoinPurchaseTable.swift in Sources */,
				8DE4E6D2244E97D000275362 /* Result+Codable.swift in Sources */,
				8D92A33124928E4900F75254 /* SubscriptionBarView.swift in Sources */,
				52055D06230C833700244F9E /* SpeedBoostButton.swift in Sources */,
				CED6791024A4F82400C4CA81 /* JetsamEvent.m in Sources */,
				521FD0FD219E0E0F00F748EC /* DebugUtils.m in Sources */,
				524B4E6B2316F0E3004E9891 /* BorderedSubtitleButton.m in Sources */,
				CE93EE5524F55B92001F4EC9 /* SharedConstants.m in Sources */,
				A8408E281270691F61F9C20C /* AppVersionNumberView.m in Sources */,
				A8408C424E64BF3D70273464 /* ConnectionStatusView.m in Sources */,
				8D4ACD32247E3626008E404C /* AppStoreIAP+Additions.swift in Sources */,
				A84082260CE7662A93697CFF /* LoadingCircleLayer.m in Sources */,
				A8408AACE30F860F2C961A04 /* WhiteSkyButton.m in Sources */,
				A8408008B18277F93286799F /* PsiphonProgressView.m in Sources */,
				8D9E603524366D71003A46D8 /* Types+FeedbackDescription.swift in Sources */,
				8D26455F24D4842E000F46C0 /* DeepLinkingNavigator.swift in Sources */,
				CE58B642251A31370081C73C /* AppState+Feedback.swift in Sources */,
				CED6791B24A4F88D00C4CA81 /* JSONCodable.m in Sources */,
				A8408FA13890CD67154033C6 /* RegionSelectionButton.m in Sources */,
				A8408E611665FC60D5DFF339 /* SubscriptionStatusView.m in Sources */,
				A8408EB13777DDCBEF7DE3C0 /* SwoopView.m in Sources */,
				8D7E9B9D2425DF42006F3A2F /* AnimatedUIView.swift in Sources */,
				CED6794424A4F95D00C4CA81 /* RunningStat.m in Sources */,
				8D1F62C0247DC3350028AFAF /* Authorization+Additions.swift in Sources */,
				8DEEE12F252F757600B0A9EC /* SupportedLocalizations.swift in Sources */,
				A84080E163F24876A1476544 /* VPNStartAndStopButton.m in Sources */,
				8D417ED9241844FA00FEE587 /* FloatingPoint+Additions.swift in Sources */,
				A840875B190F7666A1BD98E5 /* UIView+AutoLayoutViewGroup.m in Sources */,
				A8408B83167EBE21E215C471 /* OnboardingView.m in Sources */,
				A84088BD3CFC8C511F22182C /* RoyalSkyButton.m in Sources */,
				A8408161701C8F50F52866FC /* LayerAutoResizeUIView.m in Sources */,
				8D335A52251A929E005F62CA /* PsiCashAccountSignupOrLoginView.swift in Sources */,
				A84083E76E518050B65E523A /* SkyButton.m in Sources */,
				A840835FAC7F18A6A7021415 /* RingSkyButton.m in Sources */,
				A84086D3F4BD2D551CA67611 /* AlertDialogs.m in Sources */,
				8DB6C6362429080C005E2F4C /* PsiCashMessageWithRetryView.swift in Sources */,
				A840854A7ACA14A7D891EC16 /* OnboardingScrollableView.m in Sources */,
				8D417EDD2419DBA100FEE587 /* ProductRequest.swift in Sources */,
				52B3C54A23DF99E8003F6B12 /* AppObservables.m in Sources */,
				A84084C8B5C16F0EB80364FA /* Strings.m in Sources */,
				296A1A89267A01E70068B115 /* CopyableLabel.swift in Sources */,
				A8408FF45D08D31E102FA41F /* ContainerDB.m in Sources */,
				5245C5C92342A6840033EE13 /* UserDefaults.swift in Sources */,
				2911A793263D5DED001A0A4D /* ViewBuilderContainerView.swift in Sources */,
				52B3C54C23E0E895003F6B12 /* ButtonBuilder.swift in Sources */,
				A8408692D005E8599267522E /* UIView+Additions.m in Sources */,
				8D1F62BE247DC1690028AFAF /* Receipt+AppStore.swift in Sources */,
				A84087AFA5806D689C3BF6D2 /* PickerViewController.m in Sources */,
				52A2467123A176BA00A01FF1 /* PurchasingAlertViewBuilder.swift in Sources */,
				A8408EB1E9DABE35016580A7 /* ImageUtils.m in Sources */,
				8D335A57251A9B1D005F62CA /* PsiCashAccountViewController.swift in Sources */,
				A8408BC29B903A6C0A32F32C /* SkyRegionSelectionViewController.m in Sources */,
				A8408A3A478ECD6E3562CDF4 /* CloudsView.m in Sources */,
				A84081194DA12328ABB5A43E /* UIImageView+Additions.m in Sources */,
				8D13232F25310661005F83C8 /* SecretValueTextField.swift in Sources */,
				CE551C6A24FBFB8E00011C51 /* PsiphonFeedback+FeedbackUploadProvider.swift in Sources */,
				A84080E9FC63E29F71A79A63 /* RelaySubject.m in Sources */,
				CED6794F24A4F9D400C4CA81 /* DelimitedFile.m in Sources */,
				CED6795524A4F9F100C4CA81 /* Archiver.m in Sources */,
				8D9D9BD0247C6B910093220E /* HardCodedValues.swift in Sources */,
				A840803A0733D9FCA5410796 /* ActivityIndicatorRoyalSkyButton.m in Sources */,
			);
			runOnlyForDeploymentPostprocessing = 0;
		};
		CE26FC9F1BBDC85900B83375 /* Sources */ = {
			isa = PBXSourcesBuildPhase;
			buildActionMask = 2147483647;
			files = (
				CE93EE5624F55B92001F4EC9 /* SharedConstants.m in Sources */,
				EFC2F5CC20226835007B52F9 /* PsiphonConfigReader.m in Sources */,
				29BA6DA1268630A9001445EA /* TunnelFileDescriptor.m in Sources */,
				CED6794524A4F95D00C4CA81 /* RunningStat.m in Sources */,
				CED6795224A4F9D400C4CA81 /* DiskBackedFile.m in Sources */,
				CED6791324A4F82400C4CA81 /* JetsamMetrics.m in Sources */,
				CED6791524A4F82400C4CA81 /* JetsamPerAppVersionStat.m in Sources */,
				CE6C3F6A24366AE1007A17F0 /* ClientMetadata.m in Sources */,
				EF90D7B1204F231E00228A63 /* timestamp_tm.c in Sources */,
				8D90FD5724C748E000E11C66 /* FeedbackUtils.m in Sources */,
				8DD6E7E524591E270041DAC5 /* SubscriptionAuthCheck.m in Sources */,
				8D0017D724DB233200EC3409 /* VPNStrings.m in Sources */,
				8DD6E7E82459C83B0041DAC5 /* StoredAuthorizations.m in Sources */,
				EF90D7B3204F232300228A63 /* timestamp_parse.c in Sources */,
				CED6795024A4F9D400C4CA81 /* DelimitedFile.m in Sources */,
				CED6796924A4FAA700C4CA81 /* ExtensionDataStore.m in Sources */,
				CED6797024A4FAF400C4CA81 /* NSUserDefaults+KeyedDataStore.m in Sources */,
				EF90D7B8204F236400228A63 /* NSError+Convenience.m in Sources */,
				EF90D7B5204F234700228A63 /* NSDate+PSIDateExtension.m in Sources */,
				EF652CDA1F352271002AFB48 /* PacketTunnelProvider.m in Sources */,
				521FD0FF219E0E2600F748EC /* AppStats.m in Sources */,
				4E0DCB1E1F2855FC00495781 /* PsiphonDataSharedDB.m in Sources */,
				4E10920920F3DC670033114B /* AppInfo.m in Sources */,
				CED6795E24A4FA3200C4CA81 /* RotatingFile.m in Sources */,
				9BFECD1880B51B0E2EAEFF1F /* Notifier.m in Sources */,
				EF90D7AF204F231900228A63 /* timestamp_valid.c in Sources */,
				EF639C301F8FCE37009D6B42 /* PsiFeedbackLogger.m in Sources */,
				EF90D7B6204F235100228A63 /* DispatchUtils.m in Sources */,
				EF90D7B2204F232100228A63 /* timestamp_format.c in Sources */,
				CED6794724A4F95D00C4CA81 /* RunningMinMax.m in Sources */,
				CED6794924A4F95D00C4CA81 /* RunningBins.m in Sources */,
				CED6795A24A4FA1200C4CA81 /* FileRegistry.m in Sources */,
				9BFECF8895D5FE1940A6F700 /* PsiphonConfigUserDefaults.m in Sources */,
				CED6795624A4F9F100C4CA81 /* Archiver.m in Sources */,
				CED6791C24A4F88D00C4CA81 /* JSONCodable.m in Sources */,
				EF90D7B7204F235800228A63 /* FileUtils.m in Sources */,
				EFC2F5B620226758007B52F9 /* PacketTunnelUtils.m in Sources */,
				EF90D7B0204F231B00228A63 /* timestamp_compare.c in Sources */,
				9BFECC62159FBEAA1A69F4F9 /* BasePacketTunnelProvider.m in Sources */,
				CED6796224A4FA6D00C4CA81 /* ExtensionContainerFile.m in Sources */,
				521FD0FE219E0E1900F748EC /* AppProfiler.m in Sources */,
				29FE979125C0C1CA00D9C09F /* HostAppProtocol.m in Sources */,
				EF90D7B4204F234100228A63 /* NSDate+Comparator.m in Sources */,
				9BFECEA225F023F895CC8DA1 /* Authorization.m in Sources */,
				9BFECF9F760F1A93A8933089 /* Nullity.m in Sources */,
				CED6796B24A4FAA700C4CA81 /* ExtensionDataStoreKeys.m in Sources */,
				CED6794324A4F95D00C4CA81 /* RunningStdev.m in Sources */,
				8D53C6A824C5EED8001E4E2D /* SessionConfigValues.m in Sources */,
				CED6791124A4F82400C4CA81 /* JetsamEvent.m in Sources */,
				CED6790F24A4F82400C4CA81 /* JetsamTracking.m in Sources */,
				521FD100219E0E3800F748EC /* DebugUtils.m in Sources */,
				A8408F5F45CDBDF42701063E /* Strings.m in Sources */,
			);
			runOnlyForDeploymentPostprocessing = 0;
		};
		CEA1B774249AA9A0006D9853 /* Sources */ = {
			isa = PBXSourcesBuildPhase;
			buildActionMask = 2147483647;
			files = (
				CED6798924A4FFC500C4CA81 /* RunningMinMax.m in Sources */,
				CED6798824A4FFC300C4CA81 /* RunningStdev.m in Sources */,
				CED6799224A5260100C4CA81 /* DiskBackedFile.m in Sources */,
				CED6799024A525D200C4CA81 /* FileRegistry.m in Sources */,
				CEA1B787249AAA13006D9853 /* EmbeddedServerEntriesTest.m in Sources */,
				CED6798024A4FF2800C4CA81 /* RunningBinsTest.m in Sources */,
				CED6798424A4FF2800C4CA81 /* JetsamTrackingTest.m in Sources */,
				CED6798624A4FF2800C4CA81 /* JetsamMetricsTest.m in Sources */,
				CED6798724A4FFC000C4CA81 /* RunningStat.m in Sources */,
				CED6798A24A4FFC700C4CA81 /* RunningBins.m in Sources */,
				CED6798D24A5252500C4CA81 /* JetsamMetrics.m in Sources */,
				CED6798524A4FF2800C4CA81 /* JetsamEventTest.m in Sources */,
				CED6798224A4FF2800C4CA81 /* FileRegistryTest.m in Sources */,
				CED6798324A4FF2800C4CA81 /* ExtensionContainerFileTest.m in Sources */,
				CED6798124A4FF2800C4CA81 /* DelimitedFileTest.m in Sources */,
				CED6797E24A4FF2800C4CA81 /* RotatingFileTest.m in Sources */,
				CED6799524A5264C00C4CA81 /* RotatingFile.m in Sources */,
				CED6798B24A501FA00C4CA81 /* JetsamTracking.m in Sources */,
				CED6798C24A5252000C4CA81 /* JetsamPerAppVersionStat.m in Sources */,
				CED6799124A525FD00C4CA81 /* DelimitedFile.m in Sources */,
				CED6797F24A4FF2800C4CA81 /* RunningStatsTest.m in Sources */,
				CED6799324A5260500C4CA81 /* JSONCodable.m in Sources */,
				CED6799424A5261000C4CA81 /* Archiver.m in Sources */,
				CED6798F24A5254500C4CA81 /* ExtensionContainerFile.m in Sources */,
				CEA1B789249AB229006D9853 /* EmbeddedServerEntriesHelpers.c in Sources */,
				CED6794A24A4F98200C4CA81 /* stats.c in Sources */,
				CEA1B788249AB144006D9853 /* EmbeddedServerEntries.m in Sources */,
				CED6798E24A5252900C4CA81 /* JetsamEvent.m in Sources */,
				CEA1B78A249AB3EF006D9853 /* NSError+Convenience.m in Sources */,
			);
			runOnlyForDeploymentPostprocessing = 0;
		};
/* End PBXSourcesBuildPhase section */

/* Begin PBXTargetDependency section */
		4E0D88271FA06B2400ADB61E /* PBXTargetDependency */ = {
			isa = PBXTargetDependency;
			target = CE26FC891BBDC7B800B83375 /* Psiphon */;
			targetProxy = 4E0D88261FA06B2400ADB61E /* PBXContainerItemProxy */;
		};
		CE26FCAB1BBDC85900B83375 /* PBXTargetDependency */ = {
			isa = PBXTargetDependency;
			target = CE26FCA21BBDC85900B83375 /* PsiphonVPN */;
			targetProxy = CE26FCAA1BBDC85900B83375 /* PBXContainerItemProxy */;
		};
		CEA1B77E249AA9A0006D9853 /* PBXTargetDependency */ = {
			isa = PBXTargetDependency;
			target = CE26FC891BBDC7B800B83375 /* Psiphon */;
			targetProxy = CEA1B77D249AA9A0006D9853 /* PBXContainerItemProxy */;
		};
/* End PBXTargetDependency section */

/* Begin PBXVariantGroup section */
		6615A5E81F58A95500026C98 /* Localizable.strings */ = {
			isa = PBXVariantGroup;
			children = (
				6615A5E91F58A95500026C98 /* en */,
				6615A5EC1F58A95E00026C98 /* fr */,
				661DA4B91F68391E00BB4B93 /* ar */,
				661DA4BA1F68393200BB4B93 /* bo */,
				661DA4BB1F68394E00BB4B93 /* de */,
				661DA4BC1F68395900BB4B93 /* el */,
				661DA4BD1F68396800BB4B93 /* es */,
				661DA4BE1F68398200BB4B93 /* fa */,
				661DA4BF1F68398D00BB4B93 /* fi */,
				661DA4C01F68399D00BB4B93 /* hr */,
				661DA4C11F6839A900BB4B93 /* id */,
				661DA4C21F6839BA00BB4B93 /* km */,
				661DA4C31F6839C300BB4B93 /* ko */,
				661DA4C41F6839CC00BB4B93 /* nb */,
				661DA4C51F6839D700BB4B93 /* nl */,
				661DA4C61F6839E300BB4B93 /* pt-BR */,
				661DA4C71F6839ED00BB4B93 /* pt-PT */,
				661DA4C81F6839F600BB4B93 /* ru */,
				661DA4C91F683A0300BB4B93 /* th */,
				661DA4CA1F683A1A00BB4B93 /* tk */,
				661DA4CB1F683A2400BB4B93 /* tr */,
				661DA4CC1F683A2E00BB4B93 /* vi */,
				661DA4CD1F683A3800BB4B93 /* zh-Hans */,
				661DA4CE1F683A4000BB4B93 /* zh-Hant */,
				6651BE001F6B11AA00D65633 /* az */,
				6651BE011F6B131300D65633 /* uk */,
				6651BE021F6B154C00D65633 /* uz */,
				6651BE031F6B15A200D65633 /* ky */,
				6651BE041F6B176500D65633 /* kk */,
				6651BE051F6B177000D65633 /* my */,
				664469C71F72C2F8005E995B /* am */,
				664469C81F72C305005E995B /* be */,
				663EEF3A1FAB857A0034A9E7 /* tg */,
				4EC82F8E20C713DF004C2E9F /* hi */,
				CE50A256246997250047D3FE /* he */,
				CE50A25724699CD80047D3FE /* it */,
				8DB0F5A624EC830F0051AF44 /* sw */,
				CE8723EF252E54140016AF57 /* ti */,
			);
			name = Localizable.strings;
			sourceTree = "<group>";
		};
/* End PBXVariantGroup section */

/* Begin XCBuildConfiguration section */
		4E0D88281FA06B2400ADB61E /* Debug */ = {
			isa = XCBuildConfiguration;
			buildSettings = {
				ALWAYS_EMBED_SWIFT_STANDARD_LIBRARIES = YES;
				CLANG_ANALYZER_NONNULL = YES;
				CLANG_ANALYZER_NUMBER_OBJECT_CONVERSION = YES_AGGRESSIVE;
				CLANG_CXX_LANGUAGE_STANDARD = "gnu++14";
				CLANG_WARN_DOCUMENTATION_COMMENTS = YES;
				CLANG_WARN_UNGUARDED_AVAILABILITY = YES_AGGRESSIVE;
				CODE_SIGN_IDENTITY = "iPhone Developer";
				CODE_SIGN_STYLE = Automatic;
				DEVELOPMENT_TEAM = Q6HLNEX92A;
				GCC_C_LANGUAGE_STANDARD = gnu11;
				GCC_PREPROCESSOR_DEFINITIONS = (
					"DEBUG=1",
					"$(inherited)",
				);
				INFOPLIST_FILE = PsiphonUITests/Info.plist;
				IPHONEOS_DEPLOYMENT_TARGET = 11.1;
				LD_RUNPATH_SEARCH_PATHS = (
					"$(inherited)",
					"@executable_path/Frameworks",
					"@loader_path/Frameworks",
				);
				PRODUCT_BUNDLE_IDENTIFIER = com.psiphon.PsiphonUITests;
				PRODUCT_NAME = "$(TARGET_NAME)";
				SWIFT_ACTIVE_COMPILATION_CONDITIONS = DEBUG;
				SWIFT_VERSION = 5.0;
				TARGETED_DEVICE_FAMILY = "1,2";
				TEST_TARGET_NAME = Psiphon;
			};
			name = Debug;
		};
		4E0D88291FA06B2400ADB61E /* Release */ = {
			isa = XCBuildConfiguration;
			buildSettings = {
				ALWAYS_EMBED_SWIFT_STANDARD_LIBRARIES = YES;
				CLANG_ANALYZER_NONNULL = YES;
				CLANG_ANALYZER_NUMBER_OBJECT_CONVERSION = YES_AGGRESSIVE;
				CLANG_CXX_LANGUAGE_STANDARD = "gnu++14";
				CLANG_WARN_DOCUMENTATION_COMMENTS = YES;
				CLANG_WARN_UNGUARDED_AVAILABILITY = YES_AGGRESSIVE;
				CODE_SIGN_IDENTITY = "iPhone Developer";
				CODE_SIGN_STYLE = Automatic;
				DEVELOPMENT_TEAM = Q6HLNEX92A;
				GCC_C_LANGUAGE_STANDARD = gnu11;
				INFOPLIST_FILE = PsiphonUITests/Info.plist;
				IPHONEOS_DEPLOYMENT_TARGET = 11.1;
				LD_RUNPATH_SEARCH_PATHS = (
					"$(inherited)",
					"@executable_path/Frameworks",
					"@loader_path/Frameworks",
				);
				PRODUCT_BUNDLE_IDENTIFIER = com.psiphon.PsiphonUITests;
				PRODUCT_NAME = "$(TARGET_NAME)";
				SWIFT_VERSION = 5.0;
				TARGETED_DEVICE_FAMILY = "1,2";
				TEST_TARGET_NAME = Psiphon;
			};
			name = Release;
		};
		528D83962548C48600C6C78B /* DevRelease */ = {
			isa = XCBuildConfiguration;
			buildSettings = {
				ALWAYS_SEARCH_USER_PATHS = NO;
				CLANG_ANALYZER_LOCALIZABILITY_NONLOCALIZED = YES;
				CLANG_CXX_LANGUAGE_STANDARD = "gnu++0x";
				CLANG_CXX_LIBRARY = "libc++";
				CLANG_ENABLE_MODULES = YES;
				CLANG_ENABLE_OBJC_ARC = YES;
				CLANG_WARN_BLOCK_CAPTURE_AUTORELEASING = YES;
				CLANG_WARN_BOOL_CONVERSION = YES;
				CLANG_WARN_COMMA = YES;
				CLANG_WARN_CONSTANT_CONVERSION = YES;
				CLANG_WARN_DEPRECATED_OBJC_IMPLEMENTATIONS = YES;
				CLANG_WARN_DIRECT_OBJC_ISA_USAGE = YES_ERROR;
				CLANG_WARN_EMPTY_BODY = YES;
				CLANG_WARN_ENUM_CONVERSION = YES;
				CLANG_WARN_INFINITE_RECURSION = YES;
				CLANG_WARN_INT_CONVERSION = YES;
				CLANG_WARN_NON_LITERAL_NULL_CONVERSION = YES;
				CLANG_WARN_OBJC_IMPLICIT_RETAIN_SELF = YES;
				CLANG_WARN_OBJC_LITERAL_CONVERSION = YES;
				CLANG_WARN_OBJC_ROOT_CLASS = YES_ERROR;
				CLANG_WARN_RANGE_LOOP_ANALYSIS = YES;
				CLANG_WARN_STRICT_PROTOTYPES = YES;
				CLANG_WARN_SUSPICIOUS_MOVE = YES;
				CLANG_WARN_UNREACHABLE_CODE = YES;
				CLANG_WARN__DUPLICATE_METHOD_MATCH = YES;
				"CODE_SIGN_IDENTITY[sdk=iphoneos*]" = "";
				COPY_PHASE_STRIP = NO;
				DEBUG_INFORMATION_FORMAT = "dwarf-with-dsym";
				ENABLE_NS_ASSERTIONS = NO;
				ENABLE_STRICT_OBJC_MSGSEND = YES;
				FRAMEWORK_SEARCH_PATHS = (
					"$(inherited)",
					"$(PROJECT_DIR)",
				);
				GCC_C_LANGUAGE_STANDARD = gnu99;
				GCC_NO_COMMON_BLOCKS = YES;
				GCC_WARN_64_TO_32_BIT_CONVERSION = YES;
				GCC_WARN_ABOUT_RETURN_TYPE = YES_ERROR;
				GCC_WARN_UNDECLARED_SELECTOR = YES;
				GCC_WARN_UNINITIALIZED_AUTOS = YES_AGGRESSIVE;
				GCC_WARN_UNUSED_FUNCTION = YES;
				GCC_WARN_UNUSED_VARIABLE = YES;
				IPHONEOS_DEPLOYMENT_TARGET = 10.2;
				MTL_ENABLE_DEBUG_INFO = NO;
				SDKROOT = iphoneos;
				SWIFT_COMPILATION_MODE = wholemodule;
				SWIFT_OPTIMIZATION_LEVEL = "-O";
				TARGETED_DEVICE_FAMILY = "1,2";
				VALIDATE_PRODUCT = YES;
			};
			name = DevRelease;
		};
		528D83972548C48600C6C78B /* DevRelease */ = {
			isa = XCBuildConfiguration;
			baseConfigurationReference = 473176E0E92FDF7B9DD30F1E /* Pods-Psiphon.devrelease.xcconfig */;
			buildSettings = {
				ALWAYS_SEARCH_USER_PATHS = YES;
				ASSETCATALOG_COMPILER_APPICON_NAME = AppIcon;
				CLANG_ENABLE_MODULES = YES;
				CODE_SIGN_ENTITLEMENTS = Psiphon/Psiphon.entitlements;
				CODE_SIGN_IDENTITY = "iPhone Developer";
				"CODE_SIGN_IDENTITY[sdk=iphoneos*]" = "iPhone Developer";
<<<<<<< HEAD
				CURRENT_PROJECT_VERSION = 227;
=======
				CURRENT_PROJECT_VERSION = 229;
>>>>>>> 5cb2ff2b
				DEFINES_MODULE = NO;
				DEVELOPMENT_TEAM = Q6HLNEX92A;
				ENABLE_BITCODE = NO;
				FRAMEWORK_SEARCH_PATHS = "$(inherited)";
				GCC_PREPROCESSOR_DEFINITIONS = (
					"$(inherited)",
					"DEV_RELEASE=1",
					"COCOAPODS=1",
					"TARGET_IS_CONTAINER=1",
				);
				INFOPLIST_FILE = Psiphon/Info.plist;
				LD_RUNPATH_SEARCH_PATHS = (
					"$(inherited)",
					"@executable_path/Frameworks",
				);
				LIBRARY_SEARCH_PATHS = "$(inherited)";
				OTHER_SWIFT_FLAGS = "$(inherited)";
				PRODUCT_BUNDLE_IDENTIFIER = ca.psiphon.Psiphon;
				PRODUCT_NAME = "$(TARGET_NAME)";
				PROVISIONING_PROFILE = "";
				PROVISIONING_PROFILE_SPECIFIER = "";
				STRIP_BITCODE_FROM_COPIED_FILES = YES;
				SWIFT_ACTIVE_COMPILATION_CONDITIONS = DEV_RELEASE;
				SWIFT_OBJC_BRIDGING_HEADER = "Psiphon/Psiphon-Bridging-Header.h";
				SWIFT_VERSION = 5.0;
				USER_HEADER_SEARCH_PATHS = (
					"\"${PROJECT_DIR}/Pods\"/**",
					"${PROJECT_DIR}/Psiphon/asn1c",
				);
				VERSIONING_SYSTEM = "apple-generic";
			};
			name = DevRelease;
		};
		528D83982548C48600C6C78B /* DevRelease */ = {
			isa = XCBuildConfiguration;
			buildSettings = {
				APPLICATION_EXTENSION_API_ONLY = YES;
				CODE_SIGN_ENTITLEMENTS = PsiphonVPN/PsiphonVPN.entitlements;
				CODE_SIGN_IDENTITY = "iPhone Developer";
				"CODE_SIGN_IDENTITY[sdk=iphoneos*]" = "iPhone Developer";
				DEVELOPMENT_TEAM = "";
				ENABLE_BITCODE = NO;
				GCC_PREPROCESSOR_DEFINITIONS = (
					"$(inherited)",
					"DEV_RELEASE=1",
					"COCOAPODS=1",
					"TARGET_IS_EXTENSION=1",
				);
				INFOPLIST_FILE = PsiphonVPN/Info.plist;
				LD_NO_PIE = YES;
				LD_RUNPATH_SEARCH_PATHS = (
					"$(inherited)",
					"@executable_path/Frameworks",
					"@executable_path/../../Frameworks",
				);
				PRODUCT_BUNDLE_IDENTIFIER = ca.psiphon.Psiphon.PsiphonVPN;
				PRODUCT_NAME = "$(TARGET_NAME)";
				PROVISIONING_PROFILE = "";
				PROVISIONING_PROFILE_SPECIFIER = "";
				SKIP_INSTALL = YES;
				STRIP_BITCODE_FROM_COPIED_FILES = NO;
				SWIFT_OBJC_BRIDGING_HEADER = "Psiphon-Bridging-Header.h";
				SWIFT_VERSION = 3.0;
			};
			name = DevRelease;
		};
		528D83992548C48600C6C78B /* DevRelease */ = {
			isa = XCBuildConfiguration;
			buildSettings = {
				ALWAYS_EMBED_SWIFT_STANDARD_LIBRARIES = YES;
				CLANG_ANALYZER_NONNULL = YES;
				CLANG_ANALYZER_NUMBER_OBJECT_CONVERSION = YES_AGGRESSIVE;
				CLANG_CXX_LANGUAGE_STANDARD = "gnu++14";
				CLANG_ENABLE_OBJC_WEAK = YES;
				CLANG_WARN_DOCUMENTATION_COMMENTS = YES;
				CLANG_WARN_UNGUARDED_AVAILABILITY = YES_AGGRESSIVE;
				CODE_SIGN_IDENTITY = "Apple Development";
				"CODE_SIGN_IDENTITY[sdk=macosx*]" = "-";
				CODE_SIGN_STYLE = Automatic;
				DEVELOPMENT_TEAM = "";
				GCC_C_LANGUAGE_STANDARD = gnu11;
				GCC_PREPROCESSOR_DEFINITIONS = "TARGET_IS_TEST=1";
				INFOPLIST_FILE = PsiphonTests/Info.plist;
				IPHONEOS_DEPLOYMENT_TARGET = 11.1;
				LD_RUNPATH_SEARCH_PATHS = (
					"$(inherited)",
					"@executable_path/Frameworks",
					"@loader_path/Frameworks",
				);
				MTL_FAST_MATH = YES;
				PRODUCT_BUNDLE_IDENTIFIER = ca.psiphon.PsiphonTests;
				PRODUCT_NAME = "$(TARGET_NAME)";
				PROVISIONING_PROFILE_SPECIFIER = "";
				"PROVISIONING_PROFILE_SPECIFIER[sdk=macosx*]" = "";
				TARGETED_DEVICE_FAMILY = "1,2";
			};
			name = DevRelease;
		};
		528D839A2548C48600C6C78B /* DevRelease */ = {
			isa = XCBuildConfiguration;
			buildSettings = {
				ALWAYS_EMBED_SWIFT_STANDARD_LIBRARIES = YES;
				CLANG_ANALYZER_NONNULL = YES;
				CLANG_ANALYZER_NUMBER_OBJECT_CONVERSION = YES_AGGRESSIVE;
				CLANG_CXX_LANGUAGE_STANDARD = "gnu++14";
				CLANG_WARN_DOCUMENTATION_COMMENTS = YES;
				CLANG_WARN_UNGUARDED_AVAILABILITY = YES_AGGRESSIVE;
				CODE_SIGN_IDENTITY = "iPhone Developer";
				CODE_SIGN_STYLE = Automatic;
				DEVELOPMENT_TEAM = Q6HLNEX92A;
				GCC_C_LANGUAGE_STANDARD = gnu11;
				INFOPLIST_FILE = PsiphonUITests/Info.plist;
				IPHONEOS_DEPLOYMENT_TARGET = 11.1;
				LD_RUNPATH_SEARCH_PATHS = (
					"$(inherited)",
					"@executable_path/Frameworks",
					"@loader_path/Frameworks",
				);
				PRODUCT_BUNDLE_IDENTIFIER = com.psiphon.PsiphonUITests;
				PRODUCT_NAME = "$(TARGET_NAME)";
				SWIFT_VERSION = 5.0;
				TARGETED_DEVICE_FAMILY = "1,2";
				TEST_TARGET_NAME = Psiphon;
			};
			name = DevRelease;
		};
		CE26FC9A1BBDC7B800B83375 /* Debug */ = {
			isa = XCBuildConfiguration;
			buildSettings = {
				ALWAYS_SEARCH_USER_PATHS = NO;
				CLANG_ANALYZER_LOCALIZABILITY_NONLOCALIZED = YES;
				CLANG_CXX_LANGUAGE_STANDARD = "gnu++0x";
				CLANG_CXX_LIBRARY = "libc++";
				CLANG_ENABLE_MODULES = YES;
				CLANG_ENABLE_OBJC_ARC = YES;
				CLANG_WARN_BLOCK_CAPTURE_AUTORELEASING = YES;
				CLANG_WARN_BOOL_CONVERSION = YES;
				CLANG_WARN_COMMA = YES;
				CLANG_WARN_CONSTANT_CONVERSION = YES;
				CLANG_WARN_DEPRECATED_OBJC_IMPLEMENTATIONS = YES;
				CLANG_WARN_DIRECT_OBJC_ISA_USAGE = YES_ERROR;
				CLANG_WARN_EMPTY_BODY = YES;
				CLANG_WARN_ENUM_CONVERSION = YES;
				CLANG_WARN_INFINITE_RECURSION = YES;
				CLANG_WARN_INT_CONVERSION = YES;
				CLANG_WARN_NON_LITERAL_NULL_CONVERSION = YES;
				CLANG_WARN_OBJC_IMPLICIT_RETAIN_SELF = YES;
				CLANG_WARN_OBJC_LITERAL_CONVERSION = YES;
				CLANG_WARN_OBJC_ROOT_CLASS = YES_ERROR;
				CLANG_WARN_RANGE_LOOP_ANALYSIS = YES;
				CLANG_WARN_STRICT_PROTOTYPES = YES;
				CLANG_WARN_SUSPICIOUS_MOVE = YES;
				CLANG_WARN_UNREACHABLE_CODE = YES;
				CLANG_WARN__DUPLICATE_METHOD_MATCH = YES;
				"CODE_SIGN_IDENTITY[sdk=iphoneos*]" = "";
				COPY_PHASE_STRIP = NO;
				DEBUG_INFORMATION_FORMAT = dwarf;
				ENABLE_STRICT_OBJC_MSGSEND = YES;
				ENABLE_TESTABILITY = YES;
				FRAMEWORK_SEARCH_PATHS = (
					"$(inherited)",
					"$(PROJECT_DIR)",
				);
				GCC_C_LANGUAGE_STANDARD = gnu99;
				GCC_DYNAMIC_NO_PIC = NO;
				GCC_NO_COMMON_BLOCKS = YES;
				GCC_OPTIMIZATION_LEVEL = 0;
				GCC_PREPROCESSOR_DEFINITIONS = (
					"DEBUG=1",
					"$(inherited)",
				);
				GCC_WARN_64_TO_32_BIT_CONVERSION = YES;
				GCC_WARN_ABOUT_RETURN_TYPE = YES_ERROR;
				GCC_WARN_UNDECLARED_SELECTOR = YES;
				GCC_WARN_UNINITIALIZED_AUTOS = YES_AGGRESSIVE;
				GCC_WARN_UNUSED_FUNCTION = YES;
				GCC_WARN_UNUSED_VARIABLE = YES;
				IPHONEOS_DEPLOYMENT_TARGET = 10.2;
				MTL_ENABLE_DEBUG_INFO = YES;
				ONLY_ACTIVE_ARCH = YES;
				SDKROOT = iphoneos;
				SWIFT_OPTIMIZATION_LEVEL = "-Onone";
				TARGETED_DEVICE_FAMILY = "1,2";
			};
			name = Debug;
		};
		CE26FC9B1BBDC7B800B83375 /* Release */ = {
			isa = XCBuildConfiguration;
			buildSettings = {
				ALWAYS_SEARCH_USER_PATHS = NO;
				CLANG_ANALYZER_LOCALIZABILITY_NONLOCALIZED = YES;
				CLANG_CXX_LANGUAGE_STANDARD = "gnu++0x";
				CLANG_CXX_LIBRARY = "libc++";
				CLANG_ENABLE_MODULES = YES;
				CLANG_ENABLE_OBJC_ARC = YES;
				CLANG_WARN_BLOCK_CAPTURE_AUTORELEASING = YES;
				CLANG_WARN_BOOL_CONVERSION = YES;
				CLANG_WARN_COMMA = YES;
				CLANG_WARN_CONSTANT_CONVERSION = YES;
				CLANG_WARN_DEPRECATED_OBJC_IMPLEMENTATIONS = YES;
				CLANG_WARN_DIRECT_OBJC_ISA_USAGE = YES_ERROR;
				CLANG_WARN_EMPTY_BODY = YES;
				CLANG_WARN_ENUM_CONVERSION = YES;
				CLANG_WARN_INFINITE_RECURSION = YES;
				CLANG_WARN_INT_CONVERSION = YES;
				CLANG_WARN_NON_LITERAL_NULL_CONVERSION = YES;
				CLANG_WARN_OBJC_IMPLICIT_RETAIN_SELF = YES;
				CLANG_WARN_OBJC_LITERAL_CONVERSION = YES;
				CLANG_WARN_OBJC_ROOT_CLASS = YES_ERROR;
				CLANG_WARN_RANGE_LOOP_ANALYSIS = YES;
				CLANG_WARN_STRICT_PROTOTYPES = YES;
				CLANG_WARN_SUSPICIOUS_MOVE = YES;
				CLANG_WARN_UNREACHABLE_CODE = YES;
				CLANG_WARN__DUPLICATE_METHOD_MATCH = YES;
				"CODE_SIGN_IDENTITY[sdk=iphoneos*]" = "";
				COPY_PHASE_STRIP = NO;
				DEBUG_INFORMATION_FORMAT = "dwarf-with-dsym";
				ENABLE_NS_ASSERTIONS = NO;
				ENABLE_STRICT_OBJC_MSGSEND = YES;
				FRAMEWORK_SEARCH_PATHS = (
					"$(inherited)",
					"$(PROJECT_DIR)",
				);
				GCC_C_LANGUAGE_STANDARD = gnu99;
				GCC_NO_COMMON_BLOCKS = YES;
				GCC_WARN_64_TO_32_BIT_CONVERSION = YES;
				GCC_WARN_ABOUT_RETURN_TYPE = YES_ERROR;
				GCC_WARN_UNDECLARED_SELECTOR = YES;
				GCC_WARN_UNINITIALIZED_AUTOS = YES_AGGRESSIVE;
				GCC_WARN_UNUSED_FUNCTION = YES;
				GCC_WARN_UNUSED_VARIABLE = YES;
				IPHONEOS_DEPLOYMENT_TARGET = 10.2;
				MTL_ENABLE_DEBUG_INFO = NO;
				SDKROOT = iphoneos;
				SWIFT_COMPILATION_MODE = wholemodule;
				SWIFT_OPTIMIZATION_LEVEL = "-O";
				TARGETED_DEVICE_FAMILY = "1,2";
				VALIDATE_PRODUCT = YES;
			};
			name = Release;
		};
		CE26FC9D1BBDC7B800B83375 /* Debug */ = {
			isa = XCBuildConfiguration;
			baseConfigurationReference = EDB109A2FBFB32D821FF121D /* Pods-Psiphon.debug.xcconfig */;
			buildSettings = {
				ALWAYS_SEARCH_USER_PATHS = YES;
				ASSETCATALOG_COMPILER_APPICON_NAME = AppIcon;
				CLANG_ENABLE_MODULES = YES;
				CODE_SIGN_ENTITLEMENTS = Psiphon/Psiphon.entitlements;
				CODE_SIGN_IDENTITY = "iPhone Developer";
				"CODE_SIGN_IDENTITY[sdk=iphoneos*]" = "iPhone Developer";
<<<<<<< HEAD
				CURRENT_PROJECT_VERSION = 227;
=======
				CURRENT_PROJECT_VERSION = 229;
>>>>>>> 5cb2ff2b
				DEBUG_INFORMATION_FORMAT = "dwarf-with-dsym";
				DEFINES_MODULE = NO;
				DEVELOPMENT_TEAM = Q6HLNEX92A;
				ENABLE_BITCODE = NO;
				FRAMEWORK_SEARCH_PATHS = (
					"$(inherited)",
					"$(PROJECT_DIR)/GoogleMobileAdsSdkiOS-7.65.0",
				);
				GCC_PREPROCESSOR_DEFINITIONS = (
					"$(inherited)",
					"COCOAPODS=1",
					"TARGET_IS_CONTAINER=1",
				);
				INFOPLIST_FILE = Psiphon/Info.plist;
				LD_RUNPATH_SEARCH_PATHS = (
					"$(inherited)",
					"@executable_path/Frameworks",
				);
				LIBRARY_SEARCH_PATHS = "$(inherited)";
				OTHER_SWIFT_FLAGS = "$(inherited) -DDEBUG";
				PRODUCT_BUNDLE_IDENTIFIER = ca.psiphon.Psiphon;
				PRODUCT_NAME = "$(TARGET_NAME)";
				PROVISIONING_PROFILE = "";
				PROVISIONING_PROFILE_SPECIFIER = "";
				STRIP_BITCODE_FROM_COPIED_FILES = YES;
				SWIFT_ACTIVE_COMPILATION_CONDITIONS = "";
				SWIFT_OBJC_BRIDGING_HEADER = "Psiphon/Psiphon-Bridging-Header.h";
				SWIFT_OPTIMIZATION_LEVEL = "-Onone";
				SWIFT_VERSION = 5.0;
				TARGETED_DEVICE_FAMILY = "1,2";
				USER_HEADER_SEARCH_PATHS = (
					"\"${PROJECT_DIR}/Pods\"/**",
					"${PROJECT_DIR}/Psiphon/asn1c",
				);
				VERSIONING_SYSTEM = "apple-generic";
			};
			name = Debug;
		};
		CE26FC9E1BBDC7B800B83375 /* Release */ = {
			isa = XCBuildConfiguration;
			baseConfigurationReference = 571DC9418AF936E60179F07C /* Pods-Psiphon.release.xcconfig */;
			buildSettings = {
				ALWAYS_SEARCH_USER_PATHS = YES;
				ASSETCATALOG_COMPILER_APPICON_NAME = AppIcon;
				CLANG_ENABLE_MODULES = YES;
				CODE_SIGN_ENTITLEMENTS = Psiphon/Psiphon.entitlements;
				CODE_SIGN_IDENTITY = "iPhone Developer";
				"CODE_SIGN_IDENTITY[sdk=iphoneos*]" = "iPhone Developer";
<<<<<<< HEAD
				CURRENT_PROJECT_VERSION = 227;
=======
				CURRENT_PROJECT_VERSION = 229;
>>>>>>> 5cb2ff2b
				DEFINES_MODULE = NO;
				DEVELOPMENT_TEAM = "";
				ENABLE_BITCODE = NO;
				FRAMEWORK_SEARCH_PATHS = (
					"$(inherited)",
					"$(PROJECT_DIR)/GoogleMobileAdsSdkiOS-7.65.0",
				);
				GCC_PREPROCESSOR_DEFINITIONS = (
					"$(inherited)",
					"COCOAPODS=1",
					"TARGET_IS_CONTAINER=1",
				);
				INFOPLIST_FILE = Psiphon/Info.plist;
				LD_RUNPATH_SEARCH_PATHS = (
					"$(inherited)",
					"@executable_path/Frameworks",
				);
				LIBRARY_SEARCH_PATHS = "$(inherited)";
				OTHER_SWIFT_FLAGS = "$(inherited)";
				PRODUCT_BUNDLE_IDENTIFIER = ca.psiphon.Psiphon;
				PRODUCT_NAME = "$(TARGET_NAME)";
				PROVISIONING_PROFILE = "";
				PROVISIONING_PROFILE_SPECIFIER = "";
				STRIP_BITCODE_FROM_COPIED_FILES = YES;
				SWIFT_ACTIVE_COMPILATION_CONDITIONS = "";
				SWIFT_OBJC_BRIDGING_HEADER = "Psiphon/Psiphon-Bridging-Header.h";
				SWIFT_VERSION = 5.0;
				TARGETED_DEVICE_FAMILY = "1,2";
				USER_HEADER_SEARCH_PATHS = (
					"\"${PROJECT_DIR}/Pods\"/**",
					"${PROJECT_DIR}/Psiphon/asn1c",
				);
				VERSIONING_SYSTEM = "apple-generic";
			};
			name = Release;
		};
		CE26FCAE1BBDC85900B83375 /* Debug */ = {
			isa = XCBuildConfiguration;
			buildSettings = {
				APPLICATION_EXTENSION_API_ONLY = YES;
				CODE_SIGN_ENTITLEMENTS = PsiphonVPN/PsiphonVPN.entitlements;
				CODE_SIGN_IDENTITY = "iPhone Developer";
				"CODE_SIGN_IDENTITY[sdk=iphoneos*]" = "iPhone Developer";
				DEBUG_INFORMATION_FORMAT = "dwarf-with-dsym";
				DEVELOPMENT_TEAM = "";
				ENABLE_BITCODE = NO;
				GCC_PREPROCESSOR_DEFINITIONS = (
					"$(inherited)",
					"COCOAPODS=1",
					"TARGET_IS_EXTENSION=1",
				);
				INFOPLIST_FILE = PsiphonVPN/Info.plist;
				LD_NO_PIE = YES;
				LD_RUNPATH_SEARCH_PATHS = (
					"$(inherited)",
					"@executable_path/Frameworks",
					"@executable_path/../../Frameworks",
				);
				PRODUCT_BUNDLE_IDENTIFIER = ca.psiphon.Psiphon.PsiphonVPN;
				PRODUCT_NAME = "$(TARGET_NAME)";
				PROVISIONING_PROFILE = "";
				PROVISIONING_PROFILE_SPECIFIER = "";
				SKIP_INSTALL = YES;
				STRIP_BITCODE_FROM_COPIED_FILES = NO;
				SWIFT_OBJC_BRIDGING_HEADER = "Psiphon-Bridging-Header.h";
				SWIFT_VERSION = 3.0;
			};
			name = Debug;
		};
		CE26FCAF1BBDC85900B83375 /* Release */ = {
			isa = XCBuildConfiguration;
			buildSettings = {
				APPLICATION_EXTENSION_API_ONLY = YES;
				CODE_SIGN_ENTITLEMENTS = PsiphonVPN/PsiphonVPN.entitlements;
				CODE_SIGN_IDENTITY = "iPhone Developer";
				"CODE_SIGN_IDENTITY[sdk=iphoneos*]" = "iPhone Developer";
				DEVELOPMENT_TEAM = "";
				ENABLE_BITCODE = NO;
				GCC_PREPROCESSOR_DEFINITIONS = (
					"$(inherited)",
					"COCOAPODS=1",
					"TARGET_IS_EXTENSION=1",
				);
				INFOPLIST_FILE = PsiphonVPN/Info.plist;
				LD_NO_PIE = YES;
				LD_RUNPATH_SEARCH_PATHS = (
					"$(inherited)",
					"@executable_path/Frameworks",
					"@executable_path/../../Frameworks",
				);
				PRODUCT_BUNDLE_IDENTIFIER = ca.psiphon.Psiphon.PsiphonVPN;
				PRODUCT_NAME = "$(TARGET_NAME)";
				PROVISIONING_PROFILE = "";
				PROVISIONING_PROFILE_SPECIFIER = "";
				SKIP_INSTALL = YES;
				STRIP_BITCODE_FROM_COPIED_FILES = NO;
				SWIFT_OBJC_BRIDGING_HEADER = "Psiphon-Bridging-Header.h";
				SWIFT_VERSION = 3.0;
			};
			name = Release;
		};
		CEA1B780249AA9A0006D9853 /* Debug */ = {
			isa = XCBuildConfiguration;
			buildSettings = {
				ALWAYS_EMBED_SWIFT_STANDARD_LIBRARIES = YES;
				CLANG_ANALYZER_NONNULL = YES;
				CLANG_ANALYZER_NUMBER_OBJECT_CONVERSION = YES_AGGRESSIVE;
				CLANG_CXX_LANGUAGE_STANDARD = "gnu++14";
				CLANG_ENABLE_OBJC_WEAK = YES;
				CLANG_WARN_DOCUMENTATION_COMMENTS = YES;
				CLANG_WARN_UNGUARDED_AVAILABILITY = YES_AGGRESSIVE;
				CODE_SIGN_IDENTITY = "Apple Development";
				"CODE_SIGN_IDENTITY[sdk=macosx*]" = "-";
				CODE_SIGN_STYLE = Automatic;
				DEVELOPMENT_TEAM = "";
				GCC_C_LANGUAGE_STANDARD = gnu11;
				GCC_PREPROCESSOR_DEFINITIONS = (
					"DEBUG=1",
					"TARGET_IS_TEST=1",
				);
				INFOPLIST_FILE = PsiphonTests/Info.plist;
				IPHONEOS_DEPLOYMENT_TARGET = 11.1;
				LD_RUNPATH_SEARCH_PATHS = (
					"$(inherited)",
					"@executable_path/Frameworks",
					"@loader_path/Frameworks",
				);
				MTL_ENABLE_DEBUG_INFO = INCLUDE_SOURCE;
				MTL_FAST_MATH = YES;
				PRODUCT_BUNDLE_IDENTIFIER = ca.psiphon.PsiphonTests;
				PRODUCT_NAME = "$(TARGET_NAME)";
				PROVISIONING_PROFILE_SPECIFIER = "";
				"PROVISIONING_PROFILE_SPECIFIER[sdk=macosx*]" = "";
				TARGETED_DEVICE_FAMILY = "1,2";
			};
			name = Debug;
		};
		CEA1B781249AA9A0006D9853 /* Release */ = {
			isa = XCBuildConfiguration;
			buildSettings = {
				ALWAYS_EMBED_SWIFT_STANDARD_LIBRARIES = YES;
				CLANG_ANALYZER_NONNULL = YES;
				CLANG_ANALYZER_NUMBER_OBJECT_CONVERSION = YES_AGGRESSIVE;
				CLANG_CXX_LANGUAGE_STANDARD = "gnu++14";
				CLANG_ENABLE_OBJC_WEAK = YES;
				CLANG_WARN_DOCUMENTATION_COMMENTS = YES;
				CLANG_WARN_UNGUARDED_AVAILABILITY = YES_AGGRESSIVE;
				CODE_SIGN_IDENTITY = "Apple Development";
				"CODE_SIGN_IDENTITY[sdk=macosx*]" = "-";
				CODE_SIGN_STYLE = Automatic;
				DEVELOPMENT_TEAM = "";
				GCC_C_LANGUAGE_STANDARD = gnu11;
				GCC_PREPROCESSOR_DEFINITIONS = "TARGET_IS_TEST=1";
				INFOPLIST_FILE = PsiphonTests/Info.plist;
				IPHONEOS_DEPLOYMENT_TARGET = 11.1;
				LD_RUNPATH_SEARCH_PATHS = (
					"$(inherited)",
					"@executable_path/Frameworks",
					"@loader_path/Frameworks",
				);
				MTL_FAST_MATH = YES;
				PRODUCT_BUNDLE_IDENTIFIER = ca.psiphon.PsiphonTests;
				PRODUCT_NAME = "$(TARGET_NAME)";
				PROVISIONING_PROFILE_SPECIFIER = "";
				"PROVISIONING_PROFILE_SPECIFIER[sdk=macosx*]" = "";
				TARGETED_DEVICE_FAMILY = "1,2";
			};
			name = Release;
		};
/* End XCBuildConfiguration section */

/* Begin XCConfigurationList section */
		4E0D882A1FA06B2400ADB61E /* Build configuration list for PBXNativeTarget "PsiphonUITests" */ = {
			isa = XCConfigurationList;
			buildConfigurations = (
				4E0D88281FA06B2400ADB61E /* Debug */,
				4E0D88291FA06B2400ADB61E /* Release */,
				528D839A2548C48600C6C78B /* DevRelease */,
			);
			defaultConfigurationIsVisible = 0;
			defaultConfigurationName = Release;
		};
		CE26FC851BBDC7B700B83375 /* Build configuration list for PBXProject "Psiphon" */ = {
			isa = XCConfigurationList;
			buildConfigurations = (
				CE26FC9A1BBDC7B800B83375 /* Debug */,
				CE26FC9B1BBDC7B800B83375 /* Release */,
				528D83962548C48600C6C78B /* DevRelease */,
			);
			defaultConfigurationIsVisible = 0;
			defaultConfigurationName = Release;
		};
		CE26FC9C1BBDC7B800B83375 /* Build configuration list for PBXNativeTarget "Psiphon" */ = {
			isa = XCConfigurationList;
			buildConfigurations = (
				CE26FC9D1BBDC7B800B83375 /* Debug */,
				CE26FC9E1BBDC7B800B83375 /* Release */,
				528D83972548C48600C6C78B /* DevRelease */,
			);
			defaultConfigurationIsVisible = 0;
			defaultConfigurationName = Release;
		};
		CE26FCAD1BBDC85900B83375 /* Build configuration list for PBXNativeTarget "PsiphonVPN" */ = {
			isa = XCConfigurationList;
			buildConfigurations = (
				CE26FCAE1BBDC85900B83375 /* Debug */,
				CE26FCAF1BBDC85900B83375 /* Release */,
				528D83982548C48600C6C78B /* DevRelease */,
			);
			defaultConfigurationIsVisible = 0;
			defaultConfigurationName = Release;
		};
		CEA1B77F249AA9A0006D9853 /* Build configuration list for PBXNativeTarget "PsiphonTests" */ = {
			isa = XCConfigurationList;
			buildConfigurations = (
				CEA1B780249AA9A0006D9853 /* Debug */,
				CEA1B781249AA9A0006D9853 /* Release */,
				528D83992548C48600C6C78B /* DevRelease */,
			);
			defaultConfigurationIsVisible = 0;
			defaultConfigurationName = Release;
		};
/* End XCConfigurationList section */

/* Begin XCSwiftPackageProductDependency section */
		8D1F62B9247DBB0D0028AFAF /* Utilities */ = {
			isa = XCSwiftPackageProductDependency;
			productName = Utilities;
		};
		8D1F62BB247DBB130028AFAF /* PsiApi */ = {
			isa = XCSwiftPackageProductDependency;
			productName = PsiApi;
		};
/* End XCSwiftPackageProductDependency section */
	};
	rootObject = CE26FC821BBDC7B700B83375 /* Project object */;
}<|MERGE_RESOLUTION|>--- conflicted
+++ resolved
@@ -13,13 +13,10 @@
 		292B531E2620DFCB00C0C44A /* SettingsViewModel.swift in Sources */ = {isa = PBXBuildFile; fileRef = 292B531D2620DFCB00C0C44A /* SettingsViewModel.swift */; };
 		296054AA265307770001E72D /* PsiCashAccountNameViewWrapper.swift in Sources */ = {isa = PBXBuildFile; fileRef = 296054A9265307770001E72D /* PsiCashAccountNameViewWrapper.swift */; };
 		296622B525E8A554004635A1 /* LaunchScreenViewController.swift in Sources */ = {isa = PBXBuildFile; fileRef = 296622B425E8A554004635A1 /* LaunchScreenViewController.swift */; };
-<<<<<<< HEAD
 		296A1A89267A01E70068B115 /* CopyableLabel.swift in Sources */ = {isa = PBXBuildFile; fileRef = 296A1A88267A01E70068B115 /* CopyableLabel.swift */; };
 		29923FDA264EFC720078E8BB /* PsiCashLib.xcframework in Frameworks */ = {isa = PBXBuildFile; fileRef = 29923FD9264EFC720078E8BB /* PsiCashLib.xcframework */; };
 		29923FDB264EFC720078E8BB /* PsiCashLib.xcframework in CopyFiles */ = {isa = PBXBuildFile; fileRef = 29923FD9264EFC720078E8BB /* PsiCashLib.xcframework */; settings = {ATTRIBUTES = (CodeSignOnCopy, RemoveHeadersOnCopy, ); }; };
-=======
 		29BA6DA1268630A9001445EA /* TunnelFileDescriptor.m in Sources */ = {isa = PBXBuildFile; fileRef = 29BA6DA0268630A9001445EA /* TunnelFileDescriptor.m */; };
->>>>>>> 5cb2ff2b
 		29FE979125C0C1CA00D9C09F /* HostAppProtocol.m in Sources */ = {isa = PBXBuildFile; fileRef = 29FE979025C0C1CA00D9C09F /* HostAppProtocol.m */; };
 		440D75BE1F59E041005C603B /* StoreKit.framework in Frameworks */ = {isa = PBXBuildFile; fileRef = 440D75BD1F59E041005C603B /* StoreKit.framework */; };
 		4435CC271F70566000F3A809 /* SettingsViewController.m in Sources */ = {isa = PBXBuildFile; fileRef = 4435CC261F70566000F3A809 /* SettingsViewController.m */; };
@@ -390,13 +387,10 @@
 		292B531D2620DFCB00C0C44A /* SettingsViewModel.swift */ = {isa = PBXFileReference; lastKnownFileType = sourcecode.swift; path = SettingsViewModel.swift; sourceTree = "<group>"; };
 		296054A9265307770001E72D /* PsiCashAccountNameViewWrapper.swift */ = {isa = PBXFileReference; lastKnownFileType = sourcecode.swift; path = PsiCashAccountNameViewWrapper.swift; sourceTree = "<group>"; };
 		296622B425E8A554004635A1 /* LaunchScreenViewController.swift */ = {isa = PBXFileReference; lastKnownFileType = sourcecode.swift; path = LaunchScreenViewController.swift; sourceTree = "<group>"; };
-<<<<<<< HEAD
 		296A1A88267A01E70068B115 /* CopyableLabel.swift */ = {isa = PBXFileReference; lastKnownFileType = sourcecode.swift; path = CopyableLabel.swift; sourceTree = "<group>"; };
 		29923FD9264EFC720078E8BB /* PsiCashLib.xcframework */ = {isa = PBXFileReference; lastKnownFileType = wrapper.xcframework; name = PsiCashLib.xcframework; path = Frameworks/PsiCashLib.xcframework; sourceTree = "<group>"; };
-=======
 		29BA6D9F268630A9001445EA /* TunnelFileDescriptor.h */ = {isa = PBXFileReference; lastKnownFileType = sourcecode.c.h; path = TunnelFileDescriptor.h; sourceTree = "<group>"; };
 		29BA6DA0268630A9001445EA /* TunnelFileDescriptor.m */ = {isa = PBXFileReference; lastKnownFileType = sourcecode.c.objc; path = TunnelFileDescriptor.m; sourceTree = "<group>"; };
->>>>>>> 5cb2ff2b
 		29FE978F25C0C1CA00D9C09F /* HostAppProtocol.h */ = {isa = PBXFileReference; lastKnownFileType = sourcecode.c.h; path = HostAppProtocol.h; sourceTree = "<group>"; };
 		29FE979025C0C1CA00D9C09F /* HostAppProtocol.m */ = {isa = PBXFileReference; lastKnownFileType = sourcecode.c.objc; path = HostAppProtocol.m; sourceTree = "<group>"; };
 		2D1DAF6C9CAF197D05CDCFCF /* Pods-Testing-TestingTests.release.xcconfig */ = {isa = PBXFileReference; includeInIndex = 1; lastKnownFileType = text.xcconfig; name = "Pods-Testing-TestingTests.release.xcconfig"; path = "Pods/Target Support Files/Pods-Testing-TestingTests/Pods-Testing-TestingTests.release.xcconfig"; sourceTree = "<group>"; };
@@ -2528,11 +2522,7 @@
 				CODE_SIGN_ENTITLEMENTS = Psiphon/Psiphon.entitlements;
 				CODE_SIGN_IDENTITY = "iPhone Developer";
 				"CODE_SIGN_IDENTITY[sdk=iphoneos*]" = "iPhone Developer";
-<<<<<<< HEAD
-				CURRENT_PROJECT_VERSION = 227;
-=======
 				CURRENT_PROJECT_VERSION = 229;
->>>>>>> 5cb2ff2b
 				DEFINES_MODULE = NO;
 				DEVELOPMENT_TEAM = Q6HLNEX92A;
 				ENABLE_BITCODE = NO;
@@ -2784,11 +2774,7 @@
 				CODE_SIGN_ENTITLEMENTS = Psiphon/Psiphon.entitlements;
 				CODE_SIGN_IDENTITY = "iPhone Developer";
 				"CODE_SIGN_IDENTITY[sdk=iphoneos*]" = "iPhone Developer";
-<<<<<<< HEAD
-				CURRENT_PROJECT_VERSION = 227;
-=======
 				CURRENT_PROJECT_VERSION = 229;
->>>>>>> 5cb2ff2b
 				DEBUG_INFORMATION_FORMAT = "dwarf-with-dsym";
 				DEFINES_MODULE = NO;
 				DEVELOPMENT_TEAM = Q6HLNEX92A;
@@ -2837,11 +2823,7 @@
 				CODE_SIGN_ENTITLEMENTS = Psiphon/Psiphon.entitlements;
 				CODE_SIGN_IDENTITY = "iPhone Developer";
 				"CODE_SIGN_IDENTITY[sdk=iphoneos*]" = "iPhone Developer";
-<<<<<<< HEAD
-				CURRENT_PROJECT_VERSION = 227;
-=======
 				CURRENT_PROJECT_VERSION = 229;
->>>>>>> 5cb2ff2b
 				DEFINES_MODULE = NO;
 				DEVELOPMENT_TEAM = "";
 				ENABLE_BITCODE = NO;
