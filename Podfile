# Uncomment the next line to define a global platform for your project
platform :ios, '8.0'

 # Disable sending stats
ENV['COCOAPODS_DISABLE_STATS'] = 'true'

target 'Psiphon' do
  # Comment the next line if you're not using Swift and don't want to use dynamic frameworks
  #use_frameworks!

  # Pods for Psiphon
  pod "InAppSettingsKit", :git => "https://github.com/Psiphon-Inc/InAppSettingsKit.git", :commit => '598c498'
  #pod "InAppSettingsKit", :path => "../InAppSettingsKit"
<<<<<<< HEAD
  pod 'PsiphonClientCommonLibrary', :git => "https://github.com/Psiphon-Inc/psiphon-ios-client-common-library.git", :commit => '97cb9a8'
=======
  pod 'PsiphonClientCommonLibrary', :git => "https://github.com/Psiphon-Inc/psiphon-ios-client-common-library.git", :commit => '1ed5573'
>>>>>>> fbab953a

  pod 'OpenSSL', '1.0.210'
  pod 'mopub-ios-sdk', '4.16.0'
  pod 'Google-Mobile-Ads-SDK', '7.24.0'
  pod 'VungleSDK-iOS', '5.2.0'
end

target 'PsiphonVPN' do
  # Comment the next line if you're not using Swift and don't want to use dynamic frameworks
  #use_frameworks!

end<|MERGE_RESOLUTION|>--- conflicted
+++ resolved
@@ -11,11 +11,7 @@
   # Pods for Psiphon
   pod "InAppSettingsKit", :git => "https://github.com/Psiphon-Inc/InAppSettingsKit.git", :commit => '598c498'
   #pod "InAppSettingsKit", :path => "../InAppSettingsKit"
-<<<<<<< HEAD
-  pod 'PsiphonClientCommonLibrary', :git => "https://github.com/Psiphon-Inc/psiphon-ios-client-common-library.git", :commit => '97cb9a8'
-=======
   pod 'PsiphonClientCommonLibrary', :git => "https://github.com/Psiphon-Inc/psiphon-ios-client-common-library.git", :commit => '1ed5573'
->>>>>>> fbab953a
 
   pod 'OpenSSL', '1.0.210'
   pod 'mopub-ios-sdk', '4.16.0'
